// Copyright 2016 The go-ethereum Authors
// This file is part of the go-ethereum library.
//
// The go-ethereum library is free software: you can redistribute it and/or modify
// it under the terms of the GNU Lesser General Public License as published by
// the Free Software Foundation, either version 3 of the License, or
// (at your option) any later version.
//
// The go-ethereum library is distributed in the hope that it will be useful,
// but WITHOUT ANY WARRANTY; without even the implied warranty of
// MERCHANTABILITY or FITNESS FOR A PARTICULAR PURPOSE. See the
// GNU Lesser General Public License for more details.
//
// You should have received a copy of the GNU Lesser General Public License
// along with the go-ethereum library. If not, see <http://www.gnu.org/licenses/>.

package params

import (
	"fmt"
	"math/big"

	"github.com/ethereum/go-ethereum/common"
	"github.com/ethereum/go-ethereum/params/forks"
)

// Genesis hashes to enforce below configs on.
var (
	MainnetGenesisHash = common.HexToHash("0xd4e56740f876aef8c010b86a40d5f56745a118d0906a34e69aec8c0db1cb8fa3")

	BSCGenesisHash    = common.HexToHash("0x0d21840abff46b96c84b2ac9e10e4f5cdaeb5693cb665db62a2f3b02d2d57b5b")
	ChapelGenesisHash = common.HexToHash("0x6d3c66c5357ec91d5c43af47e234a939b22557cbb552dc45bebbceeed90fbe34")
	RialtoGenesisHash = common.HexToHash("0xee835a629f9cf5510b48b6ba41d69e0ff7d6ef10f977166ef939db41f59f5501")
)

func newUint64(val uint64) *uint64 { return &val }

var (
	MainnetTerminalTotalDifficulty, _ = new(big.Int).SetString("58_750_000_000_000_000_000_000", 0)

	// MainnetChainConfig is the chain parameters to run a node on the main network.
	MainnetChainConfig = &ChainConfig{
		ChainID:                       big.NewInt(1),
		HomesteadBlock:                big.NewInt(1_150_000),
		DAOForkBlock:                  big.NewInt(1_920_000),
		DAOForkSupport:                true,
		EIP150Block:                   big.NewInt(2_463_000),
		EIP155Block:                   big.NewInt(2_675_000),
		EIP158Block:                   big.NewInt(2_675_000),
		ByzantiumBlock:                big.NewInt(4_370_000),
		ConstantinopleBlock:           big.NewInt(7_280_000),
		PetersburgBlock:               big.NewInt(7_280_000),
		IstanbulBlock:                 big.NewInt(9_069_000),
		MuirGlacierBlock:              big.NewInt(9_200_000),
		RamanujanBlock:                big.NewInt(0),
		NielsBlock:                    big.NewInt(0),
		MirrorSyncBlock:               big.NewInt(0),
		BrunoBlock:                    big.NewInt(0),
		EulerBlock:                    big.NewInt(0),
		BerlinBlock:                   big.NewInt(12_244_000),
		LondonBlock:                   big.NewInt(12_965_000),
		ArrowGlacierBlock:             big.NewInt(13_773_000),
		GrayGlacierBlock:              big.NewInt(15_050_000),
		TerminalTotalDifficulty:       MainnetTerminalTotalDifficulty, // 58_750_000_000_000_000_000_000
		TerminalTotalDifficultyPassed: true,
		ShanghaiTime:                  newUint64(1681338455),
		CancunTime:                    newUint64(1710338135),
		Ethash:                        new(EthashConfig),
	}
	// SepoliaChainConfig contains the chain parameters to run a node on the Sepolia test network.
	SepoliaChainConfig = &ChainConfig{
		ChainID:                       big.NewInt(11155111),
		HomesteadBlock:                big.NewInt(0),
		DAOForkBlock:                  nil,
		DAOForkSupport:                true,
		EIP150Block:                   big.NewInt(0),
		EIP155Block:                   big.NewInt(0),
		EIP158Block:                   big.NewInt(0),
		ByzantiumBlock:                big.NewInt(0),
		ConstantinopleBlock:           big.NewInt(0),
		PetersburgBlock:               big.NewInt(0),
		IstanbulBlock:                 big.NewInt(0),
		MuirGlacierBlock:              big.NewInt(0),
		BerlinBlock:                   big.NewInt(0),
		LondonBlock:                   big.NewInt(0),
		ArrowGlacierBlock:             nil,
		GrayGlacierBlock:              nil,
		TerminalTotalDifficulty:       big.NewInt(17_000_000_000_000_000),
		TerminalTotalDifficultyPassed: true,
		MergeNetsplitBlock:            big.NewInt(1735371),
		ShanghaiTime:                  newUint64(1677557088),
		CancunTime:                    newUint64(1706655072),
		Ethash:                        new(EthashConfig),
	}

	// just for prysm compile pass
	// GoerliChainConfig contains the chain parameters to run a node on the Görli test network.
	GoerliChainConfig = &ChainConfig{
		ChainID:                       big.NewInt(5),
		HomesteadBlock:                big.NewInt(0),
		DAOForkBlock:                  nil,
		DAOForkSupport:                true,
		EIP150Block:                   big.NewInt(0),
		EIP155Block:                   big.NewInt(0),
		EIP158Block:                   big.NewInt(0),
		ByzantiumBlock:                big.NewInt(0),
		ConstantinopleBlock:           big.NewInt(0),
		PetersburgBlock:               big.NewInt(0),
		IstanbulBlock:                 big.NewInt(1_561_651),
		MuirGlacierBlock:              nil,
		BerlinBlock:                   big.NewInt(4_460_644),
		LondonBlock:                   big.NewInt(5_062_605),
		ArrowGlacierBlock:             nil,
		TerminalTotalDifficulty:       big.NewInt(10_790_000),
		TerminalTotalDifficultyPassed: true,
		ShanghaiTime:                  newUint64(1678832736),
		CancunTime:                    newUint64(1705473120),
		Clique: &CliqueConfig{
			Period: 15,
			Epoch:  30000,
		},
	}

	BSCChainConfig = &ChainConfig{
		ChainID:             big.NewInt(56),
		HomesteadBlock:      big.NewInt(0),
		EIP150Block:         big.NewInt(0),
		EIP155Block:         big.NewInt(0),
		EIP158Block:         big.NewInt(0),
		ByzantiumBlock:      big.NewInt(0),
		ConstantinopleBlock: big.NewInt(0),
		PetersburgBlock:     big.NewInt(0),
		IstanbulBlock:       big.NewInt(0),
		MuirGlacierBlock:    big.NewInt(0),
		RamanujanBlock:      big.NewInt(0),
		NielsBlock:          big.NewInt(0),
		MirrorSyncBlock:     big.NewInt(5184000),
		BrunoBlock:          big.NewInt(13082000),
		EulerBlock:          big.NewInt(18907621),
		NanoBlock:           big.NewInt(21962149),
		MoranBlock:          big.NewInt(22107423),
		GibbsBlock:          big.NewInt(23846001),
		PlanckBlock:         big.NewInt(27281024),
		LubanBlock:          big.NewInt(29020050),
		PlatoBlock:          big.NewInt(30720096),
		BerlinBlock:         big.NewInt(31302048),
		LondonBlock:         big.NewInt(31302048),
		HertzBlock:          big.NewInt(31302048),
		HertzfixBlock:       big.NewInt(34140700),
<<<<<<< HEAD
		// UnixTime: 1705996800 is January 23, 2024 8:00:00 AM UTC
		ShanghaiTime:   newUint64(1705996800),
		KeplerTime:     newUint64(1705996800),
		FeynmanTime:    newUint64(1713419340),
		FeynmanFixTime: newUint64(1713419340),
		// TODO(GalaIO): enable cancun fork time later
		//CancunTime: newUint64(),
=======
		ShanghaiTime:        newUint64(1705996800), // 2024-01-23 08:00:00 AM UTC
		KeplerTime:          newUint64(1705996800), // 2024-01-23 08:00:00 AM UTC
		FeynmanTime:         newUint64(1713419340), // 2024-04-18 05:49:00 AM UTC
		FeynmanFixTime:      newUint64(1713419340), // 2024-04-18 05:49:00 AM UTC
		CancunTime:          newUint64(1718863500), // 2024-06-20 06:05:00 AM UTC
		HaberTime:           newUint64(1718863500), // 2024-06-20 06:05:00 AM UTC
>>>>>>> f5ba30ed

		Parlia: &ParliaConfig{
			Period: 3,
			Epoch:  200,
		},
	}

	ChapelChainConfig = &ChainConfig{
		ChainID:             big.NewInt(97),
		HomesteadBlock:      big.NewInt(0),
		EIP150Block:         big.NewInt(0),
		EIP155Block:         big.NewInt(0),
		EIP158Block:         big.NewInt(0),
		ByzantiumBlock:      big.NewInt(0),
		ConstantinopleBlock: big.NewInt(0),
		PetersburgBlock:     big.NewInt(0),
		IstanbulBlock:       big.NewInt(0),
		MuirGlacierBlock:    big.NewInt(0),
		RamanujanBlock:      big.NewInt(1010000),
		NielsBlock:          big.NewInt(1014369),
		MirrorSyncBlock:     big.NewInt(5582500),
		BrunoBlock:          big.NewInt(13837000),
		EulerBlock:          big.NewInt(19203503),
		GibbsBlock:          big.NewInt(22800220),
		NanoBlock:           big.NewInt(23482428),
		MoranBlock:          big.NewInt(23603940),
		PlanckBlock:         big.NewInt(28196022),
		LubanBlock:          big.NewInt(29295050),
		PlatoBlock:          big.NewInt(29861024),
		BerlinBlock:         big.NewInt(31103030),
		LondonBlock:         big.NewInt(31103030),
		HertzBlock:          big.NewInt(31103030),
		HertzfixBlock:       big.NewInt(35682300),
		ShanghaiTime:        newUint64(1702972800), // 2023-12-19 8:00:00 AM UTC
		KeplerTime:          newUint64(1702972800),
		FeynmanTime:         newUint64(1710136800), // 2024-03-11 6:00:00 AM UTC
		FeynmanFixTime:      newUint64(1711342800), // 2024-03-25 5:00:00 AM UTC
		CancunTime:          newUint64(1713330442), // 2024-04-17 05:07:22 AM UTC
		HaberTime:           newUint64(1716962820), // 2024-05-29 06:07:00 AM UTC

		Parlia: &ParliaConfig{
			Period: 3,
			Epoch:  200,
		},
	}

	// used to test hard fork upgrade, following https://github.com/bnb-chain/bsc-genesis-contract/blob/master/genesis.json
	RialtoChainConfig = &ChainConfig{
		ChainID:             big.NewInt(714),
		HomesteadBlock:      big.NewInt(0),
		EIP150Block:         big.NewInt(0),
		EIP155Block:         big.NewInt(0),
		EIP158Block:         big.NewInt(0),
		ByzantiumBlock:      big.NewInt(0),
		ConstantinopleBlock: big.NewInt(0),
		PetersburgBlock:     big.NewInt(0),
		IstanbulBlock:       big.NewInt(0),
		MuirGlacierBlock:    big.NewInt(0),
		RamanujanBlock:      big.NewInt(0),
		NielsBlock:          big.NewInt(0),
		MirrorSyncBlock:     big.NewInt(1),
		BrunoBlock:          big.NewInt(1),
		EulerBlock:          big.NewInt(2),
		NanoBlock:           big.NewInt(3),
		MoranBlock:          big.NewInt(3),
		GibbsBlock:          big.NewInt(4),
		PlanckBlock:         big.NewInt(5),
		LubanBlock:          big.NewInt(6),
		PlatoBlock:          big.NewInt(7),
		BerlinBlock:         big.NewInt(8),
		LondonBlock:         big.NewInt(8),
		HertzBlock:          big.NewInt(8),
		HertzfixBlock:       big.NewInt(8),
		ShanghaiTime:        newUint64(0),
		KeplerTime:          newUint64(0),
		FeynmanTime:         newUint64(0),
		FeynmanFixTime:      newUint64(0),
		CancunTime:          newUint64(0),
		HaberTime:           newUint64(0),

		Parlia: &ParliaConfig{
			Period: 3,
			Epoch:  200,
		},
	}

	ParliaTestChainConfig = &ChainConfig{
		ChainID:             big.NewInt(2),
		HomesteadBlock:      big.NewInt(0),
		EIP150Block:         big.NewInt(0),
		EIP155Block:         big.NewInt(0),
		EIP158Block:         big.NewInt(0),
		ByzantiumBlock:      big.NewInt(0),
		ConstantinopleBlock: big.NewInt(0),
		PetersburgBlock:     big.NewInt(0),
		IstanbulBlock:       big.NewInt(0),
		MuirGlacierBlock:    big.NewInt(0),
		RamanujanBlock:      big.NewInt(0),
		NielsBlock:          big.NewInt(0),
		MirrorSyncBlock:     big.NewInt(0),
		BrunoBlock:          big.NewInt(0),
		EulerBlock:          big.NewInt(0),
		NanoBlock:           big.NewInt(0),
		MoranBlock:          big.NewInt(0),
		GibbsBlock:          big.NewInt(0),
		PlanckBlock:         big.NewInt(0),
		LubanBlock:          big.NewInt(0),
		PlatoBlock:          big.NewInt(0),
		BerlinBlock:         big.NewInt(0),
		LondonBlock:         big.NewInt(0),
		HertzBlock:          big.NewInt(0),
		HertzfixBlock:       big.NewInt(0),
		ShanghaiTime:        newUint64(0),
		KeplerTime:          newUint64(0),
		FeynmanTime:         newUint64(0),
		FeynmanFixTime:      newUint64(0),
		CancunTime:          newUint64(0),

		Parlia: &ParliaConfig{
			Period: 3,
			Epoch:  200,
		},
	}

	// AllEthashProtocolChanges contains every protocol change (EIPs) introduced
	// and accepted by the Ethereum core developers into the Ethash consensus.
	AllEthashProtocolChanges = &ChainConfig{
		ChainID:                       big.NewInt(1337),
		HomesteadBlock:                big.NewInt(0),
		DAOForkBlock:                  nil,
		DAOForkSupport:                false,
		EIP150Block:                   big.NewInt(0),
		EIP155Block:                   big.NewInt(0),
		EIP158Block:                   big.NewInt(0),
		ByzantiumBlock:                big.NewInt(0),
		ConstantinopleBlock:           big.NewInt(0),
		PetersburgBlock:               big.NewInt(0),
		IstanbulBlock:                 big.NewInt(0),
		MuirGlacierBlock:              big.NewInt(0),
		BerlinBlock:                   big.NewInt(0),
		LondonBlock:                   big.NewInt(0),
		ArrowGlacierBlock:             big.NewInt(0),
		GrayGlacierBlock:              big.NewInt(0),
		MergeNetsplitBlock:            nil,
		ShanghaiTime:                  nil,
		CancunTime:                    nil,
		PragueTime:                    nil,
		VerkleTime:                    nil,
		TerminalTotalDifficulty:       nil,
		TerminalTotalDifficultyPassed: true,
		Ethash:                        new(EthashConfig),
		Clique:                        nil,
	}

	AllDevChainProtocolChanges = &ChainConfig{
		ChainID:                       big.NewInt(1337),
		HomesteadBlock:                big.NewInt(0),
		EIP150Block:                   big.NewInt(0),
		EIP155Block:                   big.NewInt(0),
		EIP158Block:                   big.NewInt(0),
		ByzantiumBlock:                big.NewInt(0),
		ConstantinopleBlock:           big.NewInt(0),
		PetersburgBlock:               big.NewInt(0),
		IstanbulBlock:                 big.NewInt(0),
		MuirGlacierBlock:              big.NewInt(0),
		BerlinBlock:                   big.NewInt(0),
		LondonBlock:                   big.NewInt(0),
		ArrowGlacierBlock:             big.NewInt(0),
		GrayGlacierBlock:              big.NewInt(0),
		ShanghaiTime:                  newUint64(0),
		CancunTime:                    newUint64(0),
		TerminalTotalDifficulty:       big.NewInt(0),
		TerminalTotalDifficultyPassed: true,
	}

	// AllCliqueProtocolChanges contains every protocol change (EIPs) introduced
	// and accepted by the Ethereum core developers into the Clique consensus.
	AllCliqueProtocolChanges = &ChainConfig{
		ChainID:                       big.NewInt(1337),
		HomesteadBlock:                big.NewInt(0),
		DAOForkBlock:                  nil,
		DAOForkSupport:                false,
		EIP150Block:                   big.NewInt(0),
		EIP155Block:                   big.NewInt(0),
		EIP158Block:                   big.NewInt(0),
		ByzantiumBlock:                big.NewInt(0),
		ConstantinopleBlock:           big.NewInt(0),
		PetersburgBlock:               big.NewInt(0),
		IstanbulBlock:                 big.NewInt(0),
		MuirGlacierBlock:              big.NewInt(0),
		BerlinBlock:                   big.NewInt(0),
		LondonBlock:                   big.NewInt(0),
		ArrowGlacierBlock:             nil,
		GrayGlacierBlock:              nil,
		MergeNetsplitBlock:            nil,
		ShanghaiTime:                  nil,
		CancunTime:                    nil,
		PragueTime:                    nil,
		VerkleTime:                    nil,
		TerminalTotalDifficulty:       nil,
		TerminalTotalDifficultyPassed: false,
		Ethash:                        nil,
		Clique:                        &CliqueConfig{Period: 0, Epoch: 30000},
	}

	// TestChainConfig contains every protocol change (EIPs) introduced
	// and accepted by the Ethereum core developers for testing purposes.
	TestChainConfig = &ChainConfig{
		ChainID:                       big.NewInt(1),
		HomesteadBlock:                big.NewInt(0),
		DAOForkBlock:                  nil,
		DAOForkSupport:                false,
		EIP150Block:                   big.NewInt(0),
		EIP155Block:                   big.NewInt(0),
		EIP158Block:                   big.NewInt(0),
		ByzantiumBlock:                big.NewInt(0),
		ConstantinopleBlock:           big.NewInt(0),
		PetersburgBlock:               big.NewInt(0),
		IstanbulBlock:                 big.NewInt(0),
		MuirGlacierBlock:              big.NewInt(0),
		BerlinBlock:                   big.NewInt(0),
		LondonBlock:                   big.NewInt(0),
		ArrowGlacierBlock:             big.NewInt(0),
		GrayGlacierBlock:              big.NewInt(0),
		MergeNetsplitBlock:            nil,
		ShanghaiTime:                  nil,
		CancunTime:                    nil,
		PragueTime:                    nil,
		VerkleTime:                    nil,
		TerminalTotalDifficulty:       nil,
		TerminalTotalDifficultyPassed: false,
		Ethash:                        new(EthashConfig),
		Clique:                        nil,
	}

	// MergedTestChainConfig contains every protocol change (EIPs) introduced
	// and accepted by the Ethereum core developers for testing purposes.
	MergedTestChainConfig = &ChainConfig{
		ChainID:                       big.NewInt(1),
		HomesteadBlock:                big.NewInt(0),
		DAOForkBlock:                  nil,
		DAOForkSupport:                false,
		EIP150Block:                   big.NewInt(0),
		EIP155Block:                   big.NewInt(0),
		EIP158Block:                   big.NewInt(0),
		ByzantiumBlock:                big.NewInt(0),
		ConstantinopleBlock:           big.NewInt(0),
		PetersburgBlock:               big.NewInt(0),
		IstanbulBlock:                 big.NewInt(0),
		MuirGlacierBlock:              big.NewInt(0),
		BerlinBlock:                   big.NewInt(0),
		LondonBlock:                   big.NewInt(0),
		ArrowGlacierBlock:             big.NewInt(0),
		GrayGlacierBlock:              big.NewInt(0),
		MergeNetsplitBlock:            big.NewInt(0),
		ShanghaiTime:                  newUint64(0),
		CancunTime:                    newUint64(0),
		PragueTime:                    nil,
		VerkleTime:                    nil,
		TerminalTotalDifficulty:       big.NewInt(0),
		TerminalTotalDifficultyPassed: true,
		Ethash:                        new(EthashConfig),
		Clique:                        nil,
	}

	// NonActivatedConfig defines the chain configuration without activating
	// any protocol change (EIPs).
	NonActivatedConfig = &ChainConfig{
		ChainID:                       big.NewInt(1),
		HomesteadBlock:                nil,
		DAOForkBlock:                  nil,
		DAOForkSupport:                false,
		EIP150Block:                   nil,
		EIP155Block:                   nil,
		EIP158Block:                   nil,
		ByzantiumBlock:                nil,
		ConstantinopleBlock:           nil,
		PetersburgBlock:               nil,
		IstanbulBlock:                 nil,
		MuirGlacierBlock:              nil,
		BerlinBlock:                   nil,
		LondonBlock:                   nil,
		ArrowGlacierBlock:             nil,
		GrayGlacierBlock:              nil,
		MergeNetsplitBlock:            nil,
		ShanghaiTime:                  nil,
		CancunTime:                    nil,
		PragueTime:                    nil,
		VerkleTime:                    nil,
		TerminalTotalDifficulty:       nil,
		TerminalTotalDifficultyPassed: false,
		Ethash:                        new(EthashConfig),
		Clique:                        nil,
	}
	TestRules = TestChainConfig.Rules(new(big.Int), false, 0)
)

func GetBuiltInChainConfig(ghash common.Hash) *ChainConfig {
	switch ghash {
	case MainnetGenesisHash:
		return MainnetChainConfig
	case BSCGenesisHash:
		return BSCChainConfig
	case ChapelGenesisHash:
		return ChapelChainConfig
	case RialtoGenesisHash:
		return RialtoChainConfig
	default:
		return nil
	}
}

// NetworkNames are user friendly names to use in the chain spec banner.
var NetworkNames = map[string]string{
	MainnetChainConfig.ChainID.String(): "mainnet",
}

// ChainConfig is the core config which determines the blockchain settings.
//
// ChainConfig is stored in the database on a per block basis. This means
// that any network, identified by its genesis block, can have its own
// set of configuration options.
type ChainConfig struct {
	ChainID *big.Int `json:"chainId"` // chainId identifies the current chain and is used for replay protection

	HomesteadBlock *big.Int `json:"homesteadBlock,omitempty"` // Homestead switch block (nil = no fork, 0 = already homestead)

	DAOForkBlock   *big.Int `json:"daoForkBlock,omitempty"`   // TheDAO hard-fork switch block (nil = no fork)
	DAOForkSupport bool     `json:"daoForkSupport,omitempty"` // Whether the nodes supports or opposes the DAO hard-fork

	// EIP150 implements the Gas price changes (https://github.com/ethereum/EIPs/issues/150)
	EIP150Block *big.Int `json:"eip150Block,omitempty"` // EIP150 HF block (nil = no fork)
	EIP155Block *big.Int `json:"eip155Block,omitempty"` // EIP155 HF block
	EIP158Block *big.Int `json:"eip158Block,omitempty"` // EIP158 HF block

	ByzantiumBlock      *big.Int `json:"byzantiumBlock,omitempty"`      // Byzantium switch block (nil = no fork, 0 = already on byzantium)
	ConstantinopleBlock *big.Int `json:"constantinopleBlock,omitempty"` // Constantinople switch block (nil = no fork, 0 = already activated)
	PetersburgBlock     *big.Int `json:"petersburgBlock,omitempty"`     // Petersburg switch block (nil = same as Constantinople)
	IstanbulBlock       *big.Int `json:"istanbulBlock,omitempty"`       // Istanbul switch block (nil = no fork, 0 = already on istanbul)
	MuirGlacierBlock    *big.Int `json:"muirGlacierBlock,omitempty"`    // Eip-2384 (bomb delay) switch block (nil = no fork, 0 = already activated)
	BerlinBlock         *big.Int `json:"berlinBlock,omitempty"`         // Berlin switch block (nil = no fork, 0 = already on berlin)
	YoloV3Block         *big.Int `json:"yoloV3Block,omitempty"`         // YOLO v3: Gas repricings TODO @holiman add EIP references
	CatalystBlock       *big.Int `json:"catalystBlock,omitempty"`       // Catalyst switch block (nil = no fork, 0 = already on catalyst)
	LondonBlock         *big.Int `json:"londonBlock,omitempty"`         // London switch block (nil = no fork, 0 = already on london)
	ArrowGlacierBlock   *big.Int `json:"arrowGlacierBlock,omitempty"`   // Eip-4345 (bomb delay) switch block (nil = no fork, 0 = already activated)
	GrayGlacierBlock    *big.Int `json:"grayGlacierBlock,omitempty"`    // Eip-5133 (bomb delay) switch block (nil = no fork, 0 = already activated)
	MergeNetsplitBlock  *big.Int `json:"mergeNetsplitBlock,omitempty"`  // Virtual fork after The Merge to use as a network splitter

	// Fork scheduling was switched from blocks to timestamps here

	ShanghaiTime   *uint64 `json:"shanghaiTime,omitempty"`   // Shanghai switch time (nil = no fork, 0 = already on shanghai)
	KeplerTime     *uint64 `json:"keplerTime,omitempty"`     // Kepler switch time (nil = no fork, 0 = already activated)
	FeynmanTime    *uint64 `json:"feynmanTime,omitempty"`    // Feynman switch time (nil = no fork, 0 = already activated)
	FeynmanFixTime *uint64 `json:"feynmanFixTime,omitempty"` // FeynmanFix switch time (nil = no fork, 0 = already activated)
	CancunTime     *uint64 `json:"cancunTime,omitempty"`     // Cancun switch time (nil = no fork, 0 = already on cancun)
	HaberTime      *uint64 `json:"haberTime,omitempty"`      // Haber switch time (nil = no fork, 0 = already on haber)
	PragueTime     *uint64 `json:"pragueTime,omitempty"`     // Prague switch time (nil = no fork, 0 = already on prague)
	VerkleTime     *uint64 `json:"verkleTime,omitempty"`     // Verkle switch time (nil = no fork, 0 = already on verkle)

	// TerminalTotalDifficulty is the amount of total difficulty reached by
	// the network that triggers the consensus upgrade.
	TerminalTotalDifficulty *big.Int `json:"terminalTotalDifficulty,omitempty"`

	// TerminalTotalDifficultyPassed is a flag specifying that the network already
	// passed the terminal total difficulty. Its purpose is to disable legacy sync
	// even without having seen the TTD locally (safer long term).
	TerminalTotalDifficultyPassed bool `json:"terminalTotalDifficultyPassed,omitempty"`

	RamanujanBlock  *big.Int `json:"ramanujanBlock,omitempty"`  // ramanujanBlock switch block (nil = no fork, 0 = already activated)
	NielsBlock      *big.Int `json:"nielsBlock,omitempty"`      // nielsBlock switch block (nil = no fork, 0 = already activated)
	MirrorSyncBlock *big.Int `json:"mirrorSyncBlock,omitempty"` // mirrorSyncBlock switch block (nil = no fork, 0 = already activated)
	BrunoBlock      *big.Int `json:"brunoBlock,omitempty"`      // brunoBlock switch block (nil = no fork, 0 = already activated)
	EulerBlock      *big.Int `json:"eulerBlock,omitempty"`      // eulerBlock switch block (nil = no fork, 0 = already activated)
	GibbsBlock      *big.Int `json:"gibbsBlock,omitempty"`      // gibbsBlock switch block (nil = no fork, 0 = already activated)
	NanoBlock       *big.Int `json:"nanoBlock,omitempty"`       // nanoBlock switch block (nil = no fork, 0 = already activated)
	MoranBlock      *big.Int `json:"moranBlock,omitempty"`      // moranBlock switch block (nil = no fork, 0 = already activated)
	PlanckBlock     *big.Int `json:"planckBlock,omitempty"`     // planckBlock switch block (nil = no fork, 0 = already activated)
	LubanBlock      *big.Int `json:"lubanBlock,omitempty"`      // lubanBlock switch block (nil = no fork, 0 = already activated)
	PlatoBlock      *big.Int `json:"platoBlock,omitempty"`      // platoBlock switch block (nil = no fork, 0 = already activated)
	HertzBlock      *big.Int `json:"hertzBlock,omitempty"`      // hertzBlock switch block (nil = no fork, 0 = already activated)
	HertzfixBlock   *big.Int `json:"hertzfixBlock,omitempty"`   // hertzfixBlock switch block (nil = no fork, 0 = already activated)
	// Various consensus engines
	Ethash *EthashConfig `json:"ethash,omitempty"`
	Clique *CliqueConfig `json:"clique,omitempty"`
	Parlia *ParliaConfig `json:"parlia,omitempty"`
}

// EthashConfig is the consensus engine configs for proof-of-work based sealing.
type EthashConfig struct{}

// String implements the stringer interface, returning the consensus engine details.
func (c *EthashConfig) String() string {
	return "ethash"
}

// CliqueConfig is the consensus engine configs for proof-of-authority based sealing.
type CliqueConfig struct {
	Period uint64 `json:"period"` // Number of seconds between blocks to enforce
	Epoch  uint64 `json:"epoch"`  // Epoch length to reset votes and checkpoint
}

// String implements the stringer interface, returning the consensus engine details.
func (c *CliqueConfig) String() string {
	return "clique"
}

// ParliaConfig is the consensus engine configs for proof-of-staked-authority based sealing.
type ParliaConfig struct {
	Period uint64 `json:"period"` // Number of seconds between blocks to enforce
	Epoch  uint64 `json:"epoch"`  // Epoch length to update validatorSet
}

// String implements the stringer interface, returning the consensus engine details.
func (b *ParliaConfig) String() string {
	return "parlia"
}

func (c *ChainConfig) Description() string {
	return ""
}

// String implements the fmt.Stringer interface.
func (c *ChainConfig) String() string {
	var engine interface{}

	switch {
	case c.Ethash != nil:
		engine = c.Ethash
	case c.Clique != nil:
		engine = c.Clique
	case c.Parlia != nil:
		engine = c.Parlia
	default:
		engine = "unknown"
	}

	var ShanghaiTime *big.Int
	if c.ShanghaiTime != nil {
		ShanghaiTime = big.NewInt(0).SetUint64(*c.ShanghaiTime)
	}

	var KeplerTime *big.Int
	if c.KeplerTime != nil {
		KeplerTime = big.NewInt(0).SetUint64(*c.KeplerTime)
	}

	var FeynmanTime *big.Int
	if c.FeynmanTime != nil {
		FeynmanTime = big.NewInt(0).SetUint64(*c.FeynmanTime)
	}

	var FeynmanFixTime *big.Int
	if c.FeynmanFixTime != nil {
		FeynmanFixTime = big.NewInt(0).SetUint64(*c.FeynmanFixTime)
	}

	var CancunTime *big.Int
	if c.CancunTime != nil {
		CancunTime = big.NewInt(0).SetUint64(*c.CancunTime)
	}

	var HaberTime *big.Int
	if c.HaberTime != nil {
		HaberTime = big.NewInt(0).SetUint64(*c.HaberTime)
	}

	return fmt.Sprintf("{ChainID: %v Homestead: %v DAO: %v DAOSupport: %v EIP150: %v EIP155: %v EIP158: %v Byzantium: %v Constantinople: %v Petersburg: %v Istanbul: %v, Muir Glacier: %v, Ramanujan: %v, Niels: %v, MirrorSync: %v, Bruno: %v, Berlin: %v, YOLO v3: %v, CatalystBlock: %v, London: %v, ArrowGlacier: %v, MergeFork:%v, Euler: %v, Gibbs: %v, Nano: %v, Moran: %v, Planck: %v,Luban: %v, Plato: %v, Hertz: %v, Hertzfix: %v, ShanghaiTime: %v, KeplerTime: %v, FeynmanTime: %v, FeynmanFixTime: %v, CancunTime: %v, HaberTime: %v, Engine: %v}",
		c.ChainID,
		c.HomesteadBlock,
		c.DAOForkBlock,
		c.DAOForkSupport,
		c.EIP150Block,
		c.EIP155Block,
		c.EIP158Block,
		c.ByzantiumBlock,
		c.ConstantinopleBlock,
		c.PetersburgBlock,
		c.IstanbulBlock,
		c.MuirGlacierBlock,
		c.RamanujanBlock,
		c.NielsBlock,
		c.MirrorSyncBlock,
		c.BrunoBlock,
		c.BerlinBlock,
		c.YoloV3Block,
		c.CatalystBlock,
		c.LondonBlock,
		c.ArrowGlacierBlock,
		c.MergeNetsplitBlock,
		c.EulerBlock,
		c.GibbsBlock,
		c.NanoBlock,
		c.MoranBlock,
		c.PlanckBlock,
		c.LubanBlock,
		c.PlatoBlock,
		c.HertzBlock,
		c.HertzfixBlock,
		ShanghaiTime,
		KeplerTime,
		FeynmanTime,
		FeynmanFixTime,
		CancunTime,
		HaberTime,
		engine,
	)
}

// IsHomestead returns whether num is either equal to the homestead block or greater.
func (c *ChainConfig) IsHomestead(num *big.Int) bool {
	return isBlockForked(c.HomesteadBlock, num)
}

// IsDAOFork returns whether num is either equal to the DAO fork block or greater.
func (c *ChainConfig) IsDAOFork(num *big.Int) bool {
	return isBlockForked(c.DAOForkBlock, num)
}

// IsEIP150 returns whether num is either equal to the EIP150 fork block or greater.
func (c *ChainConfig) IsEIP150(num *big.Int) bool {
	return isBlockForked(c.EIP150Block, num)
}

// IsEIP155 returns whether num is either equal to the EIP155 fork block or greater.
func (c *ChainConfig) IsEIP155(num *big.Int) bool {
	return isBlockForked(c.EIP155Block, num)
}

// IsEIP158 returns whether num is either equal to the EIP158 fork block or greater.
func (c *ChainConfig) IsEIP158(num *big.Int) bool {
	return isBlockForked(c.EIP158Block, num)
}

// IsByzantium returns whether num is either equal to the Byzantium fork block or greater.
func (c *ChainConfig) IsByzantium(num *big.Int) bool {
	return isBlockForked(c.ByzantiumBlock, num)
}

// IsConstantinople returns whether num is either equal to the Constantinople fork block or greater.
func (c *ChainConfig) IsConstantinople(num *big.Int) bool {
	return isBlockForked(c.ConstantinopleBlock, num)
}

// IsRamanujan returns whether num is either equal to the IsRamanujan fork block or greater.
func (c *ChainConfig) IsRamanujan(num *big.Int) bool {
	return isBlockForked(c.RamanujanBlock, num)
}

// IsOnRamanujan returns whether num is equal to the Ramanujan fork block
func (c *ChainConfig) IsOnRamanujan(num *big.Int) bool {
	return configBlockEqual(c.RamanujanBlock, num)
}

// IsNiels returns whether num is either equal to the Niels fork block or greater.
func (c *ChainConfig) IsNiels(num *big.Int) bool {
	return isBlockForked(c.NielsBlock, num)
}

// IsOnNiels returns whether num is equal to the IsNiels fork block
func (c *ChainConfig) IsOnNiels(num *big.Int) bool {
	return configBlockEqual(c.NielsBlock, num)
}

// IsMirrorSync returns whether num is either equal to the MirrorSync fork block or greater.
func (c *ChainConfig) IsMirrorSync(num *big.Int) bool {
	return isBlockForked(c.MirrorSyncBlock, num)
}

// IsOnMirrorSync returns whether num is equal to the MirrorSync fork block
func (c *ChainConfig) IsOnMirrorSync(num *big.Int) bool {
	return configBlockEqual(c.MirrorSyncBlock, num)
}

// IsBruno returns whether num is either equal to the Burn fork block or greater.
func (c *ChainConfig) IsBruno(num *big.Int) bool {
	return isBlockForked(c.BrunoBlock, num)
}

// IsOnBruno returns whether num is equal to the Burn fork block
func (c *ChainConfig) IsOnBruno(num *big.Int) bool {
	return configBlockEqual(c.BrunoBlock, num)
}

// IsEuler returns whether num is either equal to the euler fork block or greater.
func (c *ChainConfig) IsEuler(num *big.Int) bool {
	return isBlockForked(c.EulerBlock, num)
}

// IsOnEuler returns whether num is equal to the euler fork block
func (c *ChainConfig) IsOnEuler(num *big.Int) bool {
	return configBlockEqual(c.EulerBlock, num)
}

// IsLuban returns whether num is either equal to the first fast finality fork block or greater.
func (c *ChainConfig) IsLuban(num *big.Int) bool {
	return isBlockForked(c.LubanBlock, num)
}

// IsOnLuban returns whether num is equal to the first fast finality fork block.
func (c *ChainConfig) IsOnLuban(num *big.Int) bool {
	return configBlockEqual(c.LubanBlock, num)
}

// IsPlato returns whether num is either equal to the second fast finality fork block or greater.
func (c *ChainConfig) IsPlato(num *big.Int) bool {
	return isBlockForked(c.PlatoBlock, num)
}

// IsOnPlato returns whether num is equal to the second fast finality fork block.
func (c *ChainConfig) IsOnPlato(num *big.Int) bool {
	return configBlockEqual(c.PlatoBlock, num)
}

// IsHertz returns whether num is either equal to the block of enabling Berlin EIPs or greater.
func (c *ChainConfig) IsHertz(num *big.Int) bool {
	return isBlockForked(c.HertzBlock, num)
}

// IsOnHertz returns whether num is equal to the fork block of enabling Berlin EIPs.
func (c *ChainConfig) IsOnHertz(num *big.Int) bool {
	return configBlockEqual(c.HertzBlock, num)
}

func (c *ChainConfig) IsHertzfix(num *big.Int) bool {
	return isBlockForked(c.HertzfixBlock, num)
}

func (c *ChainConfig) IsOnHertzfix(num *big.Int) bool {
	return configBlockEqual(c.HertzfixBlock, num)
}

// IsMuirGlacier returns whether num is either equal to the Muir Glacier (EIP-2384) fork block or greater.
func (c *ChainConfig) IsMuirGlacier(num *big.Int) bool {
	return isBlockForked(c.MuirGlacierBlock, num)
}

// IsPetersburg returns whether num is either
// - equal to or greater than the PetersburgBlock fork block,
// - OR is nil, and Constantinople is active
func (c *ChainConfig) IsPetersburg(num *big.Int) bool {
	return isBlockForked(c.PetersburgBlock, num) || c.PetersburgBlock == nil && isBlockForked(c.ConstantinopleBlock, num)
}

// IsIstanbul returns whether num is either equal to the Istanbul fork block or greater.
func (c *ChainConfig) IsIstanbul(num *big.Int) bool {
	return isBlockForked(c.IstanbulBlock, num)
}

// IsBerlin returns whether num is either equal to the Berlin fork block or greater.
func (c *ChainConfig) IsBerlin(num *big.Int) bool {
	return isBlockForked(c.BerlinBlock, num)
}

// IsLondon returns whether num is either equal to the London fork block or greater.
func (c *ChainConfig) IsLondon(num *big.Int) bool {
	return isBlockForked(c.LondonBlock, num)
}

// IsArrowGlacier returns whether num is either equal to the Arrow Glacier (EIP-4345) fork block or greater.
func (c *ChainConfig) IsArrowGlacier(num *big.Int) bool {
	return isBlockForked(c.ArrowGlacierBlock, num)
}

// IsGrayGlacier returns whether num is either equal to the Gray Glacier (EIP-5133) fork block or greater.
func (c *ChainConfig) IsGrayGlacier(num *big.Int) bool {
	return isBlockForked(c.GrayGlacierBlock, num)
}

// IsTerminalPoWBlock returns whether the given block is the last block of PoW stage.
func (c *ChainConfig) IsTerminalPoWBlock(parentTotalDiff *big.Int, totalDiff *big.Int) bool {
	if c.TerminalTotalDifficulty == nil {
		return false
	}
	return parentTotalDiff.Cmp(c.TerminalTotalDifficulty) < 0 && totalDiff.Cmp(c.TerminalTotalDifficulty) >= 0
}

// IsGibbs returns whether num is either equal to the gibbs fork block or greater.
func (c *ChainConfig) IsGibbs(num *big.Int) bool {
	return isBlockForked(c.GibbsBlock, num)
}

// IsOnGibbs returns whether num is equal to the gibbs fork block
func (c *ChainConfig) IsOnGibbs(num *big.Int) bool {
	return configBlockEqual(c.GibbsBlock, num)
}

func (c *ChainConfig) IsNano(num *big.Int) bool {
	return isBlockForked(c.NanoBlock, num)
}

func (c *ChainConfig) IsOnNano(num *big.Int) bool {
	return configBlockEqual(c.NanoBlock, num)
}

func (c *ChainConfig) IsMoran(num *big.Int) bool {
	return isBlockForked(c.MoranBlock, num)
}

func (c *ChainConfig) IsOnMoran(num *big.Int) bool {
	return configBlockEqual(c.MoranBlock, num)
}

func (c *ChainConfig) IsPlanck(num *big.Int) bool {
	return isBlockForked(c.PlanckBlock, num)
}

func (c *ChainConfig) IsOnPlanck(num *big.Int) bool {
	return configBlockEqual(c.PlanckBlock, num)
}

// IsShanghai returns whether time is either equal to the Shanghai fork time or greater.
func (c *ChainConfig) IsShanghai(num *big.Int, time uint64) bool {
	return c.IsLondon(num) && isTimestampForked(c.ShanghaiTime, time)
}

// IsOnShanghai returns whether currentBlockTime is either equal to the shanghai fork time or greater firstly.
func (c *ChainConfig) IsOnShanghai(currentBlockNumber *big.Int, lastBlockTime uint64, currentBlockTime uint64) bool {
	lastBlockNumber := new(big.Int)
	if currentBlockNumber.Cmp(big.NewInt(1)) >= 0 {
		lastBlockNumber.Sub(currentBlockNumber, big.NewInt(1))
	}
	return !c.IsShanghai(lastBlockNumber, lastBlockTime) && c.IsShanghai(currentBlockNumber, currentBlockTime)
}

// IsKepler returns whether time is either equal to the kepler fork time or greater.
func (c *ChainConfig) IsKepler(num *big.Int, time uint64) bool {
	return c.IsLondon(num) && isTimestampForked(c.KeplerTime, time)
}

// IsOnKepler returns whether currentBlockTime is either equal to the kepler fork time or greater firstly.
func (c *ChainConfig) IsOnKepler(currentBlockNumber *big.Int, lastBlockTime uint64, currentBlockTime uint64) bool {
	lastBlockNumber := new(big.Int)
	if currentBlockNumber.Cmp(big.NewInt(1)) >= 0 {
		lastBlockNumber.Sub(currentBlockNumber, big.NewInt(1))
	}
	return !c.IsKepler(lastBlockNumber, lastBlockTime) && c.IsKepler(currentBlockNumber, currentBlockTime)
}

// IsFeynman returns whether time is either equal to the Feynman fork time or greater.
func (c *ChainConfig) IsFeynman(num *big.Int, time uint64) bool {
	return c.IsLondon(num) && isTimestampForked(c.FeynmanTime, time)
}

// IsOnFeynman returns whether currentBlockTime is either equal to the Feynman fork time or greater firstly.
func (c *ChainConfig) IsOnFeynman(currentBlockNumber *big.Int, lastBlockTime uint64, currentBlockTime uint64) bool {
	lastBlockNumber := new(big.Int)
	if currentBlockNumber.Cmp(big.NewInt(1)) >= 0 {
		lastBlockNumber.Sub(currentBlockNumber, big.NewInt(1))
	}
	return !c.IsFeynman(lastBlockNumber, lastBlockTime) && c.IsFeynman(currentBlockNumber, currentBlockTime)
}

// IsFeynmanFix returns whether time is either equal to the FeynmanFix fork time or greater.
func (c *ChainConfig) IsFeynmanFix(num *big.Int, time uint64) bool {
	return c.IsLondon(num) && isTimestampForked(c.FeynmanFixTime, time)
}

// IsOnFeynmanFix returns whether currentBlockTime is either equal to the FeynmanFix fork time or greater firstly.
func (c *ChainConfig) IsOnFeynmanFix(currentBlockNumber *big.Int, lastBlockTime uint64, currentBlockTime uint64) bool {
	lastBlockNumber := new(big.Int)
	if currentBlockNumber.Cmp(big.NewInt(1)) >= 0 {
		lastBlockNumber.Sub(currentBlockNumber, big.NewInt(1))
	}
	return !c.IsFeynmanFix(lastBlockNumber, lastBlockTime) && c.IsFeynmanFix(currentBlockNumber, currentBlockTime)
}

// IsCancun returns whether num is either equal to the Cancun fork time or greater.
func (c *ChainConfig) IsCancun(num *big.Int, time uint64) bool {
	return c.IsLondon(num) && isTimestampForked(c.CancunTime, time)
}

// IsHaber returns whether time is either equal to the Haber fork time or greater.
func (c *ChainConfig) IsHaber(num *big.Int, time uint64) bool {
	return c.IsLondon(num) && isTimestampForked(c.HaberTime, time)
}

// IsPrague returns whether num is either equal to the Prague fork time or greater.
func (c *ChainConfig) IsPrague(num *big.Int, time uint64) bool {
	return c.IsLondon(num) && isTimestampForked(c.PragueTime, time)
}

// IsVerkle returns whether num is either equal to the Verkle fork time or greater.
func (c *ChainConfig) IsVerkle(num *big.Int, time uint64) bool {
	return c.IsLondon(num) && isTimestampForked(c.VerkleTime, time)
}

// CheckCompatible checks whether scheduled fork transitions have been imported
// with a mismatching chain configuration.
func (c *ChainConfig) CheckCompatible(newcfg *ChainConfig, height uint64, time uint64) *ConfigCompatError {
	var (
		bhead = new(big.Int).SetUint64(height)
		btime = time
	)
	// Iterate checkCompatible to find the lowest conflict.
	var lasterr *ConfigCompatError
	for {
		err := c.checkCompatible(newcfg, bhead, btime)
		if err == nil || (lasterr != nil && err.RewindToBlock == lasterr.RewindToBlock && err.RewindToTime == lasterr.RewindToTime) {
			break
		}
		lasterr = err

		if err.RewindToTime > 0 {
			btime = err.RewindToTime
		} else {
			bhead.SetUint64(err.RewindToBlock)
		}
	}
	return lasterr
}

// CheckConfigForkOrder checks that we don't "skip" any forks, geth isn't pluggable enough
// to guarantee that forks can be implemented in a different order than on official networks
func (c *ChainConfig) CheckConfigForkOrder() error {
	// skip checking for non-Parlia egine
	if c.Parlia == nil {
		return nil
	}
	type fork struct {
		name      string
		block     *big.Int // forks up to - and including the merge - were defined with block numbers
		timestamp *uint64  // forks after the merge are scheduled using timestamps
		optional  bool     // if true, the fork may be nil and next fork is still allowed
	}
	var lastFork fork
	for _, cur := range []fork{
		{name: "mirrorSyncBlock", block: c.MirrorSyncBlock},
		{name: "brunoBlock", block: c.BrunoBlock},
		{name: "eulerBlock", block: c.EulerBlock},
		{name: "gibbsBlock", block: c.GibbsBlock},
		{name: "planckBlock", block: c.PlanckBlock},
		{name: "lubanBlock", block: c.LubanBlock},
		{name: "platoBlock", block: c.PlatoBlock},
		{name: "hertzBlock", block: c.HertzBlock},
		{name: "hertzfixBlock", block: c.HertzfixBlock},
		{name: "keplerTime", timestamp: c.KeplerTime},
		{name: "feynmanTime", timestamp: c.FeynmanTime},
		{name: "feynmanFixTime", timestamp: c.FeynmanFixTime},
		{name: "cancunTime", timestamp: c.CancunTime},
		{name: "haberTime", timestamp: c.HaberTime},
		{name: "pragueTime", timestamp: c.PragueTime, optional: true},
		{name: "verkleTime", timestamp: c.VerkleTime, optional: true},
	} {
		if lastFork.name != "" {
			switch {
			// Non-optional forks must all be present in the chain config up to the last defined fork
			case lastFork.block == nil && lastFork.timestamp == nil && (cur.block != nil || cur.timestamp != nil):
				if cur.block != nil {
					return fmt.Errorf("unsupported fork ordering: %v not enabled, but %v enabled at block %v",
						lastFork.name, cur.name, cur.block)
				} else {
					return fmt.Errorf("unsupported fork ordering: %v not enabled, but %v enabled at timestamp %v",
						lastFork.name, cur.name, *cur.timestamp)
				}

			// Fork (whether defined by block or timestamp) must follow the fork definition sequence
			case (lastFork.block != nil && cur.block != nil) || (lastFork.timestamp != nil && cur.timestamp != nil):
				if lastFork.block != nil && lastFork.block.Cmp(cur.block) > 0 {
					return fmt.Errorf("unsupported fork ordering: %v enabled at block %v, but %v enabled at block %v",
						lastFork.name, lastFork.block, cur.name, cur.block)
				} else if lastFork.timestamp != nil && *lastFork.timestamp > *cur.timestamp {
					return fmt.Errorf("unsupported fork ordering: %v enabled at timestamp %v, but %v enabled at timestamp %v",
						lastFork.name, *lastFork.timestamp, cur.name, *cur.timestamp)
				}

				// Timestamp based forks can follow block based ones, but not the other way around
				if lastFork.timestamp != nil && cur.block != nil {
					return fmt.Errorf("unsupported fork ordering: %v used timestamp ordering, but %v reverted to block ordering",
						lastFork.name, cur.name)
				}
			}
		}
		// If it was optional and not set, then ignore it
		if !cur.optional || (cur.block != nil || cur.timestamp != nil) {
			lastFork = cur
		}
	}
	return nil
}

func (c *ChainConfig) checkCompatible(newcfg *ChainConfig, headNumber *big.Int, headTimestamp uint64) *ConfigCompatError {
	if isForkBlockIncompatible(c.HomesteadBlock, newcfg.HomesteadBlock, headNumber) {
		return newBlockCompatError("Homestead fork block", c.HomesteadBlock, newcfg.HomesteadBlock)
	}
	if isForkBlockIncompatible(c.DAOForkBlock, newcfg.DAOForkBlock, headNumber) {
		return newBlockCompatError("DAO fork block", c.DAOForkBlock, newcfg.DAOForkBlock)
	}
	if c.IsDAOFork(headNumber) && c.DAOForkSupport != newcfg.DAOForkSupport {
		return newBlockCompatError("DAO fork support flag", c.DAOForkBlock, newcfg.DAOForkBlock)
	}
	if isForkBlockIncompatible(c.EIP150Block, newcfg.EIP150Block, headNumber) {
		return newBlockCompatError("EIP150 fork block", c.EIP150Block, newcfg.EIP150Block)
	}
	if isForkBlockIncompatible(c.EIP155Block, newcfg.EIP155Block, headNumber) {
		return newBlockCompatError("EIP155 fork block", c.EIP155Block, newcfg.EIP155Block)
	}
	if isForkBlockIncompatible(c.EIP158Block, newcfg.EIP158Block, headNumber) {
		return newBlockCompatError("EIP158 fork block", c.EIP158Block, newcfg.EIP158Block)
	}
	if c.IsEIP158(headNumber) && !configBlockEqual(c.ChainID, newcfg.ChainID) {
		return newBlockCompatError("EIP158 chain ID", c.EIP158Block, newcfg.EIP158Block)
	}
	if isForkBlockIncompatible(c.ByzantiumBlock, newcfg.ByzantiumBlock, headNumber) {
		return newBlockCompatError("Byzantium fork block", c.ByzantiumBlock, newcfg.ByzantiumBlock)
	}
	if isForkBlockIncompatible(c.ConstantinopleBlock, newcfg.ConstantinopleBlock, headNumber) {
		return newBlockCompatError("Constantinople fork block", c.ConstantinopleBlock, newcfg.ConstantinopleBlock)
	}
	if isForkBlockIncompatible(c.PetersburgBlock, newcfg.PetersburgBlock, headNumber) {
		// the only case where we allow Petersburg to be set in the past is if it is equal to Constantinople
		// mainly to satisfy fork ordering requirements which state that Petersburg fork be set if Constantinople fork is set
		if isForkBlockIncompatible(c.ConstantinopleBlock, newcfg.PetersburgBlock, headNumber) {
			return newBlockCompatError("Petersburg fork block", c.PetersburgBlock, newcfg.PetersburgBlock)
		}
	}
	if isForkBlockIncompatible(c.IstanbulBlock, newcfg.IstanbulBlock, headNumber) {
		return newBlockCompatError("Istanbul fork block", c.IstanbulBlock, newcfg.IstanbulBlock)
	}
	if isForkBlockIncompatible(c.MuirGlacierBlock, newcfg.MuirGlacierBlock, headNumber) {
		return newBlockCompatError("Muir Glacier fork block", c.MuirGlacierBlock, newcfg.MuirGlacierBlock)
	}
	if isForkBlockIncompatible(c.BerlinBlock, newcfg.BerlinBlock, headNumber) {
		return newBlockCompatError("Berlin fork block", c.BerlinBlock, newcfg.BerlinBlock)
	}
	if isForkBlockIncompatible(c.LondonBlock, newcfg.LondonBlock, headNumber) {
		return newBlockCompatError("London fork block", c.LondonBlock, newcfg.LondonBlock)
	}
	if isForkBlockIncompatible(c.ArrowGlacierBlock, newcfg.ArrowGlacierBlock, headNumber) {
		return newBlockCompatError("Arrow Glacier fork block", c.ArrowGlacierBlock, newcfg.ArrowGlacierBlock)
	}
	if isForkBlockIncompatible(c.GrayGlacierBlock, newcfg.GrayGlacierBlock, headNumber) {
		return newBlockCompatError("Gray Glacier fork block", c.GrayGlacierBlock, newcfg.GrayGlacierBlock)
	}
	if isForkBlockIncompatible(c.MergeNetsplitBlock, newcfg.MergeNetsplitBlock, headNumber) {
		return newBlockCompatError("Merge Start fork block", c.MergeNetsplitBlock, newcfg.MergeNetsplitBlock)
	}
	if isForkBlockIncompatible(c.RamanujanBlock, newcfg.RamanujanBlock, headNumber) {
		return newBlockCompatError("ramanujan fork block", c.RamanujanBlock, newcfg.RamanujanBlock)
	}
	if isForkBlockIncompatible(c.MirrorSyncBlock, newcfg.MirrorSyncBlock, headNumber) {
		return newBlockCompatError("mirrorSync fork block", c.MirrorSyncBlock, newcfg.MirrorSyncBlock)
	}
	if isForkBlockIncompatible(c.BrunoBlock, newcfg.BrunoBlock, headNumber) {
		return newBlockCompatError("bruno fork block", c.BrunoBlock, newcfg.BrunoBlock)
	}
	if isForkBlockIncompatible(c.EulerBlock, newcfg.EulerBlock, headNumber) {
		return newBlockCompatError("euler fork block", c.EulerBlock, newcfg.EulerBlock)
	}
	if isForkBlockIncompatible(c.GibbsBlock, newcfg.GibbsBlock, headNumber) {
		return newBlockCompatError("gibbs fork block", c.GibbsBlock, newcfg.GibbsBlock)
	}
	if isForkBlockIncompatible(c.NanoBlock, newcfg.NanoBlock, headNumber) {
		return newBlockCompatError("nano fork block", c.NanoBlock, newcfg.NanoBlock)
	}
	if isForkBlockIncompatible(c.MoranBlock, newcfg.MoranBlock, headNumber) {
		return newBlockCompatError("moran fork block", c.MoranBlock, newcfg.MoranBlock)
	}
	if isForkBlockIncompatible(c.PlanckBlock, newcfg.PlanckBlock, headNumber) {
		return newBlockCompatError("planck fork block", c.PlanckBlock, newcfg.PlanckBlock)
	}
	if isForkBlockIncompatible(c.LubanBlock, newcfg.LubanBlock, headNumber) {
		return newBlockCompatError("luban fork block", c.LubanBlock, newcfg.LubanBlock)
	}
	if isForkBlockIncompatible(c.PlatoBlock, newcfg.PlatoBlock, headNumber) {
		return newBlockCompatError("plato fork block", c.PlatoBlock, newcfg.PlatoBlock)
	}
	if isForkBlockIncompatible(c.HertzBlock, newcfg.HertzBlock, headNumber) {
		return newBlockCompatError("hertz fork block", c.HertzBlock, newcfg.HertzBlock)
	}
	if isForkBlockIncompatible(c.HertzfixBlock, newcfg.HertzfixBlock, headNumber) {
		return newBlockCompatError("hertzfix fork block", c.HertzfixBlock, newcfg.HertzfixBlock)
	}
	if isForkTimestampIncompatible(c.ShanghaiTime, newcfg.ShanghaiTime, headTimestamp) {
		return newTimestampCompatError("Shanghai fork timestamp", c.ShanghaiTime, newcfg.ShanghaiTime)
	}
	if isForkTimestampIncompatible(c.KeplerTime, newcfg.KeplerTime, headTimestamp) {
		return newTimestampCompatError("Kepler fork timestamp", c.KeplerTime, newcfg.KeplerTime)
	}
	if isForkTimestampIncompatible(c.FeynmanTime, newcfg.FeynmanTime, headTimestamp) {
		return newTimestampCompatError("Feynman fork timestamp", c.FeynmanTime, newcfg.FeynmanTime)
	}
	if isForkTimestampIncompatible(c.FeynmanFixTime, newcfg.FeynmanFixTime, headTimestamp) {
		return newTimestampCompatError("FeynmanFix fork timestamp", c.FeynmanFixTime, newcfg.FeynmanFixTime)
	}
	if isForkTimestampIncompatible(c.CancunTime, newcfg.CancunTime, headTimestamp) {
		return newTimestampCompatError("Cancun fork timestamp", c.CancunTime, newcfg.CancunTime)
	}
	if isForkTimestampIncompatible(c.PragueTime, newcfg.PragueTime, headTimestamp) {
		return newTimestampCompatError("Prague fork timestamp", c.PragueTime, newcfg.PragueTime)
	}
	if isForkTimestampIncompatible(c.VerkleTime, newcfg.VerkleTime, headTimestamp) {
		return newTimestampCompatError("Verkle fork timestamp", c.VerkleTime, newcfg.VerkleTime)
	}
	return nil
}

// BaseFeeChangeDenominator bounds the amount the base fee can change between blocks.
func (c *ChainConfig) BaseFeeChangeDenominator() uint64 {
	return DefaultBaseFeeChangeDenominator
}

// ElasticityMultiplier bounds the maximum gas limit an EIP-1559 block may have.
func (c *ChainConfig) ElasticityMultiplier() uint64 {
	return DefaultElasticityMultiplier
}

// LatestFork returns the latest time-based fork that would be active for the given time.
// only include forks from ethereum
func (c *ChainConfig) LatestFork(time uint64) forks.Fork {
	// Assume last non-time-based fork has passed.
	london := c.LondonBlock

	switch {
	case c.IsPrague(london, time):
		return forks.Prague
	case c.IsCancun(london, time):
		return forks.Cancun
	case c.IsShanghai(london, time):
		return forks.Shanghai
	default:
		return forks.Paris
	}
}

// isForkBlockIncompatible returns true if a fork scheduled at block s1 cannot be
// rescheduled to block s2 because head is already past the fork.
func isForkBlockIncompatible(s1, s2, head *big.Int) bool {
	return (isBlockForked(s1, head) || isBlockForked(s2, head)) && !configBlockEqual(s1, s2)
}

// isBlockForked returns whether a fork scheduled at block s is active at the
// given head block. Whilst this method is the same as isTimestampForked, they
// are explicitly separate for clearer reading.
func isBlockForked(s, head *big.Int) bool {
	if s == nil || head == nil {
		return false
	}
	return s.Cmp(head) <= 0
}

func configBlockEqual(x, y *big.Int) bool {
	if x == nil {
		return y == nil
	}
	if y == nil {
		return x == nil
	}
	return x.Cmp(y) == 0
}

// isForkTimestampIncompatible returns true if a fork scheduled at timestamp s1
// cannot be rescheduled to timestamp s2 because head is already past the fork.
func isForkTimestampIncompatible(s1, s2 *uint64, head uint64) bool {
	return (isTimestampForked(s1, head) || isTimestampForked(s2, head)) && !configTimestampEqual(s1, s2)
}

// isTimestampForked returns whether a fork scheduled at timestamp s is active
// at the given head timestamp. Whilst this method is the same as isBlockForked,
// they are explicitly separate for clearer reading.
func isTimestampForked(s *uint64, head uint64) bool {
	if s == nil {
		return false
	}
	return *s <= head
}

func configTimestampEqual(x, y *uint64) bool {
	if x == nil {
		return y == nil
	}
	if y == nil {
		return x == nil
	}
	return *x == *y
}

// ConfigCompatError is raised if the locally-stored blockchain is initialised with a
// ChainConfig that would alter the past.
type ConfigCompatError struct {
	What string

	// block numbers of the stored and new configurations if block based forking
	StoredBlock, NewBlock *big.Int

	// timestamps of the stored and new configurations if time based forking
	StoredTime, NewTime *uint64

	// the block number to which the local chain must be rewound to correct the error
	RewindToBlock uint64

	// the timestamp to which the local chain must be rewound to correct the error
	RewindToTime uint64
}

func newBlockCompatError(what string, storedblock, newblock *big.Int) *ConfigCompatError {
	var rew *big.Int
	switch {
	case storedblock == nil:
		rew = newblock
	case newblock == nil || storedblock.Cmp(newblock) < 0:
		rew = storedblock
	default:
		rew = newblock
	}
	err := &ConfigCompatError{
		What:          what,
		StoredBlock:   storedblock,
		NewBlock:      newblock,
		RewindToBlock: 0,
	}
	if rew != nil && rew.Sign() > 0 {
		err.RewindToBlock = rew.Uint64() - 1
	}
	return err
}

func newTimestampCompatError(what string, storedtime, newtime *uint64) *ConfigCompatError {
	var rew *uint64
	switch {
	case storedtime == nil:
		rew = newtime
	case newtime == nil || *storedtime < *newtime:
		rew = storedtime
	default:
		rew = newtime
	}
	err := &ConfigCompatError{
		What:         what,
		StoredTime:   storedtime,
		NewTime:      newtime,
		RewindToTime: 0,
	}
	if rew != nil && *rew != 0 {
		err.RewindToTime = *rew - 1
	}
	return err
}

func (err *ConfigCompatError) Error() string {
	if err.StoredBlock != nil {
		return fmt.Sprintf("mismatching %s in database (have block %d, want block %d, rewindto block %d)", err.What, err.StoredBlock, err.NewBlock, err.RewindToBlock)
	}

	if err.StoredTime == nil {
		return fmt.Sprintf("mismatching %s in database (have timestamp nil, want timestamp %d, rewindto timestamp %d)", err.What, *err.NewTime, err.RewindToTime)
	} else if err.NewTime == nil {
		return fmt.Sprintf("mismatching %s in database (have timestamp %d, want timestamp nil, rewindto timestamp %d)", err.What, *err.StoredTime, err.RewindToTime)
	}
	return fmt.Sprintf("mismatching %s in database (have timestamp %d, want timestamp %d, rewindto timestamp %d)", err.What, *err.StoredTime, *err.NewTime, err.RewindToTime)
}

// Rules wraps ChainConfig and is merely syntactic sugar or can be used for functions
// that do not have or require information about the block.
//
// Rules is a one time interface meaning that it shouldn't be used in between transition
// phases.
type Rules struct {
	ChainID                                                 *big.Int
	IsHomestead, IsEIP150, IsEIP155, IsEIP158               bool
	IsByzantium, IsConstantinople, IsPetersburg, IsIstanbul bool
	IsBerlin, IsLondon                                      bool
	IsMerge                                                 bool
	IsNano                                                  bool
	IsMoran                                                 bool
	IsPlanck                                                bool
	IsLuban                                                 bool
	IsPlato                                                 bool
	IsHertz                                                 bool
	IsHertzfix                                              bool
	IsShanghai, IsKepler, IsFeynman, IsCancun, IsHaber      bool
	IsPrague, IsVerkle                                      bool
}

// Rules ensures c's ChainID is not nil.
func (c *ChainConfig) Rules(num *big.Int, isMerge bool, timestamp uint64) Rules {
	chainID := c.ChainID
	if chainID == nil {
		chainID = new(big.Int)
	}
	// disallow setting Merge out of order
	isMerge = isMerge && c.IsLondon(num)
	return Rules{
		ChainID:          new(big.Int).Set(chainID),
		IsHomestead:      c.IsHomestead(num),
		IsEIP150:         c.IsEIP150(num),
		IsEIP155:         c.IsEIP155(num),
		IsEIP158:         c.IsEIP158(num),
		IsByzantium:      c.IsByzantium(num),
		IsConstantinople: c.IsConstantinople(num),
		IsPetersburg:     c.IsPetersburg(num),
		IsIstanbul:       c.IsIstanbul(num),
		IsBerlin:         c.IsBerlin(num),
		IsLondon:         c.IsLondon(num),
		IsMerge:          isMerge,
		IsNano:           c.IsNano(num),
		IsMoran:          c.IsMoran(num),
		IsPlanck:         c.IsPlanck(num),
		IsLuban:          c.IsLuban(num),
		IsPlato:          c.IsPlato(num),
		IsHertz:          c.IsHertz(num),
		IsHertzfix:       c.IsHertzfix(num),
		IsShanghai:       c.IsShanghai(num, timestamp),
		IsKepler:         c.IsKepler(num, timestamp),
		IsFeynman:        c.IsFeynman(num, timestamp),
		IsCancun:         c.IsCancun(num, timestamp),
		IsHaber:          c.IsHaber(num, timestamp),
		IsPrague:         c.IsPrague(num, timestamp),
		IsVerkle:         c.IsVerkle(num, timestamp),
	}
}<|MERGE_RESOLUTION|>--- conflicted
+++ resolved
@@ -147,22 +147,12 @@
 		LondonBlock:         big.NewInt(31302048),
 		HertzBlock:          big.NewInt(31302048),
 		HertzfixBlock:       big.NewInt(34140700),
-<<<<<<< HEAD
-		// UnixTime: 1705996800 is January 23, 2024 8:00:00 AM UTC
-		ShanghaiTime:   newUint64(1705996800),
-		KeplerTime:     newUint64(1705996800),
-		FeynmanTime:    newUint64(1713419340),
-		FeynmanFixTime: newUint64(1713419340),
-		// TODO(GalaIO): enable cancun fork time later
-		//CancunTime: newUint64(),
-=======
 		ShanghaiTime:        newUint64(1705996800), // 2024-01-23 08:00:00 AM UTC
 		KeplerTime:          newUint64(1705996800), // 2024-01-23 08:00:00 AM UTC
 		FeynmanTime:         newUint64(1713419340), // 2024-04-18 05:49:00 AM UTC
 		FeynmanFixTime:      newUint64(1713419340), // 2024-04-18 05:49:00 AM UTC
 		CancunTime:          newUint64(1718863500), // 2024-06-20 06:05:00 AM UTC
 		HaberTime:           newUint64(1718863500), // 2024-06-20 06:05:00 AM UTC
->>>>>>> f5ba30ed
 
 		Parlia: &ParliaConfig{
 			Period: 3,
