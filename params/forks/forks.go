// Copyright 2023 The go-ethereum Authors
// This file is part of the go-ethereum library.
//
// The go-ethereum library is free software: you can redistribute it and/or modify
// it under the terms of the GNU Lesser General Public License as published by
// the Free Software Foundation, either version 3 of the License, or
// (at your option) any later version.
//
// The go-ethereum library is distributed in the hope that it will be useful,
// but WITHOUT ANY WARRANTY; without even the implied warranty of
// MERCHANTABILITY or FITNESS FOR A PARTICULAR PURPOSE. See the
// GNU Lesser General Public License for more details.
//
// You should have received a copy of the GNU Lesser General Public License
// along with the go-ethereum library. If not, see <http://www.gnu.org/licenses/>.

package forks

// Fork is a numerical identifier of specific network upgrades (forks).
type Fork int

const (
	Frontier = iota
	FrontierThawing
	Homestead
	DAO
	TangerineWhistle
	SpuriousDragon
	Byzantium
	Constantinople
	Petersburg
	Istanbul
	MuirGlacier
	Berlin
	London
	ArrowGlacier
	GrayGlacier
	Paris
	Shanghai
	Cancun
	Prague
	Lorentz
<<<<<<< HEAD
=======
	Maxwell
>>>>>>> e3fd8594
	Osaka
)<|MERGE_RESOLUTION|>--- conflicted
+++ resolved
@@ -40,9 +40,6 @@
 	Cancun
 	Prague
 	Lorentz
-<<<<<<< HEAD
-=======
 	Maxwell
->>>>>>> e3fd8594
 	Osaka
 )