--- conflicted
+++ resolved
@@ -192,17 +192,10 @@
 )
 
 var (
-<<<<<<< HEAD
-	// lorentzBlockInterval                      = 1.5
-	MinTimeDurationForBlobRequests     uint64 = uint64(float64(24*3600) * 18.2)                       // it keeps blob data available for 18.2 days in local
-	MinBlocksForBlobRequests           uint64 = uint64(float64(MinTimeDurationForBlobRequests) / 1.5) // ref: https://github.com/bnb-chain/BEPs/blob/master/BEPs/BEP-524.md#421-change-table.
-	DefaultExtraReserveForBlobRequests uint64 = uint64(24 * 3600 / 1.5)                               // it adds more time for expired blobs for some request cases, like expiry blob when remote peer is syncing, default 1 day.
-=======
 	// maxwellBlockInterval                      = 0.75
 	MinTimeDurationForBlobRequests     uint64 = uint64(float64(24*3600) * 18.2)                        // it keeps blob data available for 18.2 days in local
 	MinBlocksForBlobRequests           uint64 = uint64(float64(MinTimeDurationForBlobRequests) / 0.75) // ref: https://github.com/bnb-chain/BEPs/blob/master/BEPs/BEP-524.md#421-change-table.
 	DefaultExtraReserveForBlobRequests uint64 = uint64(24 * 3600 / 0.75)                               // it adds more time for expired blobs for some request cases, like expiry blob when remote peer is syncing, default 1 day.
->>>>>>> e3fd8594
 
 	BreatheBlockInterval uint64 = 24 * 3600 // Controls the interval for updateValidatorSetV2
 
