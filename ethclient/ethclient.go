--- conflicted
+++ resolved
@@ -133,11 +133,7 @@
 // BlobSidecars return the Sidecars of a given block number or hash.
 func (ec *Client) BlobSidecars(ctx context.Context, blockNrOrHash rpc.BlockNumberOrHash) ([]*types.BlobTxSidecar, error) {
 	var r []*types.BlobTxSidecar
-<<<<<<< HEAD
-	err := ec.c.CallContext(ctx, &r, "eth_getBlobSidecars", blockNrOrHash.String())
-=======
 	err := ec.c.CallContext(ctx, &r, "eth_getBlobSidecars", blockNrOrHash.String(), true)
->>>>>>> f5ba30ed
 	if err == nil && r == nil {
 		return nil, ethereum.NotFound
 	}
@@ -147,11 +143,7 @@
 // BlobSidecarByTxHash return a sidecar of a given blob transaction
 func (ec *Client) BlobSidecarByTxHash(ctx context.Context, hash common.Hash) (*types.BlobTxSidecar, error) {
 	var r *types.BlobTxSidecar
-<<<<<<< HEAD
-	err := ec.c.CallContext(ctx, &r, "eth_getBlockSidecarByTxHash", hash)
-=======
 	err := ec.c.CallContext(ctx, &r, "eth_getBlockSidecarByTxHash", hash, true)
->>>>>>> f5ba30ed
 	if err == nil && r == nil {
 		return nil, ethereum.NotFound
 	}
@@ -780,23 +772,6 @@
 	return fee, nil
 }
 
-// SendBundle sends a bundle
-func (ec *Client) SendBundle(ctx context.Context, args types.SendBundleArgs) (common.Hash, error) {
-	var hash common.Hash
-	err := ec.c.CallContext(ctx, &hash, "eth_sendBundle", args)
-	if err != nil {
-		return common.Hash{}, err
-	}
-	return hash, nil
-}
-
-// BundlePrice returns the price of a bundle
-func (ec *Client) BundlePrice(ctx context.Context) *big.Int {
-	var price *big.Int
-	_ = ec.c.CallContext(ctx, &price, "eth_bundlePrice")
-	return price
-}
-
 // MevParams returns the static params of mev
 func (ec *Client) MevParams(ctx context.Context) (*types.MevParams, error) {
 	var params types.MevParams
