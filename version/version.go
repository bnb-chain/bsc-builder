--- conflicted
+++ resolved
@@ -19,10 +19,6 @@
 const (
 	Major = 1  // Major version component of the current release
 	Minor = 5  // Minor version component of the current release
-<<<<<<< HEAD
-	Patch = 9  // Patch version component of the current release
-=======
 	Patch = 11 // Patch version component of the current release
->>>>>>> e3fd8594
 	Meta  = "" // Version metadata to append to the version string
 )