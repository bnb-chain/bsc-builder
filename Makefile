# This Makefile is meant to be used by people that do not usually work
# with Go source code. If you know what GOPATH is then you probably
# don't need to bother with make.

.PHONY: geth android ios evm all test truffle-test clean
.PHONY: docker

GOBIN = ./build/bin
GO ?= latest
GORUN = go run
GIT_COMMIT=$(shell git rev-parse HEAD)
GIT_COMMIT_DATE=$(shell git log -n1 --pretty='format:%cd' --date=format:'%Y%m%d')

#? geth: Build geth
geth:
	$(GORUN) build/ci.go install ./cmd/geth
	@echo "Done building."
	@echo "Run \"$(GOBIN)/geth\" to launch geth."

#? all: Build all packages and executables
all:
	$(GORUN) build/ci.go install

#? test: Run the tests
test: all
	$(GORUN) build/ci.go test -timeout 1h

truffle-test:
	docker build . -f ./docker/Dockerfile --target bsc-genesis -t bsc-genesis
	docker build . -f ./docker/Dockerfile --target bsc -t bsc
	docker build . -f ./docker/Dockerfile.truffle -t truffle-test
<<<<<<< HEAD
	docker-compose -f ./tests/truffle/docker-compose.yml up genesis
	docker-compose -f ./tests/truffle/docker-compose.yml up -d bsc-rpc
=======
	docker compose -f ./tests/truffle/docker-compose.yml up genesis
	docker compose -f ./tests/truffle/docker-compose.yml up -d bsc-rpc bsc-validator1
>>>>>>> 26a4d4fd
	sleep 30
	docker compose -f ./tests/truffle/docker-compose.yml up --exit-code-from truffle-test truffle-test
	docker compose -f ./tests/truffle/docker-compose.yml down

#? lint: Run certain pre-selected linters
lint: ## Run linters.
	$(GORUN) build/ci.go lint

#? clean: Clean go cache, built executables, and the auto generated folder
clean:
	go clean -cache
	rm -fr build/_workspace/pkg/ $(GOBIN)/*

# The devtools target installs tools required for 'go generate'.
# You need to put $GOBIN (or $GOPATH/bin) in your PATH to use 'go generate'.

#? devtools: Install recommended developer tools
devtools:
	env GOBIN= go install golang.org/x/tools/cmd/stringer@latest
	env GOBIN= go install github.com/fjl/gencodec@latest
	env GOBIN= go install github.com/golang/protobuf/protoc-gen-go@latest
	env GOBIN= go install ./cmd/abigen
	@type "solc" 2> /dev/null || echo 'Please install solc'
	@type "protoc" 2> /dev/null || echo 'Please install protoc'

#? help: Build docker image
docker:
	docker build --pull -t bnb-chain/bsc:latest -f Dockerfile .

#? help: Get more info on make commands.
help: Makefile
	@echo " Choose a command run in go-ethereum:"
	@sed -n 's/^#?//p' $< | column -t -s ':' |  sort | sed -e 's/^/ /'
.PHONY: help<|MERGE_RESOLUTION|>--- conflicted
+++ resolved
@@ -29,13 +29,8 @@
 	docker build . -f ./docker/Dockerfile --target bsc-genesis -t bsc-genesis
 	docker build . -f ./docker/Dockerfile --target bsc -t bsc
 	docker build . -f ./docker/Dockerfile.truffle -t truffle-test
-<<<<<<< HEAD
-	docker-compose -f ./tests/truffle/docker-compose.yml up genesis
-	docker-compose -f ./tests/truffle/docker-compose.yml up -d bsc-rpc
-=======
 	docker compose -f ./tests/truffle/docker-compose.yml up genesis
 	docker compose -f ./tests/truffle/docker-compose.yml up -d bsc-rpc bsc-validator1
->>>>>>> 26a4d4fd
 	sleep 30
 	docker compose -f ./tests/truffle/docker-compose.yml up --exit-code-from truffle-test truffle-test
 	docker compose -f ./tests/truffle/docker-compose.yml down
