--- conflicted
+++ resolved
@@ -97,16 +97,10 @@
 	}
 
 	return &types.MevParams{
-<<<<<<< HEAD
-		ValidatorCommission:   miner.worker.config.Mev.ValidatorCommission,
-		BidSimulationLeftOver: miner.worker.config.Mev.BidSimulationLeftOver,
-		NoInterruptLeftOver:   miner.worker.config.Mev.NoInterruptLeftOver,
-=======
 		ValidatorCommission:   *miner.worker.config.Mev.ValidatorCommission,
 		BidSimulationLeftOver: *miner.worker.config.Mev.BidSimulationLeftOver,
 		NoInterruptLeftOver:   *miner.worker.config.Mev.NoInterruptLeftOver,
 		MaxBidsPerBuilder:     *miner.worker.config.Mev.MaxBidsPerBuilder,
->>>>>>> e3fd8594
 		GasCeil:               miner.worker.config.GasCeil,
 		GasPrice:              miner.worker.config.GasPrice,
 		BuilderFeeCeil:        builderFeeCeil,
