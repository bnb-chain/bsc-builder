package miner

import (
	"errors"
	"math/big"
	"sort"
	"sync"
	"time"

	"github.com/holiman/uint256"

	"github.com/ethereum/go-ethereum/common"
	"github.com/ethereum/go-ethereum/consensus"
	"github.com/ethereum/go-ethereum/consensus/misc/eip4844"
	"github.com/ethereum/go-ethereum/core"
	"github.com/ethereum/go-ethereum/core/state"
	"github.com/ethereum/go-ethereum/core/txpool"
	"github.com/ethereum/go-ethereum/core/types"
	"github.com/ethereum/go-ethereum/log"
	"github.com/ethereum/go-ethereum/params"
)

const smallBundleGas = 10 * params.TxGas

var (
	errNonRevertingTxInBundleFailed = errors.New("non-reverting tx in bundle failed")
	errBundlePriceTooLow            = errors.New("bundle price too low")
)

// fillTransactions retrieves the pending bundles and transactions from the txpool and fills them
// into the given sealing block. The selection and ordering strategy can be extended in the future.
func (w *worker) fillTransactionsAndBundles(interruptCh chan int32, env *environment, stopTimer *time.Timer) error {
	env.state.StopPrefetcher() // no need to prefetch txs for a builder

	var (
		localPlainTxs  map[common.Address][]*txpool.LazyTransaction
		remotePlainTxs map[common.Address][]*txpool.LazyTransaction
		localBlobTxs   map[common.Address][]*txpool.LazyTransaction
		remoteBlobTxs  map[common.Address][]*txpool.LazyTransaction
		bundles        []*types.Bundle
	)

	// commit bundles
	{
		bundles = w.eth.TxPool().PendingBundles(env.header.Number.Uint64(), env.header.Time)

		// if no bundles, not necessary to fill transactions
		if len(bundles) == 0 {
			return errors.New("no bundles in bundle pool")
		}

		txs, bundle, err := w.generateOrderedBundles(env, bundles)
		if err != nil {
			log.Error("fail to generate ordered bundles", "err", err)
			return err
		}

		if err = w.commitBundles(env, txs, interruptCh, stopTimer); err != nil {
			log.Error("fail to commit bundles", "err", err)
			return err
		}

		env.profit.Add(env.profit, bundle.EthSentToSystem)
		log.Info("fill bundles", "bundles_count", len(bundles))
	}

	// commit normal transactions
	{
		w.mu.RLock()
		tip := w.tip
		w.mu.RUnlock()

		// Retrieve the pending transactions pre-filtered by the 1559/4844 dynamic fees
		filter := txpool.PendingFilter{
			MinTip: tip,
		}
		if env.header.BaseFee != nil {
			filter.BaseFee = uint256.MustFromBig(env.header.BaseFee)
		}
		if env.header.ExcessBlobGas != nil {
			filter.BlobFee = uint256.MustFromBig(eip4844.CalcBlobFee(*env.header.ExcessBlobGas))
		}
		filter.OnlyPlainTxs, filter.OnlyBlobTxs = true, false
		pendingPlainTxs := w.eth.TxPool().Pending(filter)

		filter.OnlyPlainTxs, filter.OnlyBlobTxs = false, true
		pendingBlobTxs := w.eth.TxPool().Pending(filter)

		// Split the pending transactions into locals and remotes
		// Fill the block with all available pending transactions.
		localPlainTxs, remotePlainTxs = make(map[common.Address][]*txpool.LazyTransaction), pendingPlainTxs
		localBlobTxs, remoteBlobTxs = make(map[common.Address][]*txpool.LazyTransaction), pendingBlobTxs

		for _, account := range w.eth.TxPool().Locals() {
			if txs := remotePlainTxs[account]; len(txs) > 0 {
				delete(remotePlainTxs, account)
				localPlainTxs[account] = txs
			}
			if txs := remoteBlobTxs[account]; len(txs) > 0 {
				delete(remoteBlobTxs, account)
				localBlobTxs[account] = txs
			}
		}
		log.Info("fill transactions", "plain_txs_count", len(localPlainTxs)+len(remotePlainTxs), "blob_txs_count", len(localBlobTxs)+len(remoteBlobTxs))
	}

	// Fill the block with all available pending transactions.
	// we will abort when:
	//   1.new block was imported
	//   2.out of Gas, no more transaction can be added.
	//   3.the mining timer has expired, stop adding transactions.
	//   4.interrupted resubmit timer, which is by default 10s.
	//     resubmit is for PoW only, can be deleted for PoS consensus later
	if len(localPlainTxs) > 0 || len(localBlobTxs) > 0 {
		plainTxs := newTransactionsByPriceAndNonce(env.signer, localPlainTxs, env.header.BaseFee)
		blobTxs := newTransactionsByPriceAndNonce(env.signer, localBlobTxs, env.header.BaseFee)

		if err := w.commitTransactions(env, plainTxs, blobTxs, interruptCh, stopTimer); err != nil {
			return err
		}
	}
	if len(remotePlainTxs) > 0 || len(remoteBlobTxs) > 0 {
		plainTxs := newTransactionsByPriceAndNonce(env.signer, remotePlainTxs, env.header.BaseFee)
		blobTxs := newTransactionsByPriceAndNonce(env.signer, remoteBlobTxs, env.header.BaseFee)

		if err := w.commitTransactions(env, plainTxs, blobTxs, interruptCh, stopTimer); err != nil {
			return err
		}
	}
	log.Info("fill bundles and transactions done", "total_txs_count", len(env.txs))
	return nil
}

func (w *worker) commitBundles(
	env *environment,
	txs types.Transactions,
	interruptCh chan int32,
	stopTimer *time.Timer,
) error {
	if env.gasPool == nil {
		env.gasPool = prepareGasPool(env.header.GasLimit)
	}

	var coalescedLogs []*types.Log
	signal := commitInterruptNone
LOOP:
	for _, tx := range txs {
		// In the following three cases, we will interrupt the execution of the transaction.
		// (1) new head block event arrival, the reason is 1
		// (2) worker start or restart, the reason is 1
		// (3) worker recreate the sealing block with any newly arrived transactions, the reason is 2.
		// For the first two cases, the semi-finished work will be discarded.
		// For the third case, the semi-finished work will be submitted to the consensus engine.
		if interruptCh != nil {
			select {
			case signal, ok := <-interruptCh:
				if !ok {
					// should never be here, since interruptCh should not be read before
					log.Warn("commit transactions stopped unknown")
				}
				return signalToErr(signal)
			default:
			}
		} // If we don't have enough gas for any further transactions then we're done
		if env.gasPool.Gas() < params.TxGas {
			log.Trace("Not enough gas for further transactions", "have", env.gasPool, "want", params.TxGas)
			signal = commitInterruptOutOfGas
			break
		}
		if tx == nil {
			log.Error("Unexpected nil transaction in bundle")
			return signalToErr(commitInterruptBundleTxNil)
		}
		if stopTimer != nil {
			select {
			case <-stopTimer.C:
				log.Info("Not enough time for further transactions", "txs", len(env.txs))
				stopTimer.Reset(0) // re-active the timer, in case it will be used later.
				signal = commitInterruptTimeout
				break LOOP
			default:
			}
		}

		// Error may be ignored here. The error has already been checked
		// during transaction acceptance is the transaction pool.
		//
		// We use the eip155 signer regardless of the current hf.
		from, _ := types.Sender(env.signer, tx)
		// Check whether the tx is replay protected. If we're not in the EIP155 hf
		// phase, start ignoring the sender until we do.
		if tx.Protected() && !w.chainConfig.IsEIP155(env.header.Number) {
			log.Debug("Unexpected protected transaction in bundle")
			return signalToErr(commitInterruptBundleTxProtected)
		}
		// Start executing the transaction
		env.state.SetTxContext(tx.Hash(), env.tcount)

		logs, err := w.commitTransaction(env, tx, core.NewReceiptBloomGenerator())
		switch err {
		case core.ErrGasLimitReached:
			// Pop the current out-of-gas transaction without shifting in the next from the account
			log.Error("Unexpected gas limit exceeded for current block in the bundle", "sender", from)
			return signalToErr(commitInterruptBundleCommit)

		case core.ErrNonceTooLow:
			// New head notification data race between the transaction pool and miner, shift
			log.Error("Transaction with low nonce in the bundle", "sender", from, "nonce", tx.Nonce())
			return signalToErr(commitInterruptBundleCommit)

		case core.ErrNonceTooHigh:
			// Reorg notification data race between the transaction pool and miner, skip account =
			log.Error("Account with high nonce in the bundle", "sender", from, "nonce", tx.Nonce())
			return signalToErr(commitInterruptBundleCommit)

		case nil:
			// Everything ok, collect the logs and shift in the next transaction from the same account
			coalescedLogs = append(coalescedLogs, logs...)
			env.tcount++
			continue

		default:
			// Strange error, discard the transaction and get the next in line (note, the
			// nonce-too-high clause will prevent us from executing in vain).
			log.Error("Transaction failed in the bundle", "hash", tx.Hash(), "err", err)
			return signalToErr(commitInterruptBundleCommit)
		}
	}

	if !w.isRunning() && len(coalescedLogs) > 0 {
		// We don't push the pendingLogsEvent while we are mining. The reason is that
		// when we are mining, the worker will regenerate a mining block every 3 seconds.
		// In order to avoid pushing the repeated pendingLog, we disable the pending log pushing.

		// make a copy, the state caches the logs and these logs get "upgraded" from pending to mined
		// logs by filling in the block hash when the block was mined by the local miner. This can
		// cause a race condition if a log was "upgraded" before the PendingLogsEvent is processed.
		cpy := make([]*types.Log, len(coalescedLogs))
		for i, l := range coalescedLogs {
			cpy[i] = new(types.Log)
			*cpy[i] = *l
		}
		w.pendingLogsFeed.Send(cpy)
	}
	return signalToErr(signal)
}

// generateOrderedBundles generates ordered txs from the given bundles.
// 1. sort bundles according to computed gas price when received.
// 2. simulate bundles based on the same state, resort.
// 3. merge resorted simulateBundles based on the iterative state.
func (w *worker) generateOrderedBundles(
	env *environment,
	bundles []*types.Bundle,
) (types.Transactions, *types.SimulatedBundle, error) {
	// sort bundles according to gas price computed when received
	sort.SliceStable(bundles, func(i, j int) bool {
		priceI, priceJ := bundles[i].Price, bundles[j].Price

		return priceI.Cmp(priceJ) >= 0
	})

	// recompute bundle gas price based on the same state and current env
	simulatedBundles, err := w.simulateBundles(env, bundles)
	if err != nil {
		log.Error("fail to simulate bundles base on the same state", "err", err)
		return nil, nil, err
	}

	// sort bundles according to fresh gas price
	sort.SliceStable(simulatedBundles, func(i, j int) bool {
		priceI, priceJ := simulatedBundles[i].BundleGasPrice, simulatedBundles[j].BundleGasPrice

		return priceI.Cmp(priceJ) >= 0
	})

	// merge bundles based on iterative state
	includedTxs, mergedBundle, err := w.mergeBundles(env, simulatedBundles)
	if err != nil {
		log.Error("fail to merge bundles", "err", err)
		return nil, nil, err
	}

	return includedTxs, mergedBundle, nil
}

func (w *worker) simulateBundles(env *environment, bundles []*types.Bundle) ([]*types.SimulatedBundle, error) {
	headerHash := env.header.Hash()
	simCache := w.bundleCache.GetBundleCache(headerHash)
	simResult := make(map[common.Hash]*types.SimulatedBundle)

	var wg sync.WaitGroup
	var mu sync.Mutex
	for i, bundle := range bundles {
		if simmed, ok := simCache.GetSimulatedBundle(bundle.Hash()); ok {
			mu.Lock()
			simResult[bundle.Hash()] = simmed
			mu.Unlock()
			continue
		}

		wg.Add(1)
		go func(idx int, bundle *types.Bundle, state *state.StateDB) {
			defer wg.Done()

			gasPool := prepareGasPool(env.header.GasLimit)
			simmed, err := w.simulateBundle(env, bundle, state, gasPool, 0, true, true)
			if err != nil {
				log.Trace("Error computing gas for a simulateBundle", "error", err)
				return
			}

			mu.Lock()
			defer mu.Unlock()
			simResult[bundle.Hash()] = simmed
		}(i, bundle, env.state.Copy())
	}

	wg.Wait()

	simulatedBundles := make([]*types.SimulatedBundle, 0)

	for _, bundle := range simResult {
		if bundle == nil {
			continue
		}

		simulatedBundles = append(simulatedBundles, bundle)
	}

	simCache.UpdateSimulatedBundles(simResult, bundles)

	return simulatedBundles, nil
}

// mergeBundles merges the given simulateBundle into the given environment.
// It returns the merged simulateBundle and the number of transactions that were merged.
func (w *worker) mergeBundles(
	env *environment,
	bundles []*types.SimulatedBundle,
) (types.Transactions, *types.SimulatedBundle, error) {
	currentState := env.state.Copy()
	gasPool := prepareGasPool(env.header.GasLimit)

	includedTxs := types.Transactions{}
	mergedBundle := types.SimulatedBundle{
		BundleGasFees:   new(big.Int),
		BundleGasUsed:   0,
		BundleGasPrice:  new(big.Int),
		EthSentToSystem: new(big.Int),
	}

	for _, bundle := range bundles {
		// if we don't have enough gas for any further transactions then we're done
		if gasPool.Gas() < smallBundleGas {
			break
		}

		prevState := currentState.Copy()
		prevGasPool := new(core.GasPool).AddGas(gasPool.Gas())

		// the floor gas price is 99/100 what was simulated at the top of the block
		floorGasPrice := new(big.Int).Mul(bundle.BundleGasPrice, big.NewInt(99))
		floorGasPrice = floorGasPrice.Div(floorGasPrice, big.NewInt(100))

		simulatedBundle, err := w.simulateBundle(env, bundle.OriginalBundle, currentState, gasPool, len(includedTxs), true, false)

		if err != nil || simulatedBundle.BundleGasPrice.Cmp(floorGasPrice) <= 0 {
			currentState = prevState
			gasPool = prevGasPool

			log.Error("failed to merge bundle", "floorGasPrice", floorGasPrice, "err", err)
			continue
		}

		includedTxs = append(includedTxs, bundle.OriginalBundle.Txs...)

		mergedBundle.BundleGasFees.Add(mergedBundle.BundleGasFees, simulatedBundle.BundleGasFees)
		mergedBundle.BundleGasUsed += simulatedBundle.BundleGasUsed

		for _, tx := range bundle.OriginalBundle.Txs {
			if !containsHash(bundle.OriginalBundle.RevertingTxHashes, tx.Hash()) {
				env.UnRevertible = append(env.UnRevertible, tx.Hash())
			}
		}

		log.Info("included bundle",
			"gasUsed", simulatedBundle.BundleGasUsed,
			"gasPrice", simulatedBundle.BundleGasPrice,
			"txcount", len(simulatedBundle.OriginalBundle.Txs),
			"unrevertible", len(env.UnRevertible))
	}

	if len(includedTxs) == 0 {
		return nil, nil, errors.New("include no txs when merge bundles")
	}

	mergedBundle.BundleGasPrice.Div(mergedBundle.BundleGasFees, new(big.Int).SetUint64(mergedBundle.BundleGasUsed))

	return includedTxs, &mergedBundle, nil
}

// simulateBundle computes the gas price for a whole simulateBundle based on the same ctx
// named computeBundleGas in flashbots
func (w *worker) simulateBundle(
	env *environment, bundle *types.Bundle, state *state.StateDB, gasPool *core.GasPool, currentTxCount int,
	prune, pruneGasExceed bool,
) (*types.SimulatedBundle, error) {
	var (
		tempGasUsed     uint64
		bundleGasUsed   uint64
		bundleGasFees   = new(big.Int)
		ethSentToSystem = new(big.Int)
	)

	txsLen := len(bundle.Txs)
	for i := 0; i < txsLen; i++ {
		tx := bundle.Txs[i]

		state.SetTxContext(tx.Hash(), i+currentTxCount)
		sysBalanceBefore := state.GetBalance(consensus.SystemAddress)

		snap := state.Snapshot()
		gp := gasPool.Gas()

		receipt, err := core.ApplyTransaction(env.evm, gasPool, state, env.header, tx, &tempGasUsed)
		if err != nil {
			log.Warn("fail to simulate bundle", "hash", bundle.Hash().String(), "err", err)

			if containsHash(bundle.DroppingTxHashes, tx.Hash()) {
				log.Warn("drop tx in bundle", "hash", tx.Hash().String())
				state.RevertToSnapshot(snap)
				gasPool.SetGas(gp)
				bundle.Txs = bundle.Txs.Remove(i)
				txsLen = len(bundle.Txs)
				i--
				continue
			}

			if prune {
				if errors.Is(err, core.ErrGasLimitReached) && !pruneGasExceed {
					log.Warn("bundle gas limit exceed", "hash", bundle.Hash().String())
				} else {
					log.Warn("prune bundle", "hash", bundle.Hash().String(), "err", err)
					w.eth.TxPool().PruneBundle(bundle.Hash())
				}
			}

			return nil, err
		}

		if receipt.Status == types.ReceiptStatusFailed && !containsHash(bundle.RevertingTxHashes, receipt.TxHash) {
			// for unRevertible tx but itself can be dropped, we drop it and revert the state and gas pool
			if containsHash(bundle.DroppingTxHashes, receipt.TxHash) {
				log.Warn("drop tx in bundle", "hash", receipt.TxHash.String())
<<<<<<< HEAD
				// do not need to revert the state and gas pool for they are already reverted in ApplyTransaction
=======
				// NOTE: here should not revert state, when no err returned by ApplyTransaction, state.clearJournalAndRefund()
				// must had been called to avoid reverting across transactions, so we can directly remove the tx from bundle
				gasPool.SetGas(gp)
>>>>>>> 9fca860a
				bundle.Txs = bundle.Txs.Remove(i)
				txsLen = len(bundle.Txs)
				i--
				continue
			}

			err = errNonRevertingTxInBundleFailed
			log.Warn("fail to simulate bundle", "hash", bundle.Hash().String(), "err", err)

			if prune {
				w.eth.TxPool().PruneBundle(bundle.Hash())
				log.Warn("prune bundle", "hash", bundle.Hash().String())
			}

			return nil, err
		}

		if !w.eth.TxPool().Has(tx.Hash()) {
			bundleGasUsed += receipt.GasUsed

			txGasUsed := new(big.Int).SetUint64(receipt.GasUsed)
			effectiveTip, er := tx.EffectiveGasTip(env.header.BaseFee)
			if er != nil {
				return nil, er
			}

			if env.header.BaseFee != nil {
				effectiveTip.Add(effectiveTip, env.header.BaseFee)
			}

			txGasFees := new(big.Int).Mul(txGasUsed, effectiveTip)

			if tx.Type() == types.BlobTxType {
				blobFee := new(big.Int).SetUint64(receipt.BlobGasUsed)
				blobFee.Mul(blobFee, receipt.BlobGasPrice)
				txGasFees.Add(txGasFees, blobFee)
			}
			bundleGasFees.Add(bundleGasFees, txGasFees)
			sysBalanceAfter := state.GetBalance(consensus.SystemAddress)
			sysDelta := new(uint256.Int).Sub(sysBalanceAfter, sysBalanceBefore)
			sysDelta.Sub(sysDelta, uint256.MustFromBig(txGasFees))
			ethSentToSystem.Add(ethSentToSystem, sysDelta.ToBig())
		}
	}

	// prune bundle when all txs are dropped
	if len(bundle.Txs) == 0 {
		log.Warn("prune bundle", "hash", bundle.Hash().String(), "err", "empty bundle")
		w.eth.TxPool().PruneBundle(bundle.Hash())
		return nil, errors.New("empty bundle")
	}

	// if all txs in the bundle are from mempool, we accept the bundle without checking gas price
	bundleGasPrice := big.NewInt(0)

	if bundleGasUsed != 0 {
		bundleGasPrice = new(big.Int).Div(bundleGasFees, new(big.Int).SetUint64(bundleGasUsed))

		if bundleGasPrice.Cmp(big.NewInt(w.config.MevGasPriceFloor)) < 0 {
			err := errBundlePriceTooLow
			log.Warn("fail to simulate bundle", "hash", bundle.Hash().String(), "err", err)

			if prune {
				log.Warn("prune bundle", "hash", bundle.Hash().String())
				w.eth.TxPool().PruneBundle(bundle.Hash())
			}

			return nil, err
		}
	}

	return &types.SimulatedBundle{
		OriginalBundle:  bundle,
		BundleGasFees:   bundleGasFees,
		BundleGasPrice:  bundleGasPrice,
		BundleGasUsed:   bundleGasUsed,
		EthSentToSystem: ethSentToSystem,
	}, nil
}

func (w *worker) simulateGaslessBundle(env *environment, bundle *types.Bundle) (*types.SimulateGaslessBundleResp, error) {
	validResults := make([]types.GaslessTxSimResult, 0)
	gasReachedResults := make([]types.GaslessTxSimResult, 0)

	txIdx := 0
	for _, tx := range bundle.Txs {
		env.state.SetTxContext(tx.Hash(), txIdx)

		var (
			snap = env.state.Snapshot()
			gp   = env.gasPool.Gas()
		)

		receipt, err := core.ApplyTransaction(env.evm, env.gasPool, env.state, env.header, tx, &env.header.GasUsed)
		if err != nil {
			env.state.RevertToSnapshot(snap)
			env.gasPool.SetGas(gp)
			log.Error("fail to simulate gasless tx, skipped", "hash", tx.Hash(), "err", err)

			if err == core.ErrGasLimitReached {
				gasReachedResults = append(gasReachedResults, types.GaslessTxSimResult{Hash: tx.Hash()})
			}
		} else {
			txIdx++

			validResults = append(validResults, types.GaslessTxSimResult{
				Hash:    tx.Hash(),
				GasUsed: receipt.GasUsed,
			})
		}
	}

	return &types.SimulateGaslessBundleResp{
		ValidResults:      validResults,
		GasReachedResults: gasReachedResults,
		BasedBlockNumber:  env.header.Number.Int64(),
	}, nil
}

func containsHash(arr []common.Hash, match common.Hash) bool {
	for _, elem := range arr {
		if elem == match {
			return true
		}
	}
	return false
}

func prepareGasPool(gasLimit uint64) *core.GasPool {
	gasPool := new(core.GasPool).AddGas(gasLimit)
	gasPool.SubGas(params.SystemTxsGas) // reserve gas for system txs(keep align with mainnet)
	return gasPool
}<|MERGE_RESOLUTION|>--- conflicted
+++ resolved
@@ -453,13 +453,9 @@
 			// for unRevertible tx but itself can be dropped, we drop it and revert the state and gas pool
 			if containsHash(bundle.DroppingTxHashes, receipt.TxHash) {
 				log.Warn("drop tx in bundle", "hash", receipt.TxHash.String())
-<<<<<<< HEAD
-				// do not need to revert the state and gas pool for they are already reverted in ApplyTransaction
-=======
 				// NOTE: here should not revert state, when no err returned by ApplyTransaction, state.clearJournalAndRefund()
 				// must had been called to avoid reverting across transactions, so we can directly remove the tx from bundle
 				gasPool.SetGas(gp)
->>>>>>> 9fca860a
 				bundle.Txs = bundle.Txs.Remove(i)
 				txsLen = len(bundle.Txs)
 				i--
