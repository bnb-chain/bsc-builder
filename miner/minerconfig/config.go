--- conflicted
+++ resolved
@@ -99,20 +99,10 @@
 	BuilderEnabled bool              // Whether to enable bidder or not
 	Validators     []ValidatorConfig // The list of validators
 	BuilderAccount common.Address    // The account of the bidder
-
-	NoInterruptLeftOver time.Duration
-	MaxBidsPerBuilder   uint32 // Maximum number of bids allowed per builder per block
 }
 
 var DefaultMevConfig = MevConfig{
 	Enabled:               false,
-<<<<<<< HEAD
-	GreedyMergeTx:         true,
-	SentryURL:             "",
-	Builders:              nil,
-	ValidatorCommission:   100,
-	BidSimulationLeftOver: 50 * time.Millisecond,
-=======
 	GreedyMergeTx:         &defaultGreedyMergeTx,
 	SentryURL:             "",
 	Builders:              nil,
@@ -120,16 +110,10 @@
 	BidSimulationLeftOver: &defaultBidSimulationLeftOver,
 	NoInterruptLeftOver:   &defaultNoInterruptLeftOver,
 	MaxBidsPerBuilder:     &defaultMaxBidsPerBuilder,
->>>>>>> e3fd8594
 
 	BuilderEnabled: false,
 	Validators:     nil,
 	BuilderAccount: common.Address{},
-<<<<<<< HEAD
-
-	NoInterruptLeftOver: 400 * time.Millisecond,
-	MaxBidsPerBuilder:   3,
-=======
 }
 
 func ApplyDefaultMinerConfig(cfg *Config) {
@@ -164,5 +148,4 @@
 		cfg.Mev.MaxBidsPerBuilder = &defaultMaxBidsPerBuilder
 		log.Info("ApplyDefaultMinerConfig", "Mev.MaxBidsPerBuilder", *cfg.Mev.MaxBidsPerBuilder)
 	}
->>>>>>> e3fd8594
 }