--- conflicted
+++ resolved
@@ -91,21 +91,14 @@
 	BuilderFeeCeil        string          // The maximum builder fee of a bid
 	SentryURL             string          // The url of Mev sentry
 	Builders              []BuilderConfig // The list of builders
-<<<<<<< HEAD
-	ValidatorCommission   uint64          // 100 means the validator claims 1% from block reward
-	BidSimulationLeftOver time.Duration
-
-	BuilderEnabled      bool              // Whether to enable bidder or not
-	Validators          []ValidatorConfig // The list of validators
-	BuilderAccount      common.Address    // The account of the bidder
-	NoInterruptLeftOver time.Duration
-	MaxBidsPerBuilder   uint32 // Maximum number of bids allowed per builder per block
-=======
 	ValidatorCommission   *uint64         `toml:",omitempty"` // 100 means the validator claims 1% from block reward
 	BidSimulationLeftOver *time.Duration  `toml:",omitempty"`
 	NoInterruptLeftOver   *time.Duration  `toml:",omitempty"`
 	MaxBidsPerBuilder     *uint32         `toml:",omitempty"` // Maximum number of bids allowed per builder per block
->>>>>>> 5735d8a5
+
+	BuilderEnabled bool              // Whether to enable bidder or not
+	Validators     []ValidatorConfig // The list of validators
+	BuilderAccount common.Address    // The account of the bidder
 }
 
 var DefaultMevConfig = MevConfig{
@@ -113,21 +106,14 @@
 	GreedyMergeTx:         &defaultGreedyMergeTx,
 	SentryURL:             "",
 	Builders:              nil,
-<<<<<<< HEAD
-	ValidatorCommission:   100,
-	BidSimulationLeftOver: 50 * time.Millisecond,
+	ValidatorCommission:   &defaultValidatorCommission,
+	BidSimulationLeftOver: &defaultBidSimulationLeftOver,
+	NoInterruptLeftOver:   &defaultNoInterruptLeftOver,
+	MaxBidsPerBuilder:     &defaultMaxBidsPerBuilder,
 
 	BuilderEnabled: false,
 	Validators:     nil,
 	BuilderAccount: common.Address{},
-
-	NoInterruptLeftOver: 400 * time.Millisecond,
-	MaxBidsPerBuilder:   3,
-=======
-	ValidatorCommission:   &defaultValidatorCommission,
-	BidSimulationLeftOver: &defaultBidSimulationLeftOver,
-	NoInterruptLeftOver:   &defaultNoInterruptLeftOver,
-	MaxBidsPerBuilder:     &defaultMaxBidsPerBuilder,
 }
 
 func ApplyDefaultMinerConfig(cfg *Config) {
@@ -162,5 +148,4 @@
 		cfg.Mev.MaxBidsPerBuilder = &defaultMaxBidsPerBuilder
 		log.Info("ApplyDefaultMinerConfig", "Mev.MaxBidsPerBuilder", *cfg.Mev.MaxBidsPerBuilder)
 	}
->>>>>>> 5735d8a5
 }