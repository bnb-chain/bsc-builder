// Copyright 2014 The go-ethereum Authors
// This file is part of the go-ethereum library.
//
// The go-ethereum library is free software: you can redistribute it and/or modify
// it under the terms of the GNU Lesser General Public License as published by
// the Free Software Foundation, either version 3 of the License, or
// (at your option) any later version.
//
// The go-ethereum library is distributed in the hope that it will be useful,
// but WITHOUT ANY WARRANTY; without even the implied warranty of
// MERCHANTABILITY or FITNESS FOR A PARTICULAR PURPOSE. See the
// GNU Lesser General Public License for more details.
//
// You should have received a copy of the GNU Lesser General Public License
// along with the go-ethereum library. If not, see <http://www.gnu.org/licenses/>.

// Package miner implements Ethereum block creation and mining.
package minerconfig

import (
	"math/big"
	"time"

	"github.com/ethereum/go-ethereum/common"
	"github.com/ethereum/go-ethereum/common/hexutil"
	"github.com/ethereum/go-ethereum/log"
	"github.com/ethereum/go-ethereum/params"
)

var (
	defaultDelayLeftOver = 50 * time.Millisecond
	// default configurations for MEV
	defaultGreedyMergeTx         bool   = true
	defaultValidatorCommission   uint64 = 100
	defaultBidSimulationLeftOver        = 50 * time.Millisecond
	defaultNoInterruptLeftOver          = 250 * time.Millisecond
	defaultMaxBidsPerBuilder     uint32 = 2
)

// Config is the configuration parameters of mining.
type Config struct {
	Etherbase             common.Address `toml:",omitempty"` // Public address for block mining rewards
	ExtraData             hexutil.Bytes  `toml:",omitempty"` // Block extra data set by the miner
	DelayLeftOver         *time.Duration `toml:",omitempty"` // Time reserved to finalize a block(calculate root, distribute income...)
	GasFloor              uint64         // Target gas floor for mined blocks.
	GasCeil               uint64         // Target gas ceiling for mined blocks.
	GasPrice              *big.Int       // Minimum gas price for mining a transaction
	Recommit              time.Duration  // The time interval for miner to re-create mining work.
	VoteEnable            bool           // Whether to vote when mining
	MaxWaitProposalInSecs uint64         // The maximum time to wait for the proposal to be done, it's aimed to prevent validator being slashed when restarting

	MevGasPriceFloor int64 `toml:",omitempty"`

	DisableVoteAttestation bool // Whether to skip assembling vote attestation

	Mev MevConfig // Mev configuration
}

// DefaultConfig contains default settings for miner.
var DefaultConfig = Config{
	GasCeil:  0,
	GasPrice: big.NewInt(params.GWei),

	// The default recommit time is chosen as two seconds since
	// consensus-layer usually will wait a half slot of time(6s)
	// for payload generation. It should be enough for Geth to
	// run 3 rounds.
	Recommit:      3 * time.Second,
	DelayLeftOver: &defaultDelayLeftOver,

	// The default value is set to 30 seconds.
	// Because the avg restart time in mainnet is around 30s, so the node try to wait for the next multi-proposals to be done.
	MaxWaitProposalInSecs: 30,

	Mev: DefaultMevConfig,
}

type ValidatorConfig struct {
	Address common.Address
	URL     string
}

type BuilderConfig struct {
	Address common.Address
	URL     string
}

type MevConfig struct {
	Enabled               bool            // Whether to enable Mev or not
	GreedyMergeTx         *bool           `toml:",omitempty"` // Whether to merge local transactions to the bid
	BuilderFeeCeil        string          // The maximum builder fee of a bid
	SentryURL             string          // The url of Mev sentry
	Builders              []BuilderConfig // The list of builders
<<<<<<< HEAD
	ValidatorCommission   *uint64         `toml:",omitempty"` // 100 means the validator claims 1% from block reward
	BidSimulationLeftOver *time.Duration  `toml:",omitempty"`
	NoInterruptLeftOver   *time.Duration  `toml:",omitempty"`
	MaxBidsPerBuilder     *uint32         `toml:",omitempty"` // Maximum number of bids allowed per builder per block
=======
	ValidatorCommission   uint64          // 100 means the validator claims 1% from block reward
	BidSimulationLeftOver time.Duration

	BuilderEnabled      bool              // Whether to enable bidder or not
	Validators          []ValidatorConfig // The list of validators
	BuilderAccount      common.Address    // The account of the bidder
	NoInterruptLeftOver time.Duration
	MaxBidsPerBuilder   uint32 // Maximum number of bids allowed per builder per block
>>>>>>> 08b65dc5
}

var DefaultMevConfig = MevConfig{
	Enabled:               false,
	GreedyMergeTx:         &defaultGreedyMergeTx,
	SentryURL:             "",
	Builders:              nil,
<<<<<<< HEAD
	ValidatorCommission:   &defaultValidatorCommission,
	BidSimulationLeftOver: &defaultBidSimulationLeftOver,
	NoInterruptLeftOver:   &defaultNoInterruptLeftOver,
	MaxBidsPerBuilder:     &defaultMaxBidsPerBuilder,
}

func ApplyDefaultMinerConfig(cfg *Config) {
	if cfg == nil {
		log.Warn("ApplyDefaultMinerConfig cfg == nil")
		return
	}
	// check [Eth.Miner]
	if cfg.DelayLeftOver == nil {
		cfg.DelayLeftOver = &defaultDelayLeftOver
		log.Info("ApplyDefaultMinerConfig", "DelayLeftOver", *cfg.DelayLeftOver)
	}

	// check [Eth.Miner.Mev]
	if cfg.Mev.GreedyMergeTx == nil {
		cfg.Mev.GreedyMergeTx = &defaultGreedyMergeTx
		log.Info("ApplyDefaultMinerConfig", "Mev.GreedyMergeTx", *cfg.Mev.GreedyMergeTx)
	}
	if cfg.Mev.ValidatorCommission == nil {
		cfg.Mev.ValidatorCommission = &defaultValidatorCommission
		log.Info("ApplyDefaultMinerConfig", "Mev.ValidatorCommission", *cfg.Mev.ValidatorCommission)
	}
	if cfg.Mev.BidSimulationLeftOver == nil {
		cfg.Mev.BidSimulationLeftOver = &defaultBidSimulationLeftOver
		log.Info("ApplyDefaultMinerConfig", "Mev.BidSimulationLeftOver", *cfg.Mev.BidSimulationLeftOver)
	}
	if cfg.Mev.NoInterruptLeftOver == nil {
		cfg.Mev.NoInterruptLeftOver = &defaultNoInterruptLeftOver
		log.Info("ApplyDefaultMinerConfig", "Mev.NoInterruptLeftOver", *cfg.Mev.NoInterruptLeftOver)
	}
	if cfg.Mev.MaxBidsPerBuilder == nil {
		cfg.Mev.MaxBidsPerBuilder = &defaultMaxBidsPerBuilder
		log.Info("ApplyDefaultMinerConfig", "Mev.MaxBidsPerBuilder", *cfg.Mev.MaxBidsPerBuilder)
	}
=======
	ValidatorCommission:   100,
	BidSimulationLeftOver: 50 * time.Millisecond,

	BuilderEnabled: false,
	Validators:     nil,
	BuilderAccount: common.Address{},

	NoInterruptLeftOver: 400 * time.Millisecond,
	MaxBidsPerBuilder:   3,
>>>>>>> 08b65dc5
}<|MERGE_RESOLUTION|>--- conflicted
+++ resolved
@@ -91,21 +91,14 @@
 	BuilderFeeCeil        string          // The maximum builder fee of a bid
 	SentryURL             string          // The url of Mev sentry
 	Builders              []BuilderConfig // The list of builders
-<<<<<<< HEAD
 	ValidatorCommission   *uint64         `toml:",omitempty"` // 100 means the validator claims 1% from block reward
 	BidSimulationLeftOver *time.Duration  `toml:",omitempty"`
 	NoInterruptLeftOver   *time.Duration  `toml:",omitempty"`
 	MaxBidsPerBuilder     *uint32         `toml:",omitempty"` // Maximum number of bids allowed per builder per block
-=======
-	ValidatorCommission   uint64          // 100 means the validator claims 1% from block reward
-	BidSimulationLeftOver time.Duration
 
 	BuilderEnabled      bool              // Whether to enable bidder or not
 	Validators          []ValidatorConfig // The list of validators
 	BuilderAccount      common.Address    // The account of the bidder
-	NoInterruptLeftOver time.Duration
-	MaxBidsPerBuilder   uint32 // Maximum number of bids allowed per builder per block
->>>>>>> 08b65dc5
 }
 
 var DefaultMevConfig = MevConfig{
@@ -113,11 +106,14 @@
 	GreedyMergeTx:         &defaultGreedyMergeTx,
 	SentryURL:             "",
 	Builders:              nil,
-<<<<<<< HEAD
 	ValidatorCommission:   &defaultValidatorCommission,
 	BidSimulationLeftOver: &defaultBidSimulationLeftOver,
 	NoInterruptLeftOver:   &defaultNoInterruptLeftOver,
 	MaxBidsPerBuilder:     &defaultMaxBidsPerBuilder,
+
+	BuilderEnabled: false,
+	Validators:     nil,
+	BuilderAccount: common.Address{},
 }
 
 func ApplyDefaultMinerConfig(cfg *Config) {
@@ -152,15 +148,4 @@
 		cfg.Mev.MaxBidsPerBuilder = &defaultMaxBidsPerBuilder
 		log.Info("ApplyDefaultMinerConfig", "Mev.MaxBidsPerBuilder", *cfg.Mev.MaxBidsPerBuilder)
 	}
-=======
-	ValidatorCommission:   100,
-	BidSimulationLeftOver: 50 * time.Millisecond,
-
-	BuilderEnabled: false,
-	Validators:     nil,
-	BuilderAccount: common.Address{},
-
-	NoInterruptLeftOver: 400 * time.Millisecond,
-	MaxBidsPerBuilder:   3,
->>>>>>> 08b65dc5
 }