// Copyright 2014 The go-ethereum Authors
// This file is part of the go-ethereum library.
//
// The go-ethereum library is free software: you can redistribute it and/or modify
// it under the terms of the GNU Lesser General Public License as published by
// the Free Software Foundation, either version 3 of the License, or
// (at your option) any later version.
//
// The go-ethereum library is distributed in the hope that it will be useful,
// but WITHOUT ANY WARRANTY; without even the implied warranty of
// MERCHANTABILITY or FITNESS FOR A PARTICULAR PURPOSE. See the
// GNU Lesser General Public License for more details.
//
// You should have received a copy of the GNU Lesser General Public License
// along with the go-ethereum library. If not, see <http://www.gnu.org/licenses/>.

// Package miner implements Ethereum block creation and mining.
package minerconfig

import (
	"math/big"
	"time"

	"github.com/ethereum/go-ethereum/common"
	"github.com/ethereum/go-ethereum/common/hexutil"
	"github.com/ethereum/go-ethereum/params"
)

// Config is the configuration parameters of mining.
type Config struct {
	Etherbase             common.Address `toml:",omitempty"` // Public address for block mining rewards
	ExtraData             hexutil.Bytes  `toml:",omitempty"` // Block extra data set by the miner
	DelayLeftOver         time.Duration  // Time reserved to finalize a block(calculate root, distribute income...)
	GasFloor              uint64         // Target gas floor for mined blocks.
	GasCeil               uint64         // Target gas ceiling for mined blocks.
	GasPrice              *big.Int       // Minimum gas price for mining a transaction
	Recommit              time.Duration  // The time interval for miner to re-create mining work.
	VoteEnable            bool           // Whether to vote when mining
	MaxWaitProposalInSecs uint64         // The maximum time to wait for the proposal to be done, it's aimed to prevent validator being slashed when restarting

	MevGasPriceFloor int64 `toml:",omitempty"`

	DisableVoteAttestation bool // Whether to skip assembling vote attestation

	Mev MevConfig // Mev configuration
}

// DefaultConfig contains default settings for miner.
var DefaultConfig = Config{
	GasCeil:  0,
	GasPrice: big.NewInt(params.GWei),

	// The default recommit time is chosen as two seconds since
	// consensus-layer usually will wait a half slot of time(6s)
	// for payload generation. It should be enough for Geth to
	// run 3 rounds.
	Recommit:      3 * time.Second,
	DelayLeftOver: 50 * time.Millisecond,

	// The default value is set to 30 seconds.
	// Because the avg restart time in mainnet is around 30s, so the node try to wait for the next multi-proposals to be done.
	MaxWaitProposalInSecs: 30,

	Mev: DefaultMevConfig,
}

type ValidatorConfig struct {
	Address common.Address
	URL     string
}

type BuilderConfig struct {
	Address common.Address
	URL     string
}

type MevConfig struct {
	Enabled               bool            // Whether to enable Mev or not
	GreedyMergeTx         bool            // Whether to merge local transactions to the bid
	BuilderFeeCeil        string          // The maximum builder fee of a bid
	SentryURL             string          // The url of Mev sentry
	Builders              []BuilderConfig // The list of builders
	ValidatorCommission   uint64          // 100 means the validator claims 1% from block reward
	BidSimulationLeftOver time.Duration
<<<<<<< HEAD

	BuilderEnabled bool              // Whether to enable bidder or not
	Validators     []ValidatorConfig // The list of validators
	BuilderAccount common.Address    // The account of the bidder
=======
	NoInterruptLeftOver   time.Duration
	MaxBidsPerBuilder     uint32 // Maximum number of bids allowed per builder per block
>>>>>>> b970c01b
}

var DefaultMevConfig = MevConfig{
	Enabled:               false,
	GreedyMergeTx:         true,
	SentryURL:             "",
	Builders:              nil,
	ValidatorCommission:   100,
	BidSimulationLeftOver: 50 * time.Millisecond,
<<<<<<< HEAD
	BuilderEnabled:        false,
	Validators:            nil,
	BuilderAccount:        common.Address{},
=======
	NoInterruptLeftOver:   400 * time.Millisecond,
	MaxBidsPerBuilder:     3,
>>>>>>> b970c01b
}<|MERGE_RESOLUTION|>--- conflicted
+++ resolved
@@ -82,15 +82,12 @@
 	Builders              []BuilderConfig // The list of builders
 	ValidatorCommission   uint64          // 100 means the validator claims 1% from block reward
 	BidSimulationLeftOver time.Duration
-<<<<<<< HEAD
 
-	BuilderEnabled bool              // Whether to enable bidder or not
-	Validators     []ValidatorConfig // The list of validators
-	BuilderAccount common.Address    // The account of the bidder
-=======
-	NoInterruptLeftOver   time.Duration
-	MaxBidsPerBuilder     uint32 // Maximum number of bids allowed per builder per block
->>>>>>> b970c01b
+	BuilderEnabled      bool              // Whether to enable bidder or not
+	Validators          []ValidatorConfig // The list of validators
+	BuilderAccount      common.Address    // The account of the bidder
+	NoInterruptLeftOver time.Duration
+	MaxBidsPerBuilder   uint32 // Maximum number of bids allowed per builder per block
 }
 
 var DefaultMevConfig = MevConfig{
@@ -100,12 +97,11 @@
 	Builders:              nil,
 	ValidatorCommission:   100,
 	BidSimulationLeftOver: 50 * time.Millisecond,
-<<<<<<< HEAD
-	BuilderEnabled:        false,
-	Validators:            nil,
-	BuilderAccount:        common.Address{},
-=======
-	NoInterruptLeftOver:   400 * time.Millisecond,
-	MaxBidsPerBuilder:     3,
->>>>>>> b970c01b
+
+	BuilderEnabled: false,
+	Validators:     nil,
+	BuilderAccount: common.Address{},
+
+	NoInterruptLeftOver: 400 * time.Millisecond,
+	MaxBidsPerBuilder:   3,
 }