// Copyright 2015 The go-ethereum Authors
// This file is part of the go-ethereum library.
//
// The go-ethereum library is free software: you can redistribute it and/or modify
// it under the terms of the GNU Lesser General Public License as published by
// the Free Software Foundation, either version 3 of the License, or
// (at your option) any later version.
//
// The go-ethereum library is distributed in the hope that it will be useful,
// but WITHOUT ANY WARRANTY; without even the implied warranty of
// MERCHANTABILITY or FITNESS FOR A PARTICULAR PURPOSE. See the
// GNU Lesser General Public License for more details.
//
// You should have received a copy of the GNU Lesser General Public License
// along with the go-ethereum library. If not, see <http://www.gnu.org/licenses/>.

package miner

import (
	"errors"
	"fmt"
	"math/big"
	"sync"
	"sync/atomic"
	"time"

	mapset "github.com/deckarep/golang-set/v2"
	lru "github.com/hashicorp/golang-lru"
	"github.com/holiman/uint256"

	"github.com/ethereum/go-ethereum/common"
	"github.com/ethereum/go-ethereum/consensus"
	"github.com/ethereum/go-ethereum/consensus/misc/eip1559"
	"github.com/ethereum/go-ethereum/consensus/misc/eip4844"
	"github.com/ethereum/go-ethereum/core"
	"github.com/ethereum/go-ethereum/core/state"
	"github.com/ethereum/go-ethereum/core/systemcontracts"
	"github.com/ethereum/go-ethereum/core/txpool"
	"github.com/ethereum/go-ethereum/core/types"
	"github.com/ethereum/go-ethereum/core/vm"
	"github.com/ethereum/go-ethereum/event"
	"github.com/ethereum/go-ethereum/log"
	"github.com/ethereum/go-ethereum/metrics"
	"github.com/ethereum/go-ethereum/params"
	"github.com/ethereum/go-ethereum/trie"
)

const (
	// resultQueueSize is the size of channel listening to sealing result.
	resultQueueSize = 10

	// txChanSize is the size of channel listening to NewTxsEvent.
	// The number is referenced from the size of tx pool.
	txChanSize = 4096

	// chainHeadChanSize is the size of channel listening to ChainHeadEvent.
	chainHeadChanSize = 10

	// minRecommitInterval is the minimal time interval to recreate the sealing block with
	// any newly arrived transactions.
	minRecommitInterval = 1 * time.Second

	// staleThreshold is the maximum depth of the acceptable stale block.
	staleThreshold = 11

	// the current 4 mining loops could have asynchronous risk of mining block with
	// save height, keep recently mined blocks to avoid double sign for safety,
	recentMinedCacheLimit = 20
)

var (
	writeBlockTimer    = metrics.NewRegisteredTimer("worker/writeblock", nil)
	finalizeBlockTimer = metrics.NewRegisteredTimer("worker/finalizeblock", nil)

	errBlockInterruptedByNewHead   = errors.New("new head arrived while building block")
	errBlockInterruptedByRecommit  = errors.New("recommit interrupt while building block")
	errBlockInterruptedByTimeout   = errors.New("timeout while building block")
	errBlockInterruptedByOutOfGas  = errors.New("out of gas while building block")
	errBlockInterruptedByBetterBid = errors.New("better bid arrived while building block")
)

// environment is the worker's current environment and holds all
// information of the sealing block generation.
type environment struct {
	signer   types.Signer
	state    *state.StateDB // apply state changes here
	tcount   int            // tx count in cycle
	gasPool  *core.GasPool  // available gas used to pack transactions
	coinbase common.Address

	header   *types.Header
	txs      []*types.Transaction
	receipts []*types.Receipt
	sidecars types.BlobSidecars
	blobs    int

	profit *big.Int // block gas fee + BNBSentToSystem
}

// copy creates a deep copy of environment.
func (env *environment) copy() *environment {
	cpy := &environment{
		signer:   env.signer,
		state:    env.state.Copy(),
		tcount:   env.tcount,
		coinbase: env.coinbase,
		header:   types.CopyHeader(env.header),
		receipts: copyReceipts(env.receipts),
	}
	if env.gasPool != nil {
		gasPool := *env.gasPool
		cpy.gasPool = &gasPool
	}
	cpy.txs = make([]*types.Transaction, len(env.txs))
	copy(cpy.txs, env.txs)

	if env.sidecars != nil {
		cpy.sidecars = make(types.BlobSidecars, len(env.sidecars))
		copy(cpy.sidecars, env.sidecars)
		cpy.blobs = env.blobs
	}

	return cpy
}

// discard terminates the background prefetcher go-routine. It should
// always be called for all created environment instances otherwise
// the go-routine leak can happen.
func (env *environment) discard() {
	if env.state == nil {
		return
	}
	env.state.StopPrefetcher()
}

// task contains all information for consensus engine sealing and result submitting.
type task struct {
	receipts  []*types.Receipt
	state     *state.StateDB
	block     *types.Block
	createdAt time.Time
}

const (
	commitInterruptNone int32 = iota
	commitInterruptNewHead
	commitInterruptResubmit
	commitInterruptTimeout
	commitInterruptOutOfGas
<<<<<<< HEAD
	commitInterruptBundleTxNil
	commitInterruptBundleTxProtected
	commitInterruptBundleCommit
=======
	commitInterruptBetterBid
>>>>>>> 43b2ffa6
)

// newWorkReq represents a request for new sealing work submitting with relative interrupt notifier.
type newWorkReq struct {
	interruptCh chan int32
	timestamp   int64
}

// newPayloadResult is the result of payload generation.
type newPayloadResult struct {
	err      error
	block    *types.Block
	fees     *big.Int           // total block fees
	sidecars types.BlobSidecars // collected blobs of blob transactions
}

// getWorkReq represents a request for getting a new sealing work with provided parameters.
type getWorkReq struct {
	params *generateParams
	result chan *newPayloadResult // non-blocking channel
}

type bidFetcher interface {
	GetBestBid(parentHash common.Hash) *BidRuntime
}

// worker is the main object which takes care of submitting new work to consensus engine
// and gathering the sealing result.
type worker struct {
	bidFetcher  bidFetcher
	prefetcher  core.Prefetcher
	config      *Config
	chainConfig *params.ChainConfig
	engine      consensus.Engine
	eth         Backend
	chain       *core.BlockChain

	// Feeds
	pendingLogsFeed event.Feed

	// Subscriptions
	mux          *event.TypeMux
	chainHeadCh  chan core.ChainHeadEvent
	chainHeadSub event.Subscription

	// Channels
	newWorkCh          chan *newWorkReq
	getWorkCh          chan *getWorkReq
	taskCh             chan *task
	resultCh           chan *types.Block
	startCh            chan struct{}
	exitCh             chan struct{}
	resubmitIntervalCh chan time.Duration

	wg sync.WaitGroup

	current *environment // An environment for current running cycle.

	mu       sync.RWMutex // The lock used to protect the coinbase and extra fields
	coinbase common.Address
	extra    []byte
	tip      *uint256.Int // Minimum tip needed for non-local transaction to include them

	pendingMu    sync.RWMutex
	pendingTasks map[common.Hash]*task

	snapshotMu       sync.RWMutex // The lock used to protect the snapshots below
	snapshotBlock    *types.Block
	snapshotReceipts types.Receipts
	snapshotState    *state.StateDB

	// atomic status counters
	running atomic.Bool // The indicator whether the consensus engine is running or not.
	syncing atomic.Bool // The indicator whether the node is still syncing.

	// newpayloadTimeout is the maximum timeout allowance for creating payload.
	// The default value is 2 seconds but node operator can set it to arbitrary
	// large value. A large timeout allowance may cause Geth to fail creating
	// a non-empty payload within the specified time and eventually miss the slot
	// in case there are some computation expensive transactions in txpool.
	newpayloadTimeout time.Duration

	// recommit is the time interval to re-create sealing work or to re-build
	// payload in proof-of-stake stage.
	recommit time.Duration

	// External functions
	isLocalBlock func(header *types.Header) bool // Function used to determine whether the specified block is mined by local miner.

	// Test hooks
	newTaskHook       func(*task)                        // Method to call upon receiving a new sealing task.
	skipSealHook      func(*task) bool                   // Method to decide whether skipping the sealing.
	fullTaskHook      func()                             // Method to call before pushing the full sealing task.
	resubmitHook      func(time.Duration, time.Duration) // Method to call upon updating resubmitting interval.
	recentMinedBlocks *lru.Cache

	// MEV
	bidder      *Bidder
	bundleCache *BundleCache
}

func newWorker(config *Config, chainConfig *params.ChainConfig, engine consensus.Engine, eth Backend, mux *event.TypeMux, isLocalBlock func(header *types.Header) bool, init bool) *worker {
	recentMinedBlocks, _ := lru.New(recentMinedCacheLimit)
	worker := &worker{
		prefetcher:         core.NewStatePrefetcher(chainConfig, eth.BlockChain(), engine),
		config:             config,
		chainConfig:        chainConfig,
		engine:             engine,
		eth:                eth,
		chain:              eth.BlockChain(),
		mux:                mux,
		isLocalBlock:       isLocalBlock,
		coinbase:           config.Etherbase,
		extra:              config.ExtraData,
		tip:                uint256.MustFromBig(config.GasPrice),
		pendingTasks:       make(map[common.Hash]*task),
		chainHeadCh:        make(chan core.ChainHeadEvent, chainHeadChanSize),
		newWorkCh:          make(chan *newWorkReq),
		getWorkCh:          make(chan *getWorkReq),
		taskCh:             make(chan *task),
		resultCh:           make(chan *types.Block, resultQueueSize),
		startCh:            make(chan struct{}, 1),
		exitCh:             make(chan struct{}),
		resubmitIntervalCh: make(chan time.Duration),
		recentMinedBlocks:  recentMinedBlocks,
		bidder:             NewBidder(&config.Mev, config.DelayLeftOver, engine, eth),
		bundleCache:        NewBundleCache(),
	}
	// Subscribe events for blockchain
	worker.chainHeadSub = eth.BlockChain().SubscribeChainHeadEvent(worker.chainHeadCh)

	// Sanitize recommit interval if the user-specified one is too short.
	recommit := worker.config.Recommit
	if recommit < minRecommitInterval {
		log.Warn("Sanitizing miner recommit interval", "provided", recommit, "updated", minRecommitInterval)
		recommit = minRecommitInterval
	}
	worker.recommit = recommit

	// Sanitize the timeout config for creating payload.
	newpayloadTimeout := worker.config.NewPayloadTimeout
	if newpayloadTimeout == 0 {
		// log.Warn("Sanitizing new payload timeout to default", "provided", newpayloadTimeout, "updated", DefaultConfig.NewPayloadTimeout)
		newpayloadTimeout = DefaultConfig.NewPayloadTimeout
	}
	if newpayloadTimeout < time.Millisecond*100 {
		log.Warn("Low payload timeout may cause high amount of non-full blocks", "provided", newpayloadTimeout, "default", DefaultConfig.NewPayloadTimeout)
	}
	worker.newpayloadTimeout = newpayloadTimeout

	worker.wg.Add(2)
	go worker.mainLoop()
	go worker.newWorkLoop(recommit)
	// if not builder
	if !worker.bidder.enabled() {
		worker.wg.Add(2)
		go worker.resultLoop()
		go worker.taskLoop()
	}

	// Submit first work to initialize pending state.
	if init {
		worker.startCh <- struct{}{}
	}

	return worker
}

func (w *worker) setBestBidFetcher(fetcher bidFetcher) {
	w.bidFetcher = fetcher
}

// setEtherbase sets the etherbase used to initialize the block coinbase field.
func (w *worker) setEtherbase(addr common.Address) {
	w.mu.Lock()
	defer w.mu.Unlock()
	w.coinbase = addr
}

// etherbase retrieves the configured etherbase address.
func (w *worker) etherbase() common.Address {
	w.mu.RLock()
	defer w.mu.RUnlock()
	return w.coinbase
}

func (w *worker) setGasCeil(ceil uint64) {
	w.mu.Lock()
	defer w.mu.Unlock()
	w.config.GasCeil = ceil
}

// setExtra sets the content used to initialize the block extra field.
func (w *worker) setExtra(extra []byte) {
	w.mu.Lock()
	defer w.mu.Unlock()
	w.extra = extra
}

// setGasTip sets the minimum miner tip needed to include a non-local transaction.
func (w *worker) setGasTip(tip *big.Int) {
	w.mu.Lock()
	defer w.mu.Unlock()
	w.tip = uint256.MustFromBig(tip)
}

// setRecommitInterval updates the interval for miner sealing work recommitting.
func (w *worker) setRecommitInterval(interval time.Duration) {
	select {
	case w.resubmitIntervalCh <- interval:
	case <-w.exitCh:
	}
}

// pending returns the pending state and corresponding block. The returned
// values can be nil in case the pending block is not initialized.
func (w *worker) pending() (*types.Block, *state.StateDB) {
	w.snapshotMu.RLock()
	defer w.snapshotMu.RUnlock()
	if w.snapshotState == nil {
		return nil, nil
	}
	return w.snapshotBlock, w.snapshotState.Copy()
}

// pendingBlock returns pending block. The returned block can be nil in case the
// pending block is not initialized.
func (w *worker) pendingBlock() *types.Block {
	w.snapshotMu.RLock()
	defer w.snapshotMu.RUnlock()
	return w.snapshotBlock
}

// pendingBlockAndReceipts returns pending block and corresponding receipts.
// The returned values can be nil in case the pending block is not initialized.
func (w *worker) pendingBlockAndReceipts() (*types.Block, types.Receipts) {
	w.snapshotMu.RLock()
	defer w.snapshotMu.RUnlock()
	return w.snapshotBlock, w.snapshotReceipts
}

// start sets the running status as 1 and triggers new work submitting.
func (w *worker) start() {
	w.running.Store(true)
	w.startCh <- struct{}{}
}

// stop sets the running status as 0.
func (w *worker) stop() {
	w.running.Store(false)
}

// isRunning returns an indicator whether worker is running or not.
func (w *worker) isRunning() bool {
	return w.running.Load()
}

// close terminates all background threads maintained by the worker.
// Note the worker does not support being closed multiple times.
func (w *worker) close() {
	w.running.Store(false)
	close(w.exitCh)
	w.wg.Wait()
}

// newWorkLoop is a standalone goroutine to submit new sealing work upon received events.
func (w *worker) newWorkLoop(recommit time.Duration) {
	defer w.wg.Done()
	var (
		interruptCh chan int32
		minRecommit = recommit // minimal resubmit interval specified by user.
		timestamp   int64      // timestamp for each round of sealing.
	)

	timer := time.NewTimer(0)
	defer timer.Stop()
	<-timer.C // discard the initial tick

	// commit aborts in-flight transaction execution with given signal and resubmits a new one.
	commit := func(reason int32) {
		if interruptCh != nil {
			// each commit work will have its own interruptCh to stop work with a reason
			interruptCh <- reason
			close(interruptCh)
		}
		interruptCh = make(chan int32, 1)
		select {
		case w.newWorkCh <- &newWorkReq{interruptCh: interruptCh, timestamp: timestamp}:
		case <-w.exitCh:
			return
		}
		timer.Reset(recommit)
	}
	// clearPending cleans the stale pending tasks.
	clearPending := func(number uint64) {
		w.pendingMu.Lock()
		for h, t := range w.pendingTasks {
			if t.block.NumberU64()+staleThreshold <= number {
				delete(w.pendingTasks, h)
			}
		}
		w.pendingMu.Unlock()
	}

	for {
		select {
		case <-w.startCh:
			clearPending(w.chain.CurrentBlock().Number.Uint64())
			timestamp = time.Now().Unix()
			commit(commitInterruptNewHead)

		case head := <-w.chainHeadCh:
			if !w.isRunning() {
				continue
			}
			clearPending(head.Block.NumberU64())
			timestamp = time.Now().Unix()
			commit(commitInterruptNewHead)

		case <-timer.C:
			// If sealing is running resubmit a new work cycle periodically to pull in
			// higher priced transactions. Disable this overhead for pending blocks.
			if w.isRunning() && ((w.chainConfig.Clique != nil &&
				w.chainConfig.Clique.Period > 0) || (w.chainConfig.Parlia != nil && w.chainConfig.Parlia.Period > 0)) {
				// Short circuit if no new transaction arrives.
				commit(commitInterruptResubmit)
			}

		case interval := <-w.resubmitIntervalCh:
			// Adjust resubmit interval explicitly by user.
			if interval < minRecommitInterval {
				log.Warn("Sanitizing miner recommit interval", "provided", interval, "updated", minRecommitInterval)
				interval = minRecommitInterval
			}
			log.Info("Miner recommit interval update", "from", minRecommit, "to", interval)
			minRecommit, recommit = interval, interval

			if w.resubmitHook != nil {
				w.resubmitHook(minRecommit, recommit)
			}

		case <-w.exitCh:
			return
		}
	}
}

// mainLoop is responsible for generating and submitting sealing work based on
// the received event. It can support two modes: automatically generate task and
// submit it or return task according to given parameters for various proposes.
func (w *worker) mainLoop() {
	defer w.wg.Done()
	defer w.chainHeadSub.Unsubscribe()
	defer func() {
		if w.current != nil {
			w.current.discard()
		}
	}()

	for {
		select {
		case req := <-w.newWorkCh:
			w.commitWork(req.interruptCh, req.timestamp)

		case req := <-w.getWorkCh:
			req.result <- w.generateWork(req.params)

		// System stopped
		case <-w.exitCh:
			w.bidder.exit()
			return
		case <-w.chainHeadSub.Err():
			return
		}
	}
}

// taskLoop is a standalone goroutine to fetch sealing task from the generator and
// push them to consensus engine.
func (w *worker) taskLoop() {
	defer w.wg.Done()
	var (
		stopCh chan struct{}
		prev   common.Hash
	)

	// interrupt aborts the in-flight sealing task.
	interrupt := func() {
		if stopCh != nil {
			close(stopCh)
			stopCh = nil
		}
	}
	for {
		select {
		case task := <-w.taskCh:
			if w.newTaskHook != nil {
				w.newTaskHook(task)
			}
			// Reject duplicate sealing work due to resubmitting.
			sealHash := w.engine.SealHash(task.block.Header())
			if sealHash == prev {
				continue
			}
			// Interrupt previous sealing operation
			interrupt()
			stopCh, prev = make(chan struct{}), sealHash

			if w.skipSealHook != nil && w.skipSealHook(task) {
				continue
			}
			w.pendingMu.Lock()
			w.pendingTasks[sealHash] = task
			w.pendingMu.Unlock()

			if err := w.engine.Seal(w.chain, task.block, w.resultCh, stopCh); err != nil {
				log.Warn("Block sealing failed", "err", err)
				w.pendingMu.Lock()
				delete(w.pendingTasks, sealHash)
				w.pendingMu.Unlock()
			}
		case <-w.exitCh:
			interrupt()
			return
		}
	}
}

// resultLoop is a standalone goroutine to handle sealing result submitting
// and flush relative data to the database.
func (w *worker) resultLoop() {
	defer w.wg.Done()
	for {
		select {
		case block := <-w.resultCh:
			// Short circuit when receiving empty result.
			if block == nil {
				continue
			}
			// Short circuit when receiving duplicate result caused by resubmitting.
			if w.chain.HasBlock(block.Hash(), block.NumberU64()) {
				continue
			}
			var (
				sealhash = w.engine.SealHash(block.Header())
				hash     = block.Hash()
			)
			w.pendingMu.RLock()
			task, exist := w.pendingTasks[sealhash]
			w.pendingMu.RUnlock()
			if !exist {
				log.Error("Block found but no relative pending task", "number", block.Number(), "sealhash", sealhash, "hash", hash)
				continue
			}
			// Different block could share same sealhash, deep copy here to prevent write-write conflict.
			var (
				receipts = make([]*types.Receipt, len(task.receipts))
				logs     []*types.Log
			)
			for i, taskReceipt := range task.receipts {
				receipt := new(types.Receipt)
				receipts[i] = receipt
				*receipt = *taskReceipt

				// add block location fields
				receipt.BlockHash = hash
				receipt.BlockNumber = block.Number()
				receipt.TransactionIndex = uint(i)

				// Update the block hash in all logs since it is now available and not when the
				// receipt/log of individual transactions were created.
				receipt.Logs = make([]*types.Log, len(taskReceipt.Logs))
				for i, taskLog := range taskReceipt.Logs {
					log := new(types.Log)
					receipt.Logs[i] = log
					*log = *taskLog
					log.BlockHash = hash
				}
				logs = append(logs, receipt.Logs...)
			}

			if prev, ok := w.recentMinedBlocks.Get(block.NumberU64()); ok {
				doubleSign := false
				prevParents, _ := prev.([]common.Hash)
				for _, prevParent := range prevParents {
					if prevParent == block.ParentHash() {
						log.Error("Reject Double Sign!!", "block", block.NumberU64(),
							"hash", block.Hash(),
							"root", block.Root(),
							"ParentHash", block.ParentHash())
						doubleSign = true
						break
					}
				}
				if doubleSign {
					continue
				}
				prevParents = append(prevParents, block.ParentHash())
				w.recentMinedBlocks.Add(block.NumberU64(), prevParents)
			} else {
				// Add() will call removeOldest internally to remove the oldest element
				// if the LRU Cache is full
				w.recentMinedBlocks.Add(block.NumberU64(), []common.Hash{block.ParentHash()})
			}

			// Commit block and state to database.
			task.state.SetExpectedStateRoot(block.Root())
			start := time.Now()
			status, err := w.chain.WriteBlockAndSetHead(block, receipts, logs, task.state, true)
			if status != core.CanonStatTy {
				if err != nil {
					log.Error("Failed writing block to chain", "err", err, "status", status)
				} else {
					log.Info("Written block as SideChain and avoid broadcasting", "status", status)
				}
				continue
			}
			writeBlockTimer.UpdateSince(start)
			log.Info("Successfully sealed new block", "number", block.Number(), "sealhash", sealhash, "hash", hash,
				"elapsed", common.PrettyDuration(time.Since(task.createdAt)))
			w.mux.Post(core.NewMinedBlockEvent{Block: block})

		case <-w.exitCh:
			return
		}
	}
}

// makeEnv creates a new environment for the sealing block.
func (w *worker) makeEnv(parent *types.Header, header *types.Header, coinbase common.Address,
	prevEnv *environment) (*environment, error) {
	// Retrieve the parent state to execute on top and start a prefetcher for
	// the miner to speed block sealing up a bit
	state, err := w.chain.StateAt(parent.Root)
	if err != nil {
		return nil, err
	}
	if prevEnv == nil {
		state.StartPrefetcher("miner")
	} else {
		state.TransferPrefetcher(prevEnv.state)
	}

	// Note the passed coinbase may be different with header.Coinbase.
	env := &environment{
		signer:   types.MakeSigner(w.chainConfig, header.Number, header.Time),
		state:    state,
		coinbase: coinbase,
		header:   header,
		profit:   big.NewInt(0),
	}
	// Keep track of transactions which return errors so they can be removed
	env.tcount = 0
	return env, nil
}

// updateSnapshot updates pending snapshot block, receipts and state.
func (w *worker) updateSnapshot(env *environment) {
	w.snapshotMu.Lock()
	defer w.snapshotMu.Unlock()

	w.snapshotBlock = types.NewBlock(
		env.header,
		env.txs,
		nil,
		env.receipts,
		trie.NewStackTrie(nil),
	)
	w.snapshotReceipts = copyReceipts(env.receipts)
	w.snapshotState = env.state.Copy()
}

func (w *worker) commitTransaction(env *environment, tx *types.Transaction, receiptProcessors ...core.ReceiptProcessor) ([]*types.Log, error) {
	if tx.Type() == types.BlobTxType {
		return w.commitBlobTransaction(env, tx, receiptProcessors...)
	}

	receipt, err := w.applyTransaction(env, tx, receiptProcessors...)
	if err != nil {
		return nil, err
	}
	env.txs = append(env.txs, tx)
	env.receipts = append(env.receipts, receipt)

	gasUsed := new(big.Int).SetUint64(receipt.GasUsed)
	env.profit.Add(env.profit, gasUsed.Mul(gasUsed, tx.GasPrice()))

	return receipt.Logs, nil
}

func (w *worker) commitBlobTransaction(env *environment, tx *types.Transaction, receiptProcessors ...core.ReceiptProcessor) ([]*types.Log, error) {
	sc := types.NewBlobSidecarFromTx(tx)
	if sc == nil {
		panic("blob transaction without blobs in miner")
	}
	// Checking against blob gas limit: It's kind of ugly to perform this check here, but there
	// isn't really a better place right now. The blob gas limit is checked at block validation time
	// and not during execution. This means core.ApplyTransaction will not return an error if the
	// tx has too many blobs. So we have to explicitly check it here.
	if (env.blobs+len(sc.Blobs))*params.BlobTxBlobGasPerBlob > params.MaxBlobGasPerBlock {
		return nil, errors.New("max data blobs reached")
	}

	receipt, err := w.applyTransaction(env, tx, receiptProcessors...)
	if err != nil {
		return nil, err
	}
	sc.TxIndex = uint64(len(env.txs))
	env.txs = append(env.txs, tx)
	env.receipts = append(env.receipts, receipt)
	env.sidecars = append(env.sidecars, sc)
	env.blobs += len(sc.Blobs)
	*env.header.BlobGasUsed += receipt.BlobGasUsed

	gasUsed := new(big.Int).SetUint64(receipt.GasUsed)
	env.profit.Add(env.profit, gasUsed.Mul(gasUsed, tx.GasPrice()))

	return receipt.Logs, nil
}

// applyTransaction runs the transaction. If execution fails, state and gas pool are reverted.
func (w *worker) applyTransaction(env *environment, tx *types.Transaction, receiptProcessors ...core.ReceiptProcessor) (*types.Receipt, error) {
	var (
		snap = env.state.Snapshot()
		gp   = env.gasPool.Gas()
	)

	receipt, err := core.ApplyTransaction(w.chainConfig, w.chain, &env.coinbase, env.gasPool, env.state, env.header, tx, &env.header.GasUsed, *w.chain.GetVMConfig(), receiptProcessors...)
	if err != nil {
		env.state.RevertToSnapshot(snap)
		env.gasPool.SetGas(gp)
	}
	return receipt, err
}

func (w *worker) commitTransactions(env *environment, plainTxs, blobTxs *transactionsByPriceAndNonce,
	interruptCh chan int32, stopTimer *time.Timer) error {
	gasLimit := env.header.GasLimit
	if env.gasPool == nil {
		env.gasPool = new(core.GasPool).AddGas(gasLimit)
		env.gasPool.SubGas(params.SystemTxsGas)
	}

	var coalescedLogs []*types.Log
	// initialize bloom processors
	processorCapacity := 100
	if plainTxs.CurrentSize() < processorCapacity {
		processorCapacity = plainTxs.CurrentSize()
	}
	bloomProcessors := core.NewAsyncReceiptBloomGenerator(processorCapacity)

	stopPrefetchCh := make(chan struct{})
	defer close(stopPrefetchCh)
	// prefetch plainTxs txs, don't bother to prefetch a few blobTxs
	txsPrefetch := plainTxs.Copy()
	tx := txsPrefetch.PeekWithUnwrap()
	if tx != nil {
		txCurr := &tx
		w.prefetcher.PrefetchMining(txsPrefetch, env.header, env.gasPool.Gas(), env.state.CopyDoPrefetch(), *w.chain.GetVMConfig(), stopPrefetchCh, txCurr)
	}

	signal := commitInterruptNone
LOOP:
	for {
		// In the following three cases, we will interrupt the execution of the transaction.
		// (1) new head block event arrival, the reason is 1
		// (2) worker start or restart, the reason is 1
		// (3) worker recreate the sealing block with any newly arrived transactions, the reason is 2.
		// For the first two cases, the semi-finished work will be discarded.
		// For the third case, the semi-finished work will be submitted to the consensus engine.
		if interruptCh != nil {
			select {
			case signal, ok := <-interruptCh:
				if !ok {
					// should never be here, since interruptCh should not be read before
					log.Warn("commit transactions stopped unknown")
				}
				return signalToErr(signal)
			default:
			}
		}
		// If we don't have enough gas for any further transactions then we're done.
		if env.gasPool.Gas() < params.TxGas {
			log.Trace("Not enough gas for further transactions", "have", env.gasPool, "want", params.TxGas)
			signal = commitInterruptOutOfGas
			break
		}
		if stopTimer != nil {
			select {
			case <-stopTimer.C:
				log.Info("Not enough time for further transactions", "txs", len(env.txs))
				stopTimer.Reset(0) // re-active the timer, in case it will be used later.
				signal = commitInterruptTimeout
				break LOOP
			default:
			}
		}

		// If we don't have enough blob space for any further blob transactions,
		// skip that list altogether
		if !blobTxs.Empty() && env.blobs*params.BlobTxBlobGasPerBlob >= params.MaxBlobGasPerBlock {
			log.Trace("Not enough blob space for further blob transactions")
			blobTxs.Clear()
			// Fall though to pick up any plain txs
		}
		// Retrieve the next transaction and abort if all done.
		var (
			ltx *txpool.LazyTransaction
			txs *transactionsByPriceAndNonce
		)
		pltx, ptip := plainTxs.Peek()
		bltx, btip := blobTxs.Peek()

		switch {
		case pltx == nil:
			txs, ltx = blobTxs, bltx
		case bltx == nil:
			txs, ltx = plainTxs, pltx
		default:
			if ptip.Lt(btip) {
				txs, ltx = blobTxs, bltx
			} else {
				txs, ltx = plainTxs, pltx
			}
		}
		if ltx == nil {
			break
		}

		// If we don't have enough space for the next transaction, skip the account.
		if env.gasPool.Gas() < ltx.Gas {
			log.Trace("Not enough gas left for transaction", "hash", ltx.Hash, "left", env.gasPool.Gas(), "needed", ltx.Gas)
			txs.Pop()
			continue
		}
		if left := uint64(params.MaxBlobGasPerBlock - env.blobs*params.BlobTxBlobGasPerBlob); left < ltx.BlobGas {
			log.Trace("Not enough blob gas left for transaction", "hash", ltx.Hash, "left", left, "needed", ltx.BlobGas)
			txs.Pop()
			continue
		}
		// Transaction seems to fit, pull it up from the pool
		tx := ltx.Resolve()
		if tx == nil {
			log.Trace("Ignoring evicted transaction", "hash", ltx.Hash)
			txs.Pop()
			continue
		}
		// Error may be ignored here. The error has already been checked
		// during transaction acceptance is the transaction pool.
		from, _ := types.Sender(env.signer, tx)

		// Check whether the tx is replay protected. If we're not in the EIP155 hf
		// phase, start ignoring the sender until we do.
		if tx.Protected() && !w.chainConfig.IsEIP155(env.header.Number) {
			log.Trace("Ignoring replay protected transaction", "hash", ltx.Hash, "eip155", w.chainConfig.EIP155Block)
			txs.Pop()
			continue
		}
		// Start executing the transaction
		env.state.SetTxContext(tx.Hash(), env.tcount)

		logs, err := w.commitTransaction(env, tx, bloomProcessors)
		switch {
		case errors.Is(err, core.ErrNonceTooLow):
			// New head notification data race between the transaction pool and miner, shift
			log.Trace("Skipping transaction with low nonce", "hash", ltx.Hash, "sender", from, "nonce", tx.Nonce())
			txs.Shift()

		case errors.Is(err, nil):
			// Everything ok, collect the logs and shift in the next transaction from the same account
			coalescedLogs = append(coalescedLogs, logs...)
			env.tcount++
			txs.Shift()

		default:
			// Transaction is regarded as invalid, drop all consecutive transactions from
			// the same sender because of `nonce-too-high` clause.
			log.Debug("Transaction failed, account skipped", "hash", ltx.Hash, "err", err)
			txs.Pop()
		}
	}
	bloomProcessors.Close()
	if !w.isRunning() && len(coalescedLogs) > 0 {
		// We don't push the pendingLogsEvent while we are sealing. The reason is that
		// when we are sealing, the worker will regenerate a sealing block every 3 seconds.
		// In order to avoid pushing the repeated pendingLog, we disable the pending log pushing.

		// make a copy, the state caches the logs and these logs get "upgraded" from pending to mined
		// logs by filling in the block hash when the block was mined by the local miner. This can
		// cause a race condition if a log was "upgraded" before the PendingLogsEvent is processed.
		cpy := make([]*types.Log, len(coalescedLogs))
		for i, l := range coalescedLogs {
			cpy[i] = new(types.Log)
			*cpy[i] = *l
		}
		w.pendingLogsFeed.Send(cpy)
	}
	return signalToErr(signal)
}

// generateParams wraps various of settings for generating sealing task.
type generateParams struct {
	timestamp   uint64            // The timestamp for sealing task
	forceTime   bool              // Flag whether the given timestamp is immutable or not
	parentHash  common.Hash       // Parent block hash, empty means the latest chain head
	coinbase    common.Address    // The fee recipient address for including transaction
	random      common.Hash       // The randomness generated by beacon chain, empty before the merge
	withdrawals types.Withdrawals // List of withdrawals to include in block.
	prevWork    *environment
	beaconRoot  *common.Hash // The beacon root (cancun field).
	noTxs       bool         // Flag whether an empty block without any transaction is expected
}

// prepareWork constructs the sealing task according to the given parameters,
// either based on the last chain head or specified parent. In this function
// the pending transactions are not filled yet, only the empty task returned.
func (w *worker) prepareWork(genParams *generateParams) (*environment, error) {
	w.mu.RLock()
	defer w.mu.RUnlock()

	// Find the parent block for sealing task
	parent := w.chain.CurrentBlock()
	if genParams.parentHash != (common.Hash{}) {
		block := w.chain.GetBlockByHash(genParams.parentHash)
		if block == nil {
			return nil, errors.New("missing parent")
		}
		parent = block.Header()
	}
	// Sanity check the timestamp correctness, recap the timestamp
	// to parent+1 if the mutation is allowed.
	timestamp := genParams.timestamp
	if parent.Time >= timestamp {
		if genParams.forceTime {
			return nil, fmt.Errorf("invalid timestamp, parent %d given %d", parent.Time, timestamp)
		}
		timestamp = parent.Time + 1
	}
	// Construct the sealing block header.
	header := &types.Header{
		ParentHash: parent.Hash(),
		Number:     new(big.Int).Add(parent.Number, common.Big1),
		GasLimit:   core.CalcGasLimit(parent.GasLimit, w.config.GasCeil),
		Time:       timestamp,
		Coinbase:   genParams.coinbase,
	}
	// Set the extra field.
	if len(w.extra) != 0 {
		header.Extra = w.extra
	}
	// Set the randomness field from the beacon chain if it's available.
	if genParams.random != (common.Hash{}) {
		header.MixDigest = genParams.random
	}
	// Set baseFee and GasLimit if we are on an EIP-1559 chain
	if w.chainConfig.IsLondon(header.Number) {
		header.BaseFee = eip1559.CalcBaseFee(w.chainConfig, parent)
		if w.chainConfig.Parlia == nil && !w.chainConfig.IsLondon(parent.Number) {
			parentGasLimit := parent.GasLimit * w.chainConfig.ElasticityMultiplier()
			header.GasLimit = core.CalcGasLimit(parentGasLimit, w.config.GasCeil)
		}
	}
	// Run the consensus preparation with the default or customized consensus engine.
	// Note that the `header.Time` may be changed.
	if err := w.engine.Prepare(w.chain, header); err != nil {
		log.Error("Failed to prepare header for sealing", "err", err)
		return nil, err
	}
	// Apply EIP-4844, EIP-4788.
	if w.chainConfig.IsCancun(header.Number, header.Time) {
		var excessBlobGas uint64
		if w.chainConfig.IsCancun(parent.Number, parent.Time) {
			excessBlobGas = eip4844.CalcExcessBlobGas(*parent.ExcessBlobGas, *parent.BlobGasUsed)
		} else {
			// For the first post-fork block, both parent.data_gas_used and parent.excess_data_gas are evaluated as 0
			excessBlobGas = eip4844.CalcExcessBlobGas(0, 0)
		}
		header.BlobGasUsed = new(uint64)
		header.ExcessBlobGas = &excessBlobGas
		if w.chainConfig.Parlia != nil {
			header.WithdrawalsHash = &types.EmptyWithdrawalsHash
		}
		if w.chainConfig.Parlia == nil {
			header.ParentBeaconRoot = genParams.beaconRoot
		}
	}
	// Could potentially happen if starting to mine in an odd state.
	// Note genParams.coinbase can be different with header.Coinbase
	// since clique algorithm can modify the coinbase field in header.
	env, err := w.makeEnv(parent, header, genParams.coinbase, genParams.prevWork)
	if err != nil {
		log.Error("Failed to create sealing context", "err", err)
		return nil, err
	}

	if !w.chainConfig.IsFeynman(header.Number, header.Time) {
		// Handle upgrade build-in system contract code
		systemcontracts.UpgradeBuildInSystemContract(w.chainConfig, header.Number, parent.Time, header.Time, env.state)
	}

	if header.ParentBeaconRoot != nil {
		context := core.NewEVMBlockContext(header, w.chain, nil)
		vmenv := vm.NewEVM(context, vm.TxContext{}, env.state, w.chainConfig, vm.Config{})
		core.ProcessBeaconBlockRoot(*header.ParentBeaconRoot, vmenv, env.state)
	}
	return env, nil
}

// fillTransactions retrieves the pending transactions from the txpool and fills them
// into the given sealing block. The transaction selection and ordering strategy can
// be customized with the plugin in the future.
func (w *worker) fillTransactions(interruptCh chan int32, env *environment, stopTimer *time.Timer, bidTxs mapset.Set[common.Hash]) (err error) {
	w.mu.RLock()
	tip := w.tip
	w.mu.RUnlock()

	// Retrieve the pending transactions pre-filtered by the 1559/4844 dynamic fees
	filter := txpool.PendingFilter{
		MinTip: tip,
	}
	if env.header.BaseFee != nil {
		filter.BaseFee = uint256.MustFromBig(env.header.BaseFee)
	}
	if env.header.ExcessBlobGas != nil {
		filter.BlobFee = uint256.MustFromBig(eip4844.CalcBlobFee(*env.header.ExcessBlobGas))
	}
	filter.OnlyPlainTxs, filter.OnlyBlobTxs = true, false
	pendingPlainTxs := w.eth.TxPool().Pending(filter)

	filter.OnlyPlainTxs, filter.OnlyBlobTxs = false, true
	pendingBlobTxs := w.eth.TxPool().Pending(filter)

	if bidTxs != nil {
		filterBidTxs := func(commonTxs map[common.Address][]*txpool.LazyTransaction) {
			for acc, txs := range commonTxs {
				for i := len(txs) - 1; i >= 0; i-- {
					if bidTxs.Contains(txs[i].Hash) {
						if i == len(txs)-1 {
							delete(commonTxs, acc)
						} else {
							commonTxs[acc] = txs[i+1:]
						}
						break
					}
				}
			}
		}

		filterBidTxs(pendingPlainTxs)
		filterBidTxs(pendingBlobTxs)
	}

	// Split the pending transactions into locals and remotes.
	localPlainTxs, remotePlainTxs := make(map[common.Address][]*txpool.LazyTransaction), pendingPlainTxs
	localBlobTxs, remoteBlobTxs := make(map[common.Address][]*txpool.LazyTransaction), pendingBlobTxs

	for _, account := range w.eth.TxPool().Locals() {
		if txs := remotePlainTxs[account]; len(txs) > 0 {
			delete(remotePlainTxs, account)
			localPlainTxs[account] = txs
		}
		if txs := remoteBlobTxs[account]; len(txs) > 0 {
			delete(remoteBlobTxs, account)
			localBlobTxs[account] = txs
		}
	}

	// Fill the block with all available pending transactions.
	// we will abort when:
	//   1.new block was imported
	//   2.out of Gas, no more transaction can be added.
	//   3.the mining timer has expired, stop adding transactions.
	//   4.interrupted resubmit timer, which is by default 10s.
	//     resubmit is for PoW only, can be deleted for PoS consensus later
	if len(localPlainTxs) > 0 || len(localBlobTxs) > 0 {
		plainTxs := newTransactionsByPriceAndNonce(env.signer, localPlainTxs, env.header.BaseFee)
		blobTxs := newTransactionsByPriceAndNonce(env.signer, localBlobTxs, env.header.BaseFee)

		if err := w.commitTransactions(env, plainTxs, blobTxs, interruptCh, stopTimer); err != nil {
			return err
		}
	}
	if len(remotePlainTxs) > 0 || len(remoteBlobTxs) > 0 {
		plainTxs := newTransactionsByPriceAndNonce(env.signer, remotePlainTxs, env.header.BaseFee)
		blobTxs := newTransactionsByPriceAndNonce(env.signer, remoteBlobTxs, env.header.BaseFee)

		if err := w.commitTransactions(env, plainTxs, blobTxs, interruptCh, stopTimer); err != nil {
			return err
		}
	}

	return nil
}

// generateWork generates a sealing block based on the given parameters.
func (w *worker) generateWork(params *generateParams) *newPayloadResult {
	work, err := w.prepareWork(params)
	if err != nil {
		return &newPayloadResult{err: err}
	}
	defer work.discard()

	if !params.noTxs {
		err := w.fillTransactions(nil, work, nil, nil)
		if errors.Is(err, errBlockInterruptedByTimeout) {
			log.Warn("Block building is interrupted", "allowance", common.PrettyDuration(w.newpayloadTimeout))
		}
	}
	fees := work.state.GetBalance(consensus.SystemAddress)
	block, _, err := w.engine.FinalizeAndAssemble(w.chain, work.header, work.state, work.txs, nil, work.receipts, params.withdrawals)
	if err != nil {
		return &newPayloadResult{err: err}
	}

	return &newPayloadResult{
		block:    block,
		fees:     fees.ToBig(),
		sidecars: work.sidecars,
	}
}

// commitWork generates several new sealing tasks based on the parent block
// and submit them to the sealer.
func (w *worker) commitWork(interruptCh chan int32, timestamp int64) {
	// Abort committing if node is still syncing
	if w.syncing.Load() {
		return
	}
	start := time.Now()

	// Set the coinbase if the worker is running or it's required
	var coinbase common.Address
	if w.isRunning() {
		if w.bidder.enabled() {
			var err error
			// take the next in-turn validator as coinbase
			coinbase, err = w.engine.NextInTurnValidator(w.chain, w.chain.CurrentBlock())
			if err != nil {
				log.Error("Failed to get next in-turn validator", "err", err)
				return
			}

			// do not build work if not register to the coinbase
			if !w.bidder.isRegistered(coinbase) {
				log.Warn("Refusing to mine with unregistered validator")
				return
			}

			// set validator to the consensus engine
			if posa, ok := w.engine.(consensus.PoSA); ok {
				posa.SetValidator(coinbase)
			} else {
				log.Warn("Consensus engine does not support validator setting")
				return
			}

			w.bidder.validatorsMu.Lock()
			if w.bidder.validators[coinbase] != nil {
				w.config.GasCeil = w.bidder.validators[coinbase].GasCeil
			}
			w.bidder.validatorsMu.Unlock()
		} else {
			coinbase = w.etherbase()
			if coinbase == (common.Address{}) {
				log.Error("Refusing to mine without etherbase")
				return
			}
		}
	}

	stopTimer := time.NewTimer(0)
	defer stopTimer.Stop()
	<-stopTimer.C // discard the initial tick

	stopWaitTimer := time.NewTimer(0)
	defer stopWaitTimer.Stop()
	<-stopWaitTimer.C // discard the initial tick

	// validator can try several times to get the most profitable block,
	// as long as the timestamp is not reached.
	workList := make([]*environment, 0, 10)
	var prevWork *environment
	// workList clean up
	defer func() {
		for _, wk := range workList {
			// only keep the best work, discard others.
			if wk == w.current {
				continue
			}
			wk.discard()
		}
	}()

LOOP:
	for {
		work, err := w.prepareWork(&generateParams{
			timestamp: uint64(timestamp),
			coinbase:  coinbase,
			prevWork:  prevWork,
		})
		if err != nil {
			return
		}
		prevWork = work
		workList = append(workList, work)

		delay := w.engine.Delay(w.chain, work.header, &w.config.DelayLeftOver)
		if delay == nil {
			log.Warn("commitWork delay is nil, something is wrong")
			stopTimer = nil
		} else if *delay <= 0 {
			log.Debug("Not enough time for commitWork")
			break
		} else {
			log.Debug("commitWork stopTimer", "block", work.header.Number,
				"header time", time.Until(time.Unix(int64(work.header.Time), 0)),
				"commit delay", *delay, "DelayLeftOver", w.config.DelayLeftOver)
			stopTimer.Reset(*delay)
		}

		// subscribe before fillTransactions
		txsCh := make(chan core.NewTxsEvent, txChanSize)
		// Subscribe for transaction insertion events (whether from network or resurrects)
		sub := w.eth.TxPool().SubscribeTransactions(txsCh, true)
		// if TxPool has been stopped, `sub` would be nil, it could happen on shutdown.
		if sub == nil {
			log.Info("commitWork SubscribeTransactions return nil")
		} else {
			defer sub.Unsubscribe()
		}

		// Fill pending transactions from the txpool into the block.
		fillStart := time.Now()
<<<<<<< HEAD
		err = w.fillTransactionsAndBundles(interruptCh, work, stopTimer)
=======
		err = w.fillTransactions(interruptCh, work, stopTimer, nil)
>>>>>>> 43b2ffa6
		fillDuration := time.Since(fillStart)
		switch {
		case errors.Is(err, errBlockInterruptedByNewHead):
			// work.discard()
			log.Debug("commitWork abort", "err", err)
			return
		case errors.Is(err, errBlockInterruptedByRecommit):
			fallthrough
		case errors.Is(err, errBlockInterruptedByTimeout):
			fallthrough
		case errors.Is(err, errBlockInterruptedByOutOfGas):
			// break the loop to get the best work
			log.Debug("commitWork finish", "reason", err)
			break LOOP
		}

		w.bidder.newWork(work)

		if interruptCh == nil || stopTimer == nil {
			// it is single commit work, no need to try several time.
			log.Info("commitWork interruptCh or stopTimer is nil")
			break
		}

		newTxsNum := 0
		// stopTimer was the maximum delay for each fillTransactions
		// but now it is used to wait until (head.Time - DelayLeftOver) is reached.
		stopTimer.Reset(time.Until(time.Unix(int64(work.header.Time), 0)) - w.config.DelayLeftOver)
	LOOP_WAIT:
		// TODO consider whether to take bundle pool status as LOOP_WAIT condition
		for {
			select {
			case <-stopTimer.C:
				log.Debug("commitWork stopTimer expired")
				break LOOP
			case <-interruptCh:
				log.Debug("commitWork interruptCh closed, new block imported or resubmit triggered")
				return
			case ev := <-txsCh:
				delay := w.engine.Delay(w.chain, work.header, &w.config.DelayLeftOver)
				log.Debug("commitWork txsCh arrived", "fillDuration", fillDuration.String(),
					"delay", delay.String(), "work.tcount", work.tcount,
					"newTxsNum", newTxsNum, "len(ev.Txs)", len(ev.Txs))
				if *delay < fillDuration {
					// There may not have enough time for another fillTransactions.
					break LOOP
				} else if *delay < fillDuration*2 {
					// We can schedule another fillTransactions, but the time is limited,
					// probably it is the last chance, schedule it immediately.
					break LOOP_WAIT
				} else {
					// There is still plenty of time left.
					// We can wait a while to collect more transactions before
					// schedule another fillTransaction to reduce CPU cost.
					// There will be 2 cases to schedule another fillTransactions:
					//   1.newTxsNum >= work.tcount
					//   2.no much time left, have to schedule it immediately.
					newTxsNum = newTxsNum + len(ev.Txs)
					if newTxsNum >= work.tcount {
						break LOOP_WAIT
					}
					stopWaitTimer.Reset(*delay - fillDuration*2)
				}
			case <-stopWaitTimer.C:
				if newTxsNum > 0 {
					break LOOP_WAIT
				}
			}
		}
		// if sub's channel if full, it will block other NewTxsEvent subscribers,
		// so unsubscribe ASAP and Unsubscribe() is re-enterable, safe to call several time.
		if sub != nil {
			sub.Unsubscribe()
		}
	}
	// get the most profitable work
	bestWork := workList[0]
	bestReward := new(uint256.Int)
	for i, wk := range workList {
		balance := wk.state.GetBalance(consensus.SystemAddress)
		log.Debug("Get the most profitable work", "index", i, "balance", balance, "bestReward", bestReward)
		if balance.Cmp(bestReward) > 0 {
			bestWork = wk
			bestReward = balance
		}
	}

	// when out-turn, use bestWork to prevent bundle leakage.
	// when in-turn, compare with remote work.
	from := bestWork.coinbase
	if w.bidFetcher != nil && bestWork.header.Difficulty.Cmp(diffInTurn) == 0 {
		bestBid := w.bidFetcher.GetBestBid(bestWork.header.ParentHash)

		if bestBid != nil {
			log.Debug("BidSimulator: final compare", "block", bestWork.header.Number.Uint64(),
				"localBlockReward", bestReward.String(),
				"bidBlockReward", bestBid.packedBlockReward.String())
		}

		if bestBid != nil && bestReward.CmpBig(bestBid.packedBlockReward) < 0 {
			// localValidatorReward is the reward for the validator self by the local block.
			localValidatorReward := new(uint256.Int).Mul(bestReward, uint256.NewInt(w.config.Mev.ValidatorCommission))
			localValidatorReward.Div(localValidatorReward, uint256.NewInt(10000))

			log.Debug("BidSimulator: final compare", "block", bestWork.header.Number.Uint64(),
				"localValidatorReward", localValidatorReward.String(),
				"bidValidatorReward", bestBid.packedValidatorReward.String())

			// blockReward(benefits delegators) and validatorReward(benefits the validator) are both optimal
			if localValidatorReward.CmpBig(bestBid.packedValidatorReward) < 0 {
				bestWork = bestBid.env
				from = bestBid.bid.Builder

				log.Debug("BidSimulator: bid win", "block", bestWork.header.Number.Uint64(), "bid", bestBid.bid.Hash())
			}
		}
	}

	metrics.GetOrRegisterCounter(fmt.Sprintf("block/from/%v", from), nil).Inc(1)

	w.commit(bestWork, w.fullTaskHook, true, start)

	// Swap out the old work with the new one, terminating any leftover
	// prefetcher processes in the mean time and starting a new one.
	if w.current != nil {
		w.current.discard()
	}
	w.current = bestWork
}

// inTurn return true if the current worker is in turn.
func (w *worker) inTurn() bool {
	validator, _ := w.engine.NextInTurnValidator(w.chain, w.chain.CurrentBlock())
	return validator != common.Address{} && validator == w.etherbase()
}

// commit runs any post-transaction state modifications, assembles the final block
// and commits new work if consensus engine is running.
// Note the assumption is held that the mutation is allowed to the passed env, do
// the deep copy first.
func (w *worker) commit(env *environment, interval func(), update bool, start time.Time) error {
	if w.isRunning() && !w.bidder.enabled() {
		if interval != nil {
			interval()
		}
		/*

			err := env.state.WaitPipeVerification()
			if err != nil {
				return err
			}
			env.state.CorrectAccountsRoot(w.chain.CurrentBlock().Root)
		*/

		fees := env.state.GetBalance(consensus.SystemAddress).ToBig()
		feesInEther := new(big.Float).Quo(new(big.Float).SetInt(fees), big.NewFloat(params.Ether))
		// Withdrawals are set to nil here, because this is only called in PoW.
		finalizeStart := time.Now()
		block, receipts, err := w.engine.FinalizeAndAssemble(w.chain, types.CopyHeader(env.header), env.state, env.txs, nil, env.receipts, nil)
		if err != nil {
			return err
		}
		// env.receipts = receipts
		finalizeBlockTimer.UpdateSince(finalizeStart)

		if block.Header().EmptyWithdrawalsHash() {
			block = block.WithWithdrawals(make([]*types.Withdrawal, 0))
		}

		// If Cancun enabled, sidecars can't be nil then.
		if w.chainConfig.IsCancun(env.header.Number, env.header.Time) && env.sidecars == nil {
			env.sidecars = make(types.BlobSidecars, 0)
		}
		// Create a local environment copy, avoid the data race with snapshot state.
		// https://github.com/ethereum/go-ethereum/issues/24299
		env := env.copy()

		block = block.WithSidecars(env.sidecars)

		// If we're post merge, just ignore
		if !w.isTTDReached(block.Header()) {
			select {
			case w.taskCh <- &task{receipts: receipts, state: env.state, block: block, createdAt: time.Now()}:
				log.Info("Commit new sealing work", "number", block.Number(), "sealhash", w.engine.SealHash(block.Header()),
					"txs", env.tcount, "blobs", env.blobs, "gas", block.GasUsed(), "fees", feesInEther, "elapsed", common.PrettyDuration(time.Since(start)))

			case <-w.exitCh:
				log.Info("worker has exited")
			}
		}
	}
	if update {
		w.updateSnapshot(env)
	}
	return nil
}

// getSealingBlock generates the sealing block based on the given parameters.
// The generation result will be passed back via the given channel no matter
// the generation itself succeeds or not.
func (w *worker) getSealingBlock(params *generateParams) *newPayloadResult {
	req := &getWorkReq{
		params: params,
		result: make(chan *newPayloadResult, 1),
	}
	select {
	case w.getWorkCh <- req:
		return <-req.result
	case <-w.exitCh:
		return &newPayloadResult{err: errors.New("miner closed")}
	}
}

// isTTDReached returns the indicator if the given block has reached the total
// terminal difficulty for The Merge transition.
func (w *worker) isTTDReached(header *types.Header) bool {
	td, ttd := w.chain.GetTd(header.ParentHash, header.Number.Uint64()-1), w.chain.Config().TerminalTotalDifficulty
	return td != nil && ttd != nil && td.Cmp(ttd) >= 0
}

// copyReceipts makes a deep copy of the given receipts.
func copyReceipts(receipts []*types.Receipt) []*types.Receipt {
	result := make([]*types.Receipt, len(receipts))
	for i, l := range receipts {
		cpy := *l
		result[i] = &cpy
	}
	return result
}

// signalToErr converts the interruption signal to a concrete error type for return.
// The given signal must be a valid interruption signal.
func signalToErr(signal int32) error {
	switch signal {
	case commitInterruptNone:
		return nil
	case commitInterruptNewHead:
		return errBlockInterruptedByNewHead
	case commitInterruptResubmit:
		return errBlockInterruptedByRecommit
	case commitInterruptTimeout:
		return errBlockInterruptedByTimeout
	case commitInterruptOutOfGas:
		return errBlockInterruptedByOutOfGas
	case commitInterruptBetterBid:
		return errBlockInterruptedByBetterBid
	default:
		panic(fmt.Errorf("undefined signal %d", signal))
	}
}<|MERGE_RESOLUTION|>--- conflicted
+++ resolved
@@ -147,13 +147,10 @@
 	commitInterruptResubmit
 	commitInterruptTimeout
 	commitInterruptOutOfGas
-<<<<<<< HEAD
+	commitInterruptBetterBid
 	commitInterruptBundleTxNil
 	commitInterruptBundleTxProtected
 	commitInterruptBundleCommit
-=======
-	commitInterruptBetterBid
->>>>>>> 43b2ffa6
 )
 
 // newWorkReq represents a request for new sealing work submitting with relative interrupt notifier.
@@ -1287,11 +1284,7 @@
 
 		// Fill pending transactions from the txpool into the block.
 		fillStart := time.Now()
-<<<<<<< HEAD
 		err = w.fillTransactionsAndBundles(interruptCh, work, stopTimer)
-=======
-		err = w.fillTransactions(interruptCh, work, stopTimer, nil)
->>>>>>> 43b2ffa6
 		fillDuration := time.Since(fillStart)
 		switch {
 		case errors.Is(err, errBlockInterruptedByNewHead):
@@ -1479,7 +1472,7 @@
 					"txs", env.tcount, "blobs", env.blobs, "gas", block.GasUsed(), "fees", feesInEther, "elapsed", common.PrettyDuration(time.Since(start)))
 
 			case <-w.exitCh:
-				log.Info("worker has exited")
+				log.Info("Worker has exited")
 			}
 		}
 	}
