--- conflicted
+++ resolved
@@ -69,15 +69,6 @@
 	// the current 4 mining loops could have asynchronous risk of mining block with
 	// save height, keep recently mined blocks to avoid double sign for safety,
 	recentMinedCacheLimit = 20
-<<<<<<< HEAD
-
-	// Reserve block size for the following 3 components:
-	// a. System transactions at the end of the block
-	// b. Seal in the block header
-	// c. Overhead from RLP encoding
-	blockReserveSize = 100 * 1024
-=======
->>>>>>> e3fd8594
 )
 
 var (
@@ -1417,11 +1408,7 @@
 		newTxsNum := 0
 		// stopTimer was the maximum delay for each fillTransactions
 		// but now it is used to wait until (head.Time - DelayLeftOver) is reached.
-<<<<<<< HEAD
-		stopTimer.Reset(time.Until(time.UnixMilli(int64(work.header.MilliTimestamp()))) - w.config.DelayLeftOver)
-=======
 		stopTimer.Reset(time.Until(time.UnixMilli(int64(work.header.MilliTimestamp()))) - *w.config.DelayLeftOver)
->>>>>>> e3fd8594
 	LOOP_WAIT:
 		// TODO consider whether to take bundle pool status as LOOP_WAIT condition
 		for {
@@ -1488,11 +1475,7 @@
 		inturnBlocksGauge.Inc(1)
 		// We want to start sealing the block as late as possible here if mev is enabled, so we could give builder the chance to send their final bid.
 		// Time left till sealing the block.
-<<<<<<< HEAD
-		tillSealingTime := time.Until(time.UnixMilli(int64(bestWork.header.MilliTimestamp()))) - w.config.DelayLeftOver
-=======
 		tillSealingTime := time.Until(time.UnixMilli(int64(bestWork.header.MilliTimestamp()))) - *w.config.DelayLeftOver
->>>>>>> e3fd8594
 		if tillSealingTime > 0 {
 			// Still some time left, wait for the best bid.
 			// This happens during the peak time of the network, the local block building LOOP would break earlier than
