--- conflicted
+++ resolved
@@ -113,10 +113,7 @@
 
 	simBidMu      sync.RWMutex
 	simulatingBid map[common.Hash]*BidRuntime // prevBlockHash -> bidRuntime, in the process of simulation
-<<<<<<< HEAD
-=======
 	bidsToSim     map[uint64][]*BidRuntime    // blockNumber -->  bidRuntime list, used to discard envs
->>>>>>> e3fd8594
 
 	maxBidsPerBuilder uint32 // Maximum number of bids allowed per builder per block
 }
@@ -137,26 +134,6 @@
 	}
 
 	b := &bidSimulator{
-<<<<<<< HEAD
-		config:            config,
-		delayLeftOver:     delayLeftOver,
-		minGasPrice:       minGasPrice,
-		chain:             eth.BlockChain(),
-		txpool:            eth.TxPool(),
-		chainConfig:       chainConfig,
-		engine:            engine,
-		bidWorker:         bidWorker,
-		maxBidsPerBuilder: maxBids,
-		exitCh:            make(chan struct{}),
-		chainHeadCh:       make(chan core.ChainHeadEvent, chainHeadChanSize),
-		builders:          make(map[common.Address]*builderclient.Client),
-		simBidCh:          make(chan *simBidReq),
-		newBidCh:          make(chan newBidPackage, 100),
-		pending:           make(map[uint64]map[common.Address]map[common.Hash]struct{}),
-		bestBid:           make(map[common.Hash]*BidRuntime),
-		bestBidToRun:      make(map[common.Hash]*types.Bid),
-		simulatingBid:     make(map[common.Hash]*BidRuntime),
-=======
 		config:        config,
 		minGasPrice:   minGasPrice,
 		chain:         eth.BlockChain(),
@@ -180,7 +157,6 @@
 	}
 	if config.MaxBidsPerBuilder != nil {
 		b.maxBidsPerBuilder = *config.MaxBidsPerBuilder
->>>>>>> e3fd8594
 	}
 
 	b.chainHeadSub = b.chain.SubscribeChainHeadEvent(b.chainHeadCh)
@@ -399,11 +375,7 @@
 		return true
 	}
 	left := time.Until(time.UnixMilli(int64(targetTime)))
-<<<<<<< HEAD
-	return left >= b.config.NoInterruptLeftOver
-=======
 	return left >= *b.config.NoInterruptLeftOver
->>>>>>> e3fd8594
 }
 
 func (b *bidSimulator) newBidLoop() {
@@ -451,11 +423,7 @@
 			toCommit := true
 			bestBidToRun := b.GetBestBidToRun(newBid.bid.ParentHash)
 			if bestBidToRun != nil {
-<<<<<<< HEAD
-				bestBidRuntime, _ := newBidRuntime(bestBidToRun, b.config.ValidatorCommission)
-=======
 				bestBidRuntime, _ := newBidRuntime(bestBidToRun, *b.config.ValidatorCommission)
->>>>>>> e3fd8594
 				if bidRuntime.isExpectedBetterThan(bestBidRuntime) {
 					// new bid has better expectedBlockReward, use bidRuntime
 					log.Debug("new bid has better expectedBlockReward",
@@ -527,11 +495,7 @@
 // get block interval for current block by using parent header
 func (b *bidSimulator) getBlockInterval(parentHeader *types.Header) uint64 {
 	if parentHeader == nil {
-<<<<<<< HEAD
-		return 1500 // lorentzBlockInterval
-=======
 		return 750 // maxwellBlockInterval
->>>>>>> e3fd8594
 	}
 	parlia, _ := b.engine.(*parlia.Parlia)
 	// only `Number` and `ParentHash` are used when `BlockInterval`
@@ -545,11 +509,7 @@
 
 func (b *bidSimulator) bidBetterBefore(parentHash common.Hash) time.Time {
 	parentHeader := b.chain.GetHeaderByHash(parentHash)
-<<<<<<< HEAD
-	return bidutil.BidBetterBefore(parentHeader, b.getBlockInterval(parentHeader), b.delayLeftOver, b.config.BidSimulationLeftOver)
-=======
 	return bidutil.BidBetterBefore(parentHeader, b.getBlockInterval(parentHeader), b.delayLeftOver, *b.config.BidSimulationLeftOver)
->>>>>>> e3fd8594
 }
 
 func (b *bidSimulator) clearLoop() {
@@ -571,11 +531,7 @@
 		}
 		delete(b.bestBidToRun, parentHash)
 		for k, v := range b.bestBidToRun {
-<<<<<<< HEAD
-			if v.BlockNumber <= blockNumber-b.chain.TriesInMemory() {
-=======
 			if v.BlockNumber <= clearThreshold {
->>>>>>> e3fd8594
 				delete(b.bestBidToRun, k)
 			}
 		}
@@ -852,11 +808,7 @@
 	}
 
 	// if enable greedy merge, fill bid env with transactions from mempool
-<<<<<<< HEAD
-	if b.config.GreedyMergeTx {
-=======
 	if *b.config.GreedyMergeTx {
->>>>>>> e3fd8594
 		endingBidsExtra := 20 * time.Millisecond // Add a buffer to ensure ending bids before `delayLeftOver`
 		minTimeLeftForEndingBids := b.delayLeftOver + endingBidsExtra
 		delay := b.engine.Delay(b.chain, bidRuntime.env.header, &minTimeLeftForEndingBids)
