# Changelog
<<<<<<< HEAD
=======
## v1.4.15
### BUGFIX
* [\#2680](https://github.com/bnb-chain/bsc/pull/2680) txpool: apply miner's gasceil to txpool
* [\#2688](https://github.com/bnb-chain/bsc/pull/2688) txpool: set default GasCeil from 30M to 0
* [\#2696](https://github.com/bnb-chain/bsc/pull/2696) miner: limit block size to eth protocol msg size
* [\#2684](https://github.com/bnb-chain/bsc/pull/2684) eth: Add sidecars when available to broadcasted current block

### FEATURE
* [\#2672](https://github.com/bnb-chain/bsc/pull/2672) faucet: with mainnet balance check, 0.002BNB at least
* [\#2678](https://github.com/bnb-chain/bsc/pull/2678) beaconserver: simulated beacon api server for op-stack
* [\#2687](https://github.com/bnb-chain/bsc/pull/2687) faucet: support customized token
* [\#2698](https://github.com/bnb-chain/bsc/pull/2698) faucet: add example for custimized token
* [\#2706](https://github.com/bnb-chain/bsc/pull/2706) faucet: update DIN token faucet support

### IMPROVEMENT
* [\#2677](https://github.com/bnb-chain/bsc/pull/2677) log: add some p2p log
* [\#2679](https://github.com/bnb-chain/bsc/pull/2679) build(deps): bump actions/download-artifact in /.github/workflows
* [\#2662](https://github.com/bnb-chain/bsc/pull/2662) metrics: add some extra feature flags as node stats
* [\#2675](https://github.com/bnb-chain/bsc/pull/2675) fetcher: Sleep after marking block as done when requeuing
* [\#2695](https://github.com/bnb-chain/bsc/pull/2695) CI: nancy ignore CVE-2024-8421
* [\#2689](https://github.com/bnb-chain/bsc/pull/2689) consensus/parlia: wait more time when processing huge blocks

>>>>>>> ec318b9c
## v1.4.14

### BUGFIX
* [\#2643](https://github.com/bnb-chain/bsc/pull/2643)core: fix cache for receipts
* [\#2656](https://github.com/bnb-chain/bsc/pull/2656)ethclient: fix BlobSidecars api
* [\#2657](https://github.com/bnb-chain/bsc/pull/2657)fix: update prunefreezer’s offset when pruneancient and the dataset has pruned block

### FEATURE
* [\#2661](https://github.com/bnb-chain/bsc/pull/2661)config: setup Mainnet 2 hardfork date: HaberFix & Bohr

### IMPROVEMENT
* [\#2578](https://github.com/bnb-chain/bsc/pull/2578)core/systemcontracts: use vm.StateDB in UpgradeBuildInSystemContract
* [\#2649](https://github.com/bnb-chain/bsc/pull/2649)internal/debug: remove memsize
* [\#2655](https://github.com/bnb-chain/bsc/pull/2655)internal/ethapi: make GetFinalizedHeader monotonically increasing
* [\#2658](https://github.com/bnb-chain/bsc/pull/2658)core: improve readability of the fork choice logic
* [\#2665](https://github.com/bnb-chain/bsc/pull/2665)faucet: bump and resend faucet transaction if it has been pending for a while

## v1.4.13

### BUGFIX
* [\#2602](https://github.com/bnb-chain/bsc/pull/2602) fix: prune-state when specify --triesInMemory 32
* [\#2579](https://github.com/bnb-chain/bsc/pull/00025790) fix: only take non-mempool tx to calculate bid price

### FEATURE
* [\#2634](https://github.com/bnb-chain/bsc/pull/2634) config: setup Testnet Bohr hardfork date
* [\#2482](https://github.com/bnb-chain/bsc/pull/2482) BEP-341: Validators can produce consecutive blocks
* [\#2502](https://github.com/bnb-chain/bsc/pull/2502) BEP-402: Complete Missing Fields in Block Header to Generate Signature
* [\#2558](https://github.com/bnb-chain/bsc/pull/2558) BEP-404: Clear Miner History when Switching Validators Set
* [\#2605](https://github.com/bnb-chain/bsc/pull/2605) feat: add bohr upgrade contracts bytecode
* [\#2614](https://github.com/bnb-chain/bsc/pull/2614) fix: update stakehub bytecode after zero address agent issue fixed
* [\#2608](https://github.com/bnb-chain/bsc/pull/2608) consensus/parlia: modify mining time for last block in one turn
* [\#2618](https://github.com/bnb-chain/bsc/pull/2618) consensus/parlia: exclude inturn validator when calculate backoffTime
* [\#2621](https://github.com/bnb-chain/bsc/pull/2621) core: not record zero hash beacon block root with Parlia engine

### IMPROVEMENT
* [\#2589](https://github.com/bnb-chain/bsc/pull/2589) core/vote: vote before committing state and writing block
* [\#2596](https://github.com/bnb-chain/bsc/pull/2596) core: improve the network stability when double sign happens
* [\#2600](https://github.com/bnb-chain/bsc/pull/2600) core: cache block after wroten into db
* [\#2629](https://github.com/bnb-chain/bsc/pull/2629) utils: add GetTopAddr to analyse large traffic
* [\#2591](https://github.com/bnb-chain/bsc/pull/2591) consensus/parlia: add GetJustifiedNumber and GetFinalizedNumber
* [\#2611](https://github.com/bnb-chain/bsc/pull/2611) cmd/utils: add new flag OverridePassedForkTime
* [\#2603](https://github.com/bnb-chain/bsc/pull/2603) faucet: rate limit initial implementation
* [\#2622](https://github.com/bnb-chain/bsc/pull/2622) tests: fix evm-test CI
* [\#2628](https://github.com/bnb-chain/bsc/pull/2628) Makefile: use docker compose v2 instead of v1

## v1.4.12

### BUGFIX
* [\#2557](https://github.com/bnb-chain/bsc/pull/2557) fix: fix state inspect error after pruned state
* [\#2562](https://github.com/bnb-chain/bsc/pull/2562) fix: delete unexpected block
* [\#2566](https://github.com/bnb-chain/bsc/pull/2566) core: avoid to cache block before wroten into db
* [\#2567](https://github.com/bnb-chain/bsc/pull/2567) fix: fix statedb copy
* [\#2574](https://github.com/bnb-chain/bsc/pull/2574) core: adapt highestVerifiedHeader to FastFinality
* [\#2542](https://github.com/bnb-chain/bsc/pull/2542) fix: pruneancient freeze from the previous position when the first time
* [\#2564](https://github.com/bnb-chain/bsc/pull/2564) fix: the bug of blobsidecars and downloader with multi-database
* [\#2582](https://github.com/bnb-chain/bsc/pull/2582) fix: remove delete and dangling side chains in prunefreezer

### FEATURE
* [\#2513](https://github.com/bnb-chain/bsc/pull/2513) cmd/jsutils: add a tool to get performance between a range of blocks
* [\#2569](https://github.com/bnb-chain/bsc/pull/2569) cmd/jsutils: add a tool to get slash count
* [\#2583](https://github.com/bnb-chain/bsc/pull/2583) cmd/jsutill: add log about validator name

### IMPROVEMENT
* [\#2546](https://github.com/bnb-chain/bsc/pull/2546) go.mod: update missing dependency
* [\#2559](https://github.com/bnb-chain/bsc/pull/2559) nancy: ignore go-retryablehttp@v0.7.4 in .nancy-ignore
* [\#2556](https://github.com/bnb-chain/bsc/pull/2556) chore: update greenfield cometbft version
* [\#2561](https://github.com/bnb-chain/bsc/pull/2561) tests: fix unstable test
* [\#2572](https://github.com/bnb-chain/bsc/pull/2572) core: clearup testflag for Cancun and Haber
* [\#2573](https://github.com/bnb-chain/bsc/pull/2573) cmd/utils: support use NetworkId to distinguish chapel when do syncing
* [\#2538](https://github.com/bnb-chain/bsc/pull/2538) feat: enhance bid comparison and reply bidding results && detail logs
* [\#2568](https://github.com/bnb-chain/bsc/pull/2568) core/vote: not vote if too late for next in turn validator
* [\#2576](https://github.com/bnb-chain/bsc/pull/2576) miner/worker: broadcast block immediately once sealed
* [\#2580](https://github.com/bnb-chain/bsc/pull/2580) freezer: Opt freezer env checking

## v1.4.11

### BUGFIX
* [\#2534](https://github.com/bnb-chain/bsc/pull/2534) fix: nil pointer when clear simulating bid
* [\#2535](https://github.com/bnb-chain/bsc/pull/2535) upgrade: add HaberFix hardfork

## v1.4.10
### FEATURE
NA

### IMPROVEMENT
* [\#2512](https://github.com/bnb-chain/bsc/pull/2512) feat: add mev helper params and func
* [\#2508](https://github.com/bnb-chain/bsc/pull/2508) perf: speedup pbss trienode read
* [\#2509](https://github.com/bnb-chain/bsc/pull/2509) perf: optimize chain commit performance for multi-database
* [\#2451](https://github.com/bnb-chain/bsc/pull/2451) core/forkchoice: improve stability when inturn block not generate

### BUGFIX
* [\#2518](https://github.com/bnb-chain/bsc/pull/2518) fix: remove zero gasprice check for BSC
* [\#2519](https://github.com/bnb-chain/bsc/pull/2519) UT: random failure of TestSnapSyncWithBlobs
* [\#2515](https://github.com/bnb-chain/bsc/pull/2515) fix getBlobSidecars by ethclient
* [\#2525](https://github.com/bnb-chain/bsc/pull/2525) fix: ensure empty withdrawals after cancun before broadcast

## v1.4.9
### FEATURE
* [\#2463](https://github.com/bnb-chain/bsc/pull/2463)  utils: add check_blobtx.js
* [\#2470](https://github.com/bnb-chain/bsc/pull/2470)  jsutils: faucet successful requests within blocks
* [\#2467](https://github.com/bnb-chain/bsc/pull/2467)  internal/ethapi: add optional parameter for blobSidecars

### IMPROVEMENT
* [\#2462](https://github.com/bnb-chain/bsc/pull/2462)  cmd/utils: add a flag to change breathe block interval for testing
* [\#2497](https://github.com/bnb-chain/bsc/pull/2497)  params/config: add Bohr hardfork
* [\#2479](https://github.com/bnb-chain/bsc/pull/2479)  dev: ensure consistency in BPS bundle result

### BUGFIX
* [\#2461](https://github.com/bnb-chain/bsc/pull/2461)  eth/handler: check lists in body before broadcast blocks
* [\#2455](https://github.com/bnb-chain/bsc/pull/2455)  cmd: fix memory leak when big dataset
* [\#2466](https://github.com/bnb-chain/bsc/pull/2466)  sync: fix some sync issues caused by prune-block.
* [\#2475](https://github.com/bnb-chain/bsc/pull/2475)  fix: move mev op to MinerAPI & add command to console
* [\#2473](https://github.com/bnb-chain/bsc/pull/2473)  fix: limit the gas price of the mev bid
* [\#2484](https://github.com/bnb-chain/bsc/pull/2484)  fix: fix inspect database error
* [\#2481](https://github.com/bnb-chain/bsc/pull/2481)  fix: keep 9W blocks in ancient db when prune block
* [\#2495](https://github.com/bnb-chain/bsc/pull/2495)  fix: add an empty freeze db
* [\#2507](https://github.com/bnb-chain/bsc/pull/2507)  fix: waiting for the last simulation before pick best bid

## v1.4.8
### FEATURE
* [\#2483](https://github.com/bnb-chain/bsc/pull/2483) core/vm: add secp256r1 into PrecompiledContractsHaber
* [\#2400](https://github.com/bnb-chain/bsc/pull/2400) RIP-7212: Precompile for secp256r1 Curve Support

### IMPROVEMENT
NA

### BUGFIX
NA

## v1.4.7
### FEATURE
* [\#2439](https://github.com/bnb-chain/bsc/pull/2439) config: setup Mainnet Tycho(Cancun) hardfork date

### IMPROVEMENT
* [\#2396](https://github.com/bnb-chain/bsc/pull/2396) metrics: add blockInsertMgaspsGauge to trace mgasps
* [\#2411](https://github.com/bnb-chain/bsc/pull/2411) build(deps): bump golang.org/x/net from 0.19.0 to 0.23.0
* [\#2435](https://github.com/bnb-chain/bsc/pull/2435) txpool: limit max gas when mining is enabled
* [\#2438](https://github.com/bnb-chain/bsc/pull/2438) fix: performance issue when load journal
* [\#2440](https://github.com/bnb-chain/bsc/pull/2440) nancy: add files .nancy-ignore

### BUGFIX
NA

## v1.4.6
### FEATURE
* [\#2227](https://github.com/bnb-chain/bsc/pull/2227) core: separated databases for block data
* [\#2404](https://github.com/bnb-chain/bsc/pull/2404) cmd, p2p: filter peers by regex on name

### IMPROVEMENT
* [\#2201](https://github.com/bnb-chain/bsc/pull/2201) chore: render system bytecode by go:embed
* [\#2363](https://github.com/bnb-chain/bsc/pull/2363) feat: greedy merge tx in bid
* [\#2389](https://github.com/bnb-chain/bsc/pull/2389) deps: update prsym to solve warning about quic-go version
* [\#2341](https://github.com/bnb-chain/bsc/pull/2341) core/trie: persist TrieJournal to journal file instead of kv database
* [\#2395](https://github.com/bnb-chain/bsc/pull/2395) fix: trieJournal format compatible old db format
* [\#2406](https://github.com/bnb-chain/bsc/pull/2406) feat: adaptive for loading journal file or journal kv during loadJournal
* [\#2390](https://github.com/bnb-chain/bsc/pull/2390) chore: fix function names in comment
* [\#2399](https://github.com/bnb-chain/bsc/pull/2399) chore: fix some typos in comments
* [\#2408](https://github.com/bnb-chain/bsc/pull/2408) chore: fix some typos in comments
* [\#2416](https://github.com/bnb-chain/bsc/pull/2416) fix: fix function names
* [\#2424](https://github.com/bnb-chain/bsc/pull/2424) feat: recommit bid when newBidCh is empty to maximize mev reward
* [\#2430](https://github.com/bnb-chain/bsc/pull/2430) fix: oom caused by non-discarded mev simulation env
* [\#2428](https://github.com/bnb-chain/bsc/pull/2428) chore: add metric & log for blobTx
* [\#2419](https://github.com/bnb-chain/bsc/pull/2419) metrics: add doublesign counter

### BUGFIX
* [\#2244](https://github.com/bnb-chain/bsc/pull/2244) cmd/geth: fix importBlock
* [\#2391](https://github.com/bnb-chain/bsc/pull/2391) fix: print value instead of pointer in ConfigCompatError
* [\#2398](https://github.com/bnb-chain/bsc/pull/2398) fix: no import blocks before or equal to the finalized height
* [\#2401](https://github.com/bnb-chain/bsc/pull/2401) fix: allow fast node to rewind after abnormal shutdown
* [\#2403](https://github.com/bnb-chain/bsc/pull/2403) fix: NPE
* [\#2423](https://github.com/bnb-chain/bsc/pull/2423) eth/gasprice: add query limit to defend DDOS attack
* [\#2425](https://github.com/bnb-chain/bsc/pull/2425) fix: adapt journal for cmd

## v1.4.5
### FEATURE
* [\#2378](https://github.com/bnb-chain/bsc/pull/2378) config: setup Testnet Tycho(Cancun) hardfork date

### IMPROVEMENT
* [\#2333](https://github.com/bnb-chain/bsc/pull/2333) remove code that will not be executed
* [\#2369](https://github.com/bnb-chain/bsc/pull/2369) core: stateDb has no trie and no snap return err

### BUGFIX
* [\#2359](https://github.com/bnb-chain/bsc/pull/2359) triedb: do not open state freezer under notries

## v1.4.4
### FEATURE
* [\#2279](https://github.com/bnb-chain/bsc/pull/2279) BlobTx: implement EIP-4844 on BSC
* [\#2337](https://github.com/bnb-chain/bsc/pull/2337) 4844: bugfix and improve
* [\#2339](https://github.com/bnb-chain/bsc/pull/2339) fix: missing block asigment WithSidecars
* [\#2350](https://github.com/bnb-chain/bsc/pull/2350) cancun: change empty withdrawHash value of header
* [\#2335](https://github.com/bnb-chain/bsc/pull/2335) upgrade: update system contracts bytes code and hardfork time of Feynman upgrade
* [\#2323](https://github.com/bnb-chain/bsc/pull/2323) feat: export GasCeil in mev_params
* [\#2357](https://github.com/bnb-chain/bsc/pull/2357) feat: add bid fee ceil in mev_params

### IMPROVEMENT
* [\#2321](https://github.com/bnb-chain/bsc/pull/2321) test: use full syncmode to run rpc node
* [\#2338](https://github.com/bnb-chain/bsc/pull/2338) cmd: include more node info in metrics
* [\#2342](https://github.com/bnb-chain/bsc/pull/2342) p2p: add metrics for inbound/outbound peers
* [\#2334](https://github.com/bnb-chain/bsc/pull/2334) core: improve chain rewinding mechanism
* [\#2352](https://github.com/bnb-chain/bsc/pull/2352) core: fix block report when chain is not setHead

### BUGFIX
NA

## v1.4.3
### FEATURE
* [\#2241](https://github.com/bnb-chain/bsc/pull/2241) cmd/utils, core/rawdb, triedb/pathdb: flip hash to path scheme
* [\#2312](https://github.com/bnb-chain/bsc/pull/2312) cmd/utils, node: switch to Pebble as the default db if none exists

### IMPROVEMENT
* [\#2228](https://github.com/bnb-chain/bsc/pull/2228) core: rephrase TriesInMemory log
* [\#2234](https://github.com/bnb-chain/bsc/pull/2234) cmd/utils: disable snap protocol for fast node
* [\#2236](https://github.com/bnb-chain/bsc/pull/2236) build(deps): bump github.com/quic-go/quic-go from 0.39.3 to 0.39.4
* [\#2240](https://github.com/bnb-chain/bsc/pull/2240) core/state: fix taskResult typo

* [\#2280](https://github.com/bnb-chain/bsc/pull/2280) cmd/utils, core: only full sync for fast nodes
* [\#2298](https://github.com/bnb-chain/bsc/pull/2298) cmd, node: initialize ports with --instance
* [\#2302](https://github.com/bnb-chain/bsc/pull/2302) cmd/geth, core/rawdb: add dbDeleteTrieState
* [\#2304](https://github.com/bnb-chain/bsc/pull/2304) eth/ethconfig: remove overridekepler and overrideshanghai
* [\#2307](https://github.com/bnb-chain/bsc/pull/2307) internal/ethapi: add net_nodeInfo
* [\#2311](https://github.com/bnb-chain/bsc/pull/2311) Port cancun related changes from unreleased v1.14.0
* [\#2313](https://github.com/bnb-chain/bsc/pull/2313) tests/truffle: use hbss to run test
* [\#2314](https://github.com/bnb-chain/bsc/pull/2314) cmd/jsutil: dump MinGasPrice for validator
* [\#2317](https://github.com/bnb-chain/bsc/pull/2317) feat: add mev metrics

### BUGFIX
* [\#2272](https://github.com/bnb-chain/bsc/pull/2272) parlia: add state prepare for internal SC transaction
* [\#2277](https://github.com/bnb-chain/bsc/pull/2277) fix: systemTx should be always at the end of block
* [\#2299](https://github.com/bnb-chain/bsc/pull/2299) fix: add FeynmanFix upgrade for a testnet issue
* [\#2310](https://github.com/bnb-chain/bsc/pull/2310) core/vm: fix PrecompiledContractsCancun

## v1.4.2
### FEATURE
* [\#2021](https://github.com/bnb-chain/bsc/pull/2021) feat: support separate trie database
* [\#2224](https://github.com/bnb-chain/bsc/pull/2224) feat: support MEV

### BUGFIX
* [\#2268](https://github.com/bnb-chain/bsc/pull/2268) fix: ensure EIP-4788 not supported with Parlia Engine

### Cancun Code Merge
#### 4844 related
[internal/ethapi: add support for blobs in eth_fillTransaction (#28839)](https://github.com/bnb-chain/bsc/commit/ac5aa672d3b85a1f74667a65a15398f072aa0b2a)
[internal/ethapi: fix defaults for blob fields (#29037)](https://github.com/bnb-chain/bsc/commit/b47cf8fe1de4f97ce38417d8136a58812734a7a9)
[ethereum, ethclient: add blob transaction fields in CallMsg (#28989)](https://github.com/bnb-chain/bsc/commit/9d537f543990d9013d73433dc58fd0e985d9b2b6)
[core/txpool/blobpool: post-crash cleanup and addition/removal metrics(#28914)](https://github.com/bnb-chain/bsc/commit/62affdc9c5ea6f1a73fde42ac5ee5c9795877f88)
[core/txpool/blobpool: update the blob db with corruption handling (#29001)](https://github.com/bnb-chain/bsc/commit/3c30de219f92120248b7b7aeeb2bef82305e9627)
[core/txpool, eth, miner: pre-filter dynamic fees during pending tx retrieval (#29005)](https://github.com/bnb-chain/bsc/commit/593e303485473d9b9194792e4556a451c44dcc6c)
[core/txpool, miner: speed up blob pool pending retrievals (#29008)](https://github.com/bnb-chain/bsc/commit/6fb0d0992bd4eb91faf1e081b3c4aa46adb0ef7d)
[core/txpool, eth, miner: retrieve plain and blob txs separately (#29026)](https://github.com/bnb-chain/bsc/commit/f4852b8ddc8bef962d34210a4f7774b95767e421)
[core/txpool: reject blob txs with blob fee cap below the minimum (#29081)](https://github.com/bnb-chain/bsc/commit/32d4d6e6160432be1cb9780a43253deda7708ced)
[core/txpool/blobpool: reduce default database cap for rollout (#29090)](https://github.com/bnb-chain/bsc/commit/63aaac81007ad46b208570c17cae78b7f60931d4) 
#### Clean Ups
[cmd/devp2p, eth: drop support for eth/67 (#28956)](https://github.com/bnb-chain/bsc/commit/8a76a814a2b9e5b4c1a4c6de44cd702536104507)
[all: remove the dependency from trie to triedb (#28824)](https://github.com/bnb-chain/bsc/commit/fe91d476ba3e29316b6dc99b6efd4a571481d888)
#### Others
[eth, miner: fix enforcing the minimum miner tip (#28933)](https://github.com/bnb-chain/bsc/commit/16ce7bf50fa71c907d1dc6504ed32a9161e71351)
[cmd,internal/era: implement export-history subcommand(#26621)](https://github.com/bnb-chain/bsc/commit/1f50aa76318689c6e74d0c3b4f31421bf7382fc7)
[node, rpc: add configurable HTTP request limit (#28948)](https://github.com/bnb-chain/bsc/commit/69f5d5ba1fe355ff7e3dee5a0c7e662cd82f1071)
[tests: fix goroutine leak related to state snapshot generation (#28974)](https://github.com/bnb-chain/bsc/commit/8321fe2fda0b44d6df3750bcee28b8627525173b)
[internal/ethapi:fix zero rpc gas cap in eth_createAccessList (#28846)](https://github.com/bnb-chain/bsc/commit/b87b9b45331f87fb1da379c5f17a81ebc3738c6e)
[eth/tracers: Fix callTracer logs on onlyTopCall == true (#29068)](https://github.com/bnb-chain/bsc/commit/5a0f468f8cb15b939bd85445d33c614a36942a8e)

## v1.4.1
FEATURE
NA

BUGFIX
* [\#2258](https://github.com/bnb-chain/bsc/pull/2258) core: skip checking state root existence when do snapsync by fast node
* [\#2252](https://github.com/bnb-chain/bsc/pull/2252) fix: add missing args of `bls account generate-proof` cmd (#2252)

IMPROVEMENT
NA

## v1.4.0
#### RPC
[internal/ethapi: implement eth_getBlockReceipts (#27702)](https://github.com/bnb-chain/bsc/commit/f1801a9feda8f81532c92077d2c9a8b785fd699b)
[eth, rpc: add configurable option for wsMessageSizeLimit (#27801)](https://github.com/bnb-chain/bsc/commit/705a51e566bc9215975d08f27d23ddab7baa9dd7)
[api/bind: add CallOpts.BlockHash to allow calling contracts at a specific block hash (#28084)](https://github.com/bnb-chain/bsc/commit/b85c86022e130a76eeb588a5b36e97149b342188)
[internal/ethapi: eth_call block parameter is optional (#28165)](https://github.com/bnb-chain/bsc/commit/adb9b319c9c61f092755000bf0fc4b3349f5cbbc)
[internal/ethapi: ethSendTransaction check baseFee (#27834)](https://github.com/bnb-chain/bsc/commit/54a400ee717caf44603fac390314747c5592ee1b)
#### Command
[cmd/utils: fix a startup issue on deleted chaindata but dangling ancients(#27989)](https://github.com/bnb-chain/bsc/commit/00fead91c4f58bc7f56f81512280d3120860989c)
[cmd/geth, internal/flags, go.mod: colorize cli help, support env vars(#28103)](https://github.com/bnb-chain/bsc/commit/d9fbb71d631d1ad0fb1846042e4c50ab893a6fbf)
[cmd/rlpdump: add -pos flag, displaying byte positions (#28785)](https://github.com/bnb-chain/bsc/commit/1485814f89d8206bb4a1c8e10a4a2893920f683a)
[cmd/geth: make it possible to autopilot removedb (#28725)](https://github.com/bnb-chain/bsc/commit/1010a79c7cbcdb4741e9f30e8cdc19c679ad7377)
#### Flag
[cmd/utils: restore support for txlookuplimit flag (#27917)](https://github.com/bnb-chain/bsc/commit/68855216c903eea9f952a1a7a56e69ea285f284b)
[cmd/utils, eth: disallow invalid snap sync / snapshot flag combos (#28657)](https://github.com/bnb-chain/bsc/commit/d98d70f670297a4bfa86db1a67a9c024f7186f43)
#### Client
[ethclient: use 'input', not 'data' as field for transaction input (#28078)](https://github.com/bnb-chain/bsc/commit/5cf53f51ac556cfff2aee9d405efd336298a3aca)
[ethclient: fix forwarding 1559 gas fields (#28462)](https://github.com/bnb-chain/bsc/commit/e91cdb49beb4b2a3872b5f2548bf2d6559e4f561)
[ethclient/simulated: implement new sim backend (#28202)](https://github.com/bnb-chain/bsc/commit/2d08c9900996b5e798f40a3cc6b47f4e51dc487d)
[ethclient: apply accessList field in toCallArg (#28832)](https://github.com/bnb-chain/bsc/commit/1c488298c807f4daa3cbe260efb88b81902a903d) 
#### Tracer
[eth/tracers: add position field for callTracer logs (#28389)](https://github.com/bnb-chain/bsc/commit/b1cec853bef98acc750298b1c9b8165f2ac6ce5a)
[eth/tracers: tx-level state in debug_traceCall (#28460)](https://github.com/bnb-chain/bsc/commit/5fb8ebc9ecb226b84181420b9871c5f61cf4f77d)
#### Txpool
[eth/fetcher: allow underpriced transactions in after timeout (#28097)](https://github.com/bnb-chain/bsc/commit/2b7bc2c36b0d0efc83e62ba8e13723b943c4fa6e)
#### Sync
[eth/downloader: prevent pivot moves after state commit (#28126)](https://github.com/bnb-chain/bsc/commit/4fa3db49a1e485b8d110c87de6a44f460b45bb9a)
[core, eth/downloader: fix genesis state missing due to state sync (#28124)](https://github.com/bnb-chain/bsc/commit/c53b0fef2ab8e2a00257b898cad5174e6b73f5fc)
[core, accounts, eth, trie: handle genesis state missing (#28171)](https://github.com/bnb-chain/bsc/commit/73f5bcb75b562fcb3c109dd9c51f21956bc1f1f4)
[eth/protocols/snap: fix snap sync failure on empty storage range (#28306)](https://github.com/bnb-chain/bsc/commit/1cb3b6aee4a16ab8e684da63f3cfcd9b961c43af)
[core, eth, trie: filter out boundary nodes and remove dangling nodes in stacktrie (#28327)](https://github.com/bnb-chain/bsc/commit/ab04aeb855605de51dd1e933f45eb84ad877e715)
[core, core/rawdb, eth/sync: no tx indexing during snap sync (#28703)](https://github.com/bnb-chain/bsc/commit/78a3c32ef4deb7755e3367e183639b66242654f7)
#### PBSS Related
[core/rawdb: skip pathdb state inspection in hashdb mode (#28108)](https://github.com/bnb-chain/bsc/commit/8d38b1fe62950e8675795abf63b7c978415ab7ba)
[eth: abort on api operations not available in pbss-mode (#28104)](https://github.com/bnb-chain/bsc/commit/b9b99a12e5159c746ef04b7c8febc4db66817b72)
[trie: remove internal nodes between shortNode and child in path mode (#28163)](https://github.com/bnb-chain/bsc/commit/4773dcbc81aac9d330df29446283361f5a7062c7)
[trie/triedb/pathdb: improve dirty node flushing trigger (#28426)](https://github.com/bnb-chain/bsc/commit/ea2e66a58e48ef63566d5274c4a875e817a1cd39) 
[core/rawdb: fsync the index file after each freezer write (#28483)](https://github.com/bnb-chain/bsc/commit/326fa00759d959061035becc9514660c24897053) 
[trie: remove inconsistent trie nodes during sync in path mode (#28595)](https://github.com/bnb-chain/bsc/commit/e206d3f8975bd98cc86d14055dca40f996bacc60)
[core, cmd, trie: fix the condition of pathdb initialization (#28718)](https://github.com/bnb-chain/bsc/commit/cca94792a4112687ce23e7041b95ccc7f4bf6123) 
#### GraphQL
[graphql: validate block params (#27876](https://github.com/bnb-chain/bsc/commit/5e89ff4d6b0df4bd54d20d90bee5a16abef6b9bc)
[graphql: always set content-type to application/json (#28417)](https://github.com/bnb-chain/bsc/commit/2d7dba024d76603398907a595da98ad4df81b858)
#### Cancun
[core/types: support for optional blob sidecar in BlobTx (#27841)](https://github.com/bnb-chain/bsc/commit/2a6beb6a39d7cb3c5906dd4465d65da6efcc73cd)
[core, params, beacon/engine: implement EIP 4788 BeaconRoot (#27849)](https://github.com/bnb-chain/bsc/commit/b8d38e76ef07c99d338c7bcd485881850382a58f) 
[miner: add to build block with EIP-4844 blobs (#27875)](https://github.com/bnb-chain/bsc/commit/feb8f416acc3f067ecc8cbdabb8e70679547737a)
[core: implement BLOBBASEFEE opcode (0x4a) (#28098)](https://github.com/bnb-chain/bsc/commit/c39cbc1a78aa275523c1b0ff9d21b16ba7bfa486)
[core, eth, miner: start propagating and consuming blob txs (#28243)](https://github.com/bnb-chain/bsc/commit/a8a9c8e4b00c5b9f84242181839234b8e9fd54e3)
[eth/fetcher: throttle tx fetches to 128KB responses (#28304)](https://github.com/bnb-chain/bsc/commit/a6deb2d994e644300bac43455b1c954976e7382e)
[crypto/kzg4844: use the new trusted setup file and format (#28383)](https://github.com/bnb-chain/bsc/commit/a6a0ae45b69a95b38b7cb2d085e7833c88b72164)
[internal/ethapi: handle blobs in API methods (#28786)](https://github.com/bnb-chain/bsc/commit/e5d5e09faae48dac3723634e2b1813e4f2e89535)
#### P2P
[cmd/devp2p, eth: drop eth/66 (#28239)](https://github.com/bnb-chain/bsc/commit/bc6d184872889224480cf9df58b0539b210ffa9e) 
[cmd/devp2p: use bootnodes as crawl input (#28139)](https://github.com/bnb-chain/bsc/commit/41a0ad9f03ae8e8389fbe40131f4e6930b5beac5)
[p2p/discover: add liveness check in collectTableNodes (#28686)](https://github.com/bnb-chain/bsc/commit/5b22a472d6aaaa17daf0543b5914ca1f2f5518a7)
#### Test
[build, tests: add execution-spec-tests (#26985)](https://github.com/bnb-chain/bsc/commit/f174ddba7af5c150ecad37430c167194d66d75f1) 
[tests/fuzzers: update fuzzers to be based on go-native fuzzing (#28352)](https://github.com/bnb-chain/bsc/commit/d10a2f6ab727f79a0acff29c8147d54c5e4689ec) 
[tests/fuzzers: move fuzzers into native packages (#28467)](https://github.com/bnb-chain/bsc/commit/2391fbc676d7464bd42e248155558a2bcd6ecf64)
#### Clear Up
[eth/downloader: remove header rollback mechanism (#28147)](https://github.com/bnb-chain/bsc/commit/b85c183ea7417e973dbbccd27b3fb7d7097b87dd)
#### Others
[core/forkid: correctly compute forkid when timestamp fork is activated in genesis (#27895)](https://github.com/bnb-chain/bsc/commit/32fde3f838d604fdeb7a3ada4f8e02d78301b83d)
[core/vm/runtime: Add Random field to config (#28001)](https://github.com/bnb-chain/bsc/commit/0ba2d3cfa4e4a0a76cd457b8dc0f49bf1a79b723)
[core/rawdb: no need to run truncateFile for readonly mode (#28145)](https://github.com/bnb-chain/bsc/commit/545f4c5547178bc8bde6af08b3ccaf68ca27f2c0)
[core/bloombits: fix deadlock when matcher session hits an error (#28184)](https://github.com/bnb-chain/bsc/commit/c2cfe35f121cb88650b4d90c958bcc4214d0ce7f) 
[core/state, tests: fix memory leak via fastcache (#28387)](https://github.com/bnb-chain/bsc/commit/c1d5a012ea4b824e902db14e47bf147d727c2657)
[internal/ethapi: compact db missing key starts with 0xff (#28207)](https://github.com/bnb-chain/bsc/commit/46c850a9411d7ff15c1a0342fe29f359e6c390ae)
[internal/ethapi: fix codehash lookup in eth_getProof (#28357)](https://github.com/bnb-chain/bsc/commit/8b99ad46027a455971ccf9bd1f425b9c58ec5855) 
[eth: set networkID to chainID by default (#28250)](https://github.com/bnb-chain/bsc/commit/4d9f3cd5d751efccd501b08ab6cf38a83b5e2858)
[eth: fix potential hang in waitSnapExtension (#28744)](https://github.com/bnb-chain/bsc/commit/18e154eaa24d5f7a8b3c48983ad591e6c10963ca)
[metrics, cmd/geth: informational metrics (prometheus, influxdb, opentsb (#24877)](https://github.com/bnb-chain/bsc/commit/53f3c2ae656cd860a700751b6c5f81ca9c66503d)
[ethdb/pebble: don't double-close iterator inside pebbleIterator (#28566)](https://github.com/bnb-chain/bsc/commit/6489a0dd1f98e9ce1c64c2eae93c8a88df7ae674)
[trie/triedb/hashdb: take lock around access to dirties cache (#28542)](https://github.com/bnb-chain/bsc/commit/fa0df76f3cfd186a1f06f2b80aa5dbb89555b009) 
[accounts: properly close managed wallets when closing manager (#28710)](https://github.com/bnb-chain/bsc/commit/d3452a22cc871306c62de52d19295914141863c0)
[event: fix Resubscribe deadlock when unsubscribing after inner sub ends (#28359)](https://github.com/bnb-chain/bsc/commit/ffc6a0f36edda396a8421cf7a3c0feb88be20d0b)
[all: replace log15 with slog (#28187)](https://github.com/bnb-chain/bsc/commit/28e73717016cdc9ebdb5fdb3474cfbd3bd2d2524)

## v1.3.11
BUGFIX
* [\#2288](https://github.com/bnb-chain/bsc/pull/2288) fix: add FeynmanFix upgrade for a testnet issue

## v1.3.10
FEATURE
* [\#2047](https://github.com/bnb-chain/bsc/pull/2047) feat: add new fork block and precompile contract for BEP294 and BEP299

## v1.3.9
FEATURE
* [\#2186](https://github.com/bnb-chain/bsc/pull/2186) log: support maxBackups in config.toml

BUGFIX
* [\#2160](https://github.com/bnb-chain/bsc/pull/2160) cmd: fix dump cli cannot work in path mode
* [\#2183](https://github.com/bnb-chain/bsc/pull/2183) p2p: resolved deadlock on p2p server shutdown

IMPROVEMENT
* [\#2177](https://github.com/bnb-chain/bsc/pull/0000) build(deps): bump github.com/quic-go/quic-go from 0.39.3 to 0.39.4
* [\#2185](https://github.com/bnb-chain/bsc/pull/2185) consensus/parlia: set nonce before evm run
* [\#2190](https://github.com/bnb-chain/bsc/pull/2190) fix(legacypool): deprecate already known error
* [\#2195](https://github.com/bnb-chain/bsc/pull/2195) eth/fetcher: downgrade state tx log

## v1.3.8
FEATURE
* [\#2074](https://github.com/bnb-chain/bsc/pull/2074) faucet: new faucet client
* [\#2082](https://github.com/bnb-chain/bsc/pull/2082) cmd/dbcmd: add inspect trie tool
* [\#2140](https://github.com/bnb-chain/bsc/pull/2140) eth/fetcher: allow underpriced transactions in after timeout
* [\#2115](https://github.com/bnb-chain/bsc/pull/2115) p2p: no peer reconnect if explicitly disconnected
* [\#2128](https://github.com/bnb-chain/bsc/pull/2128) go.mod: upgrade prysm to support built with go@v1.21
* [\#2151](https://github.com/bnb-chain/bsc/pull/2151) feat: enable NoDial should still dial static nodes
* [\#2144](https://github.com/bnb-chain/bsc/pull/2144) p2p: reset disconnect set with magic enode ID

BUGFIX
* [\#2095](https://github.com/bnb-chain/bsc/pull/2095) rpc: fix ns/µs mismatch in metrics
* [\#2083](https://github.com/bnb-chain/bsc/pull/2083) triedb/pathdb: fix async node buffer diskroot mismatches when journaling
* [\#2120](https://github.com/bnb-chain/bsc/pull/2120) ethdb/pebble: cap memory table size as maxMemTableSize-1
* [\#2107](https://github.com/bnb-chain/bsc/pull/2107) cmd/geth: fix parse state scheme
* [\#2121](https://github.com/bnb-chain/bsc/pull/2121) parlia: fix verifyVoteAttestation when verify a batch of headers
* [\#2132](https://github.com/bnb-chain/bsc/pull/2132) core: fix systemcontracts.GenesisHash when run bsc firstly without init
* [\#2155](https://github.com/bnb-chain/bsc/pull/2155) cmd, core: resolve scheme from a read-write database and refactor resolveChainFreezerDir func

IMPROVEMENT
* [\#2099](https://github.com/bnb-chain/bsc/pull/2099) params/config: remove useless toml tag for hardforks
* [\#2100](https://github.com/bnb-chain/bsc/pull/2100) core/genesis: support chapel to run without geth init
* [\#2101](https://github.com/bnb-chain/bsc/pull/2101) core: add metrics for bad block
* [\#2109](https://github.com/bnb-chain/bsc/pull/2109) cmd/geth: tidy flags for geth command
* [\#1953](https://github.com/bnb-chain/bsc/pull/1953) build(deps): bump github.com/docker/docker
* [\#2086](https://github.com/bnb-chain/bsc/pull/2086) build(deps): bump golang.org/x/crypto from 0.12.0 to 0.17.0
* [\#2106](https://github.com/bnb-chain/bsc/pull/2106) params: use rialto to test builtin network logic
* [\#2098](https://github.com/bnb-chain/bsc/pull/2098) cmd, les, tests: remove light client code
* [\#2114](https://github.com/bnb-chain/bsc/pull/2114) p2p: add serve metrics
* [\#2123](https://github.com/bnb-chain/bsc/pull/2123) p2p, eth: improve logs
* [\#2116](https://github.com/bnb-chain/bsc/pull/2116) tests: revive evm test cases
* [\#2161](https://github.com/bnb-chain/bsc/pull/2161) code: remove IsEuler check from worker.go
* [\#2167](https://github.com/bnb-chain/bsc/pull/2167) improve: increase SystemTxsGas from 1,500,000 to 5,000,000
* [\#2172](https://github.com/bnb-chain/bsc/pull/2172) improve: remove sharedpool from miner
* [\#1332](https://github.com/bnb-chain/bsc/pull/1332) core/state: no need to prune block if the same

## v1.3.7
FEATURE
* [\#2067](https://github.com/bnb-chain/bsc/pull/2067) cmd/geth: add check func to validate state scheme
* [\#2068](https://github.com/bnb-chain/bsc/pull/2068) internal/ethapi: implement eth_getBlockReceipts

BUGFIX
* [\#2035](https://github.com/bnb-chain/bsc/pull/2035) all: pull snap sync PRs from upstream v1.13.5
* [\#2072](https://github.com/bnb-chain/bsc/pull/2072) fix: fix the pebble config of level option
* [\#2078](https://github.com/bnb-chain/bsc/pull/2078) core: LoadChainConfig return the predefined config for built-in networks firstly

## v1.3.6
FEATURE
* [\#2012](https://github.com/bnb-chain/bsc/pull/2012) cmd, core, ethdb: enable Pebble on 32 bits and OpenBSD
* [\#2063](https://github.com/bnb-chain/bsc/pull/2063) log: support to disable log rotate by hours
* [\#2064](https://github.com/bnb-chain/bsc/pull/2064) log: limit rotateHours in range [0,23]

BUGFIX
* [\#2058](https://github.com/bnb-chain/bsc/pull/2058) params: set default hardfork times

IMPROVEMENT
* [\#2015](https://github.com/bnb-chain/bsc/pull/2015) cmd, core, eth: change default network from ETH to BSC
* [\#2036](https://github.com/bnb-chain/bsc/pull/2036) cmd/jsutils: add 2 tools get validator version and block txs number
* [\#2037](https://github.com/bnb-chain/bsc/pull/2037) core/txpool/legacypool: respect nolocals-setting
* [\#2042](https://github.com/bnb-chain/bsc/pull/2042) core/systemcontracts: update CommitUrl for keplerUpgrade
* [\#2043](https://github.com/bnb-chain/bsc/pull/2043) tests/truffle: adapt changes in bsc-genesis-contracts
* [\#2051](https://github.com/bnb-chain/bsc/pull/2051) core/vote: wait some blocks before voting since mining begin
* [\#2060](https://github.com/bnb-chain/bsc/pull/2060) cmd/utils: allow HTTPHost and WSHost flags precede

## v1.3.5
FEATURE
* [\#1970](https://github.com/bnb-chain/bsc/pull/1970) core: enable Shanghai EIPs
* [\#1973](https://github.com/bnb-chain/bsc/pull/1973) core/systemcontracts: include BEP-319 on kepler hardfork

BUGFIX
* [\#1964](https://github.com/bnb-chain/bsc/pull/1964) consensus/parlia: hardfork block can be epoch block
* [\#1979](https://github.com/bnb-chain/bsc/pull/1979) fix: upgrade pebble and improve config
* [\#1980](https://github.com/bnb-chain/bsc/pull/1980) internal/ethapi: fix null effectiveGasPrice in GetTransactionReceipt

IMPROVEMENT
* [\#1977](https://github.com/bnb-chain/bsc/pull/1977) doc: add instructions for starting fullnode with pbss

## v1.3.4
BUGFIX
* fix: remove pipecommit in miner
* add a hard fork: Hertzfix

## v1.3.3
BUGFIX
* [\#1986](https://github.com/bnb-chain/bsc/pull/1986) fix(cmd): check pruneancient when creating db

IMPROVEMENT
* [\#2000](https://github.com/bnb-chain/bsc/pull/2000) cmd/utils: exit process if txlookuplimit flag is set

## v1.3.2
BUGFIX
* fix: remove sharedPool

IMPROVEMENT
* [\#2007](https://github.com/bnb-chain/bsc/pull/2007) consensus/parlia: increase size of snapshot cache in parlia
* [\#2008](https://github.com/bnb-chain/bsc/pull/2008) consensus/parlia: recover faster when snapshot of parlia is gone in disk

## v1.3.1
FEATURE
* [\#1881](https://github.com/bnb-chain/bsc/pull/1881) feat: active pbss
* [\#1882](https://github.com/bnb-chain/bsc/pull/1882) cmd/geth: add hbss to pbss convert tool
* [\#1916](https://github.com/bnb-chain/bsc/pull/1916) feat: cherry-pick pbss patch commits from eth repo in v1.13.2
* [\#1939](https://github.com/bnb-chain/bsc/pull/1939) dependency: go version to 1.20 and some dependencies in go.mod
* [\#1955](https://github.com/bnb-chain/bsc/pull/1955) eth, trie/triedb/pathdb: pbss patches
* [\#1962](https://github.com/bnb-chain/bsc/pull/1962) cherry pick pbss patches from go-ethereum

BUGFIX
* [\#1923](https://github.com/bnb-chain/bsc/pull/1923) consensus/parlia: fix nextForkHash in Extra filed of block header
* [\#1950](https://github.com/bnb-chain/bsc/pull/1950) fix: 2 APIs of get receipt related
* [\#1951](https://github.com/bnb-chain/bsc/pull/1951) txpool: fix a potential crash issue in shutdown;
* [\#1963](https://github.com/bnb-chain/bsc/pull/1963) fix: revert trie commited flag after delete statedb mpt cache

IMPROVEMENT
* [\#1948](https://github.com/bnb-chain/bsc/pull/1948) performance: commitTire concurrently
* [\#1949](https://github.com/bnb-chain/bsc/pull/1949) code: remove accountTrieCache and storageTrieCache
* [\#1954](https://github.com/bnb-chain/bsc/pull/1954) trie: keep trie prefetch during validation phase

## v1.3.0
#### RPC
* [internal/ethapi: add debug_getRawReceipts RPC method (#24773)](https://github.com/bnb-chain/bsc/pull/1840/commits/ae7d834bc752a2d94fef9d354ee78fcb9425f3d1)
* [node, rpc: add ReadHeaderTimeout config option (#25338)](https://github.com/bnb-chain/bsc/pull/1840/commits/9244f87dc1c8869a2632176f719e515217720a43)
* [rpc: check that "version" is "2.0" in request objects (#25570)](https://github.com/bnb-chain/bsc/pull/1840/commits/38e002f4641c2779c897ccaca575ec5ddeee9254)
* [rpc: support injecting HTTP headers through context (#26023)](https://github.com/bnb-chain/bsc/pull/1840/commits/add337e0f7bad02f3cf535c66cd31f252b0b5c99)
* [rpc: websocket should respect the "HTTP_PROXY" by default (#27264)](https://github.com/bnb-chain/bsc/pull/1840/commits/73697529994e14996b7740730481e926d5ec3e40)
* [rpc: change BlockNumber constant values to match ethclient (#27219)](https://github.com/bnb-chain/bsc/pull/1840/commits/9231770811cda0473a7fa4e2bccc95bf62aae634)
* [eth: make debug_StorageRangeAt take a block hash or number (#27328)](https://github.com/bnb-chain/bsc/pull/1840/commits/d789c68b667e13eb5cefd19d09ae84f7d016df6a)
* [eth,core: add api debug_getTrieFlushInterval (#27303)](https://github.com/bnb-chain/bsc/pull/1840/commits/0783cb7d91ad7b3cdf72ac6c6edaec8318673eb6)
* [rpc: add limit for batch request items and response size (#26681)](https://github.com/bnb-chain/bsc/pull/1840/commits/f3314bb6df4c86e650f0e47cbb5a21ca0616ac11)
* [core/types: support yParity field in JSON transactions (#27744)](https://github.com/bnb-chain/bsc/pull/1840/commits/bb148dd342ba03ce40cf04295e193c94b9dda322)
* [eth/filters: send rpctransactions in pending-subscription (#26126)](https://github.com/bnb-chain/bsc/pull/1840/commits/8c5ce1107b3110c7cb735d8dfa91c9c701393c85)
#### Flag
* [cmd/geth: rename --whitelist to --eth.requiredblocks (#24505)](https://github.com/bnb-chain/bsc/pull/1840/commits/dbfd3972624c1d82db21f5dfceab8fde7a1eee0a)
* [cmd: migrate to urfave/cli/v2 (#24751)](https://github.com/bnb-chain/bsc/pull/1840/commits/52ed3570c483693fdd6667add7e3050520ad3ba2)
* [cmd/utils: print warning when --metrics.port set without --metrics.ad…](https://github.com/bnb-chain/bsc/pull/1840/commits/8846c07d044f30dca8cd0db91c6245f71f4b24fa)
* [cmd/devp2p: add --extaddr flag (#26312)](https://github.com/bnb-chain/bsc/pull/1840/commits/b44abf56a966016cbb651648ac2d7b6705e80b11)
* [core,eth: adddebug_setTrieFlushInterval to change trie flush frequ](https://github.com/bnb-chain/bsc/pull/1840/commits/711afbc7fd76f1f206429e26f9aa5bf98bc7b43d)
* [miner, cmd, eth: require explicit etherbase address (#26413)](https://github.com/bnb-chain/bsc/pull/1840/commits/2b44ef5f93cc7479a77890917a29684b56e9167a)
* [cmd/geth: Add[--log.format] cli param (#27001)](https://github.com/bnb-chain/bsc/pull/1840/commits/2d1492821d058a3488b4da2c1f62906eaf6d7c95)
* [cmd/geth: rename --vmodule to --log.vmodule (#27071)](https://github.com/bnb-chain/bsc/pull/1840/commits/f2df2b1981fa1e014e4cb34cf9a8dd7b8519e0ac)
* [params, trie: add verkle fork management + upgrade go-verkle (#27464)](https://github.com/bnb-chain/bsc/pull/1840/commits/85b8d1c06c49342966cad2bbdc17d0dc28b66ffd)
#### GraphQL
* [graphql: fee history fields (#24452)](https://github.com/bnb-chain/bsc/pull/1840/commits/57cec892536270fc6dafae01ded2c528ffa370e9)
* [graphql: add rawReceipt field to transaction type (#24738)](https://github.com/bnb-chain/bsc/pull/1840/commits/d73df893a6fc528e69506397322205bd9258b6fa)
* [graphql: add raw fields to block and tx (#24816)](https://github.com/bnb-chain/bsc/pull/1840/commits/29a6b6bcac170ca7f8fceb242eba45ff15df17a1)
* [graphql: return correct logs for tx (#25612)](https://github.com/bnb-chain/bsc/pull/1840/commits/d0dc349fd36bd79f94516c866251783641ed12f1)
* [graphql: add query timeout (#26116)](https://github.com/bnb-chain/bsc/pull/1840/commits/ee9ff064694c445a3a6972001ccbce2cc5b9c3f2)
* [graphql, node, rpc: improve HTTP write timeout handling (#25457)](https://github.com/bnb-chain/bsc/pull/1840/commits/f20eba426a1a871f98d0d988bfd51767364650b7)
* [graphql: implement withdrawals (EIP-4895) (#27072)](https://github.com/bnb-chain/bsc/pull/1840/commits/fbe432fa1584bc976fe0242d999a7dd8903378b2)
#### Client
* [ethclient: add CallContractAtHash (#24355)](https://github.com/bnb-chain/bsc/pull/1700/commits/e98114da4feedf6dfb17b9839fc2c314cf1e5768)
* [ethclient: add PeerCount method (#24849)](https://github.com/bnb-chain/bsc/pull/1840/commits/f5ff022dbca2b14af59974154874537b5ed4cc5e) 
* [ethereum, ethclient: add FeeHistory support (#25403)](https://github.com/bnb-chain/bsc/pull/1840/commits/9ad508018e4790da0c1c00ac355f206fca12ab7c)
* [eth/filters, ethclient/gethclient: add fullTx option to pending tx fi…](https://github.com/bnb-chain/bsc/pull/1840/commits/5b1a04b9c749d804b51159fe12246c56de8515c1)
* [ethclient: include withdrawals in ethclient block responses (#26778)](https://github.com/bnb-chain/bsc/pull/1840/commits/e1b98f49a5075694c5022f5ec74425e40da415dd)
#### Tracer
* [eth/tracers/js: drop duktape engine (#24934)](https://github.com/bnb-chain/bsc/pull/1840/commits/ba47d800b13058885288c38bd174babb38560c89)
* [eth/tracers: add support for block overrides in debug_traceCall (#24871)](https://github.com/bnb-chain/bsc/pull/1840/commits/d8a2305565b1f97c451f8595e0f65358d6842714)
* [eth/tracers: add onlyTopCall option to callTracer (#25430)](https://github.com/bnb-chain/bsc/pull/1840/commits/86de2e516e5a4a2bbe1d29b46a0f460fbdde8303)
* [eth/tracers: remove revertReasonTracer, add revert reason to callTracer](https://github.com/bnb-chain/bsc/pull/1840/commits/ff1f49245d641a7268ade38cf512bdc7b26f9b7c)
* [eth/tracers: add diffMode to prestateTracer (#25422)](https://github.com/bnb-chain/bsc/pull/1840/commits/5d52a35931bba10f438ce4f41410442dd9cd396c)
* [eth/tracers: add multiplexing tracer (#26086)](https://github.com/bnb-chain/bsc/pull/1840/commits/53b624b56d4f36c90ebf8046bd1ca78c87a3b6df)
* [core/vm: set tracer-observable value of a delegatecall to match parent `value`](https://github.com/bnb-chain/bsc/pull/1840/commits/b0cd8c4a5c4f0f25011ed64235a3ea1280f03c51)
* [eth/tracers: add native flatCallTracer (aka parity style tracer) (#26…](https://github.com/bnb-chain/bsc/pull/1840/commits/2ad150d986dab085965be047c94af6b2952a9e24)
* [eth/tracers/native: set created address to nil in case of failure (#2…](https://github.com/bnb-chain/bsc/pull/1840/commits/41af42e97c9d62d303a883cc3c143f560867fa34)
* [eth/tracers: report correct gasLimit in call tracers (#27029)](https://github.com/bnb-chain/bsc/pull/1840/commits/0b76eb3708626fbd2eb9c1b58d7b4eac6a5eec15)
* [eth/tracers: addtxHashfield on txTraceResult (#27183)](https://github.com/bnb-chain/bsc/pull/1840/commits/604e215d1bb070dff98fb76aa965064c74e3633f)
* [eth/tracers: add ReturnData in the tracer's response (#27704)](https://github.com/bnb-chain/bsc/pull/1840/commits/1e069cf8026a9f71b5f7e80959465e4b273d5806)
#### Command
* [cmd/geth: inspect snapshot dangling storage (#24643)](https://github.com/bnb-chain/bsc/pull/1840/commits/92e3c56e7be26aac4a25859f55f234aadeec7dbf)
* [core/state/snapshot: detect and clean up dangling storage snapshot in generation](https://github.com/bnb-chain/bsc/pull/1840/commits/59ac229f87831bd74b4dc07d34f54137cca78095)
* [internal/ethapi: add db operations to api (#24739)](https://github.com/bnb-chain/bsc/pull/1840/commits/16701c51697e28986feebd122c6a491e4d9ac0e7)
* [cmd/geth: adddb check-state-contentto verify integrity of trie nodes (#24840)](https://github.com/bnb-chain/bsc/pull/1840/commits/e0a9752b965f243313f2c32a91d306600dc3863c)
* [ethdb/remotedb, cmd: add support for remote (readonly) databases](https://github.com/bnb-chain/bsc/pull/1840/commits/57192bd0dc545d921306f6a4d7566c0c70c764c5)
* [cmd/abigen: accept combined-json via stdin (#24960)](https://github.com/bnb-chain/bsc/pull/1840/commits/0287e1a7c00c1eaad1a99b4ea05d70f1ed685140)
* [cmd/geth: extend traverseRawState command (#24954)](https://github.com/bnb-chain/bsc/pull/1840/commits/a10660b7f8f4fa218ee62a7664b47eb6028fee84)
* [cmd/geth, core/state/snapshot: rework journal loading, implement account-check (#24765)](https://github.com/bnb-chain/bsc/pull/1840/commits/c375ee91e99cd9c072f2fe9b535c5cb780b5f8a0)
* [cmd/geth: add a verkle subcommand (#25718)](https://github.com/bnb-chain/bsc/pull/1840/commits/9d717167aaf27a48d56ad9d1a2c36f90eba1cc13)
* [cmd/geth, cmd/utils: geth attach with custom headers (#25829)](https://github.com/bnb-chain/bsc/pull/1840/commits/ea26fc8a6c44ebb48223f991048f41b2ec0a6414)
* [core/rawdb: refactor db inspector for extending multiple ancient storage](https://github.com/bnb-chain/bsc/pull/1840/commits/60e30a940bbba2c0d26de040195a5ccdb14d8c10)
* [cmd/clef: addlist-accountsandlist-walletsto CLI (#26080)](https://github.com/bnb-chain/bsc/pull/1840/commits/f3a005f176372ff291dfa7c02ee1c87d18e9c788)
* [cmd/clef: add importraw feature to clef (#26058)](https://github.com/bnb-chain/bsc/pull/1840/commits/17744639dafc5a54f21e220660bd39d765a09051)
* [cmd/devp2p: add more nodekey commands (#26129)](https://github.com/bnb-chain/bsc/pull/1840/commits/913973436bb88b652faffc10d8f97e4c19722883)
* [internal/web3ext: fix eth_call stateOverrides in console (#26265)](https://github.com/bnb-chain/bsc/pull/1840/commits/1325fef1025b9feb3342308265b6d1399614be30)
* [cmd/evm: add blocktest subcommand to evm (#26526)](https://github.com/bnb-chain/bsc/pull/1840/commits/90f15a0230be34a292c5d0574ee7910ee44267de)
#### HardFork
* [params: define cancun and prague as timestamp based forks (#26481)](https://github.com/bnb-chain/bsc/pull/1840/commits/f3a005f176372ff291dfa7c02ee1c87d18e9c788)
* [all: tie timestamp based forks to the passage of London (#27279)](https://github.com/bnb-chain/bsc/pull/1840/commits/85a4b82b3373fc5f3fa8b7c68061c55b0db0e9b7)
##### Shanghai
* [core/vm: implement EIP-3855: PUSH0 instruction (#24039)](https://github.com/bnb-chain/bsc/pull/1840/commits/3b967d16caf306ccf8eb78b3a68bec36fa2a52ee)
* [core: implement EIP-3651, warm coinbase (#25819)](https://github.com/bnb-chain/bsc/pull/1840/commits/ec2ec2d08e28571dc189903f743cc3931da254a9)
* [core/vm: implement EIP-3860: Limit and meter initcode (#23847)](https://github.com/bnb-chain/bsc/pull/1840/commits/793f0f9ec860f6f51e0cec943a268c10863097c7)
* [all: implement withdrawals (EIP-4895) (#26484)](https://github.com/bnb-chain/bsc/pull/1840/commits/2a2b0419fb966c54fb86b17bbccea743a45b4d2a)
##### CanCun (almost ready)
* [all: implement EIP-1153 transient storage (#26003)](https://github.com/bnb-chain/bsc/pull/1840/commits/b4ea2bf7dda9def5374ed3ab16a3dfd872eaa40a)
* [core: 4844 opcode and precompile (#27356)](https://github.com/bnb-chain/bsc/pull/1840/commits/c537ace249805903f068c4c66b90558848b49a2f)
* [core/vm: implement EIP-5656, mcopy instruction (#26181)](https://github.com/bnb-chain/bsc/pull/1840/commits/5c9cbc218a67ea6d71652f0d93f4c354a687a965)
* [core/state, core/vm: implement EIP 6780 (#27189)](https://github.com/bnb-chain/bsc/pull/1840/commits/988d84aa7caf8e71ce441fa65f80d44216d9e00e)
#### New Feature
* [eth: introduce eth67 protocol (#24093)](https://github.com/bnb-chain/bsc/pull/1840/commits/30602163d5d8321fbc68afdcbbaf2362b2641bde)
* [eth: implement eth/68 (#25980)](https://github.com/bnb-chain/bsc/pull/1840/commits/b0d44338bbcefee044f1f635a84487cbbd8f0538)
* [PBBS(ready to activate)](https://github.com/ethereum/go-ethereum/commits?author=rjl493456442)
#### P2P
* [eth/fetcher: throttle peers which deliver many invalid transactions (…](https://github.com/bnb-chain/bsc/pull/1840/commits/7f2890a9be1f91368582479f171248b972b45ae3)
#### Build
* [build/bot: add ppa-build.sh (#24919)](https://github.com/bnb-chain/bsc/pull/1840/commits/adcad1cd39ad2bc9ddab67b4bee3023b3e6c9873)
* [more checs in ci](https://github.com/bnb-chain/bsc/pull/1840/files#diff-6179837f7df53a6f05c522b6b7bb566d484d5465d9894fb04910dd08bb40dcc9)
#### Improvement
* [all: use 'embed' instead of go-bindata (#24744)](https://github.com/bnb-chain/bsc/pull/1840/commits/7ab15490e93e6384cfaa233238777ea88a88b8b6)
* [all: move genesis initialization to blockchain (#25523)](https://github.com/bnb-chain/bsc/pull/1840/commits/d10c28030944d1c32febba3f45ae8c175ab34063)
#### Clear Up
* [common/compiler, cmd/abigen: remove solc/vyper compiler integration](https://github.com/bnb-chain/bsc/pull/1840/commits/8541ddbd951370b2a42df8d82b0633ff0efeba12)
* [all: remove concept of public/private API definitions (#25053)](https://github.com/bnb-chain/bsc/pull/1840/commits/10dc5dce0871bf8c24bac41b04e47c3b9ad2b93e)
* [cmd/geth: drop geth js command (#25000)](https://github.com/bnb-chain/bsc/pull/1840/commits/f20a56926551ae91a349498f9ce97c8ee373d6bb)
* [core/genesis: remove calaverasAllocData (#25516)](https://github.com/bnb-chain/bsc/pull/1840/commits/141cd425310b503c5678e674a8c3872cf46b7086)
* [node: drop support for static & trusted node list files (#25610)](https://github.com/bnb-chain/bsc/pull/1840/commits/3630cafb34f7c48b9cc78cf736309275cbd70f74)
* [core: drop legacy receipt types (#26225)](https://github.com/bnb-chain/bsc/pull/1840/commits/10347c6b54d5b28a2e71d9c4993e7f44b0a359c3)
* [cmd/puppeth: remove puppeth](https://github.com/bnb-chain/bsc/pull/1840/commits/8ded6a9fcd883d7d96ef695f5b312c509eae3a0a)
* [cmd, eth, node: deprecate personal namespace (#26390)](https://github.com/bnb-chain/bsc/pull/1840/commits/d0a4989a8def7e6bad182d1513e8d4a093c1672d)
* [accounts, build, mobile: remove Andriod and iOS support](https://github.com/bnb-chain/bsc/pull/1840/commits/d9699c8238307d5c3081c12078f78527468d7dbc)
* [params: remove EIP150Hash from chainconfig (#27087)](https://github.com/bnb-chain/bsc/pull/1840/commits/5e4d726e2a05aee80a75e5f99fd699f220dd503e)
* [all: remove notion of trusted checkpoints in the post-merge world (#2…](https://github.com/bnb-chain/bsc/pull/1840/commits/1e556d220c3a40286dd90b37a08bb5fc659ee6ee)
* [all: remove ethash pow, only retain shims needed for consensus and te](https://github.com/bnb-chain/bsc/pull/1840/commits/dde2da0efb8e9a1812f470bc43254134cd1f8cc0)
* [cmd, core, eth, graphql, trie: no persisted clean trie cache file (#2…](https://github.com/bnb-chain/bsc/pull/1840/commits/59f7b289c329b5a56fa6f4e9acee64e504c4cc0d)
* [les: remove obsolete code related to PoW header syncing (#27737)](https://github.com/bnb-chain/bsc/pull/1840/commits/d4d88f9bce13ca9310bf28f5f26ea9f1915ba90d)
* remove diffsync
#### Others
* [accounts/usbwallet: support Ledger Nano S Plus and FTS (#25933)](https://github.com/bnb-chain/bsc/pull/1840/commits/7eafbec741d124bc53896f6bfc2408b70ab9a82a)
* [accounts/scwallet: fix keycard data signing error (#25331)](https://github.com/bnb-chain/bsc/pull/1840/commits/0c66d971e7f3557df297cbe450fe7fc7826017be)
* [core/state: replace fastcache code cache with gc-friendly structure (…](https://github.com/bnb-chain/bsc/pull/1840/commits/5fded040372784985265f83f33f15cb6a51bebdb)
* [internal/debug: add --log.file option (#26149)](https://github.com/bnb-chain/bsc/pull/1840/commits/5b4c149f97408ecefc7f440e86c12a30c4342620)
* [ci: disable coverage reporting in appveyor and travis](https://github.com/bnb-chain/bsc/pull/1840/commits/a0d63bc69a659009a3884f50c563a0e58483cdd0)
* [all: change chain head markers from block to header (#26777)](https://github.com/bnb-chain/bsc/pull/1840/commits/cd31f2dee2843776e485769ce85e0524716199bc)
* [core, miner: revert block gas counter in case of invalid transaction](https://github.com/bnb-chain/bsc/pull/1840/commits/77e33e5a49be99130a02dc72d6a0e4739fdd44d6)
* [accounts/usbwallet: mitigate ledger app chunking issue (#26773)](https://github.com/bnb-chain/bsc/pull/1840/commits/1e3177de220b1590704c96572fce820bfc87281e)
* [signer/core: accept all solidity primitive types for EIP-712 signing](https://github.com/bnb-chain/bsc/pull/1840/commits/02796f6bee7e014fd16ad39f0bcd3b665b51e0bb)
* [cmd/geth: enable log rotation (#26843)](https://github.com/bnb-chain/bsc/pull/1840/commits/7076ae00aa36ae250608455de928557ce4e5549f)
* [internal/ethapi: make EstimateGas use[latest] block by default (#24363)](https://github.com/bnb-chain/bsc/pull/1840/commits/0b66d47449f61e9ebaf9e1db3ed290b59844d4c1)
* [miner: suspend miner if node is syncing (#27218)](https://github.com/bnb-chain/bsc/pull/1840/commits/d4961881d7c92603f591f9cb8c705d00d8cbdfc0)
* [all: move main transaction pool into a subpool (#27463)](https://github.com/bnb-chain/bsc/pull/1840/commits/d40a255e973775575d8d16456252f93ac75c09f0)
* [core/txpool/blobpool: 4844 blob transaction pool (#26940)](https://github.com/bnb-chain/bsc/pull/1840/commits/1662228ac68325b4024e0cb6a4ce7dde27eb4c2d)
* [eth: send big transactions by announce/retrieve only (#27618)](https://github.com/bnb-chain/bsc/pull/1840/commits/f5d3d486e459dce29130576ae88f2324ad586b50)
* [core/rawdb: support freezer batch read with no size limit (#27687)](https://github.com/bnb-chain/bsc/pull/1840/commits/0b1f97e151e8b34a0a0d528a3472e27de1d12a9c)
* disable pipeCommit, break now

## v1.2.12
FEATURE
* [\#1852](https://github.com/bnb-chain/bsc/pull/1852) discov: add hardcoded bootnodes

BUGFIX
* [\#1844](https://github.com/bnb-chain/bsc/pull/1844) crypto: Update BLST to v0.3.11
* [\#1854](https://github.com/bnb-chain/bsc/pull/1854) fetcher: no import blocks before or equal to the finalized height
* [\#1855](https://github.com/bnb-chain/bsc/pull/1855) eth/tracers: trace system tx should add intrinsicGas

IMPROVEMENT
* [\#1839](https://github.com/bnb-chain/bsc/pull/1839) Update init-network command
* [\#1858](https://github.com/bnb-chain/bsc/pull/1858) vote: check consensus key match vote key before voting

## v1.2.11
FEATURE
* [\#1797](https://github.com/bnb-chain/bsc/pull/1797) client: add FinalizedHeader/Block to use the fast finality
* [\#1805](https://github.com/bnb-chain/bsc/pull/1805) vote: remove DisableBscProtocol and add flag to skip votes assmebling

BUGFIX
* [\#1829](https://github.com/bnb-chain/bsc/pull/1829) fix: lagging nodes failed to sync

## v1.2.10
FEATURE
* [\#1780](https://github.com/bnb-chain/bsc/pull/1780) log: reduce logs when receiving too much votes from a peer
* [\#1788](https://github.com/bnb-chain/bsc/pull/1788) metrics: add txpool config into metrics server
* [\#1789](https://github.com/bnb-chain/bsc/pull/1789) rpc: add GetFinalizedHeader/Block to simplify using the fast finality feature
* [\#1791](https://github.com/bnb-chain/bsc/pull/1791) finality: add more check to ensure result of assembleVoteAttestation
* [\#1795](https://github.com/bnb-chain/bsc/pull/1795) tool: add a tool extradump to parse extra data after luban

BUGFIX
* [\#1773](https://github.com/bnb-chain/bsc/pull/1773) discov: do not filter out bootnodes
* [\#1778](https://github.com/bnb-chain/bsc/pull/1778) vote: backup validator sync votes from corresponding mining validator
* [\#1784](https://github.com/bnb-chain/bsc/pull/1784) fix: exclude same votes when doing malicious voting check

## v1.2.9
FEATURE
* [\#1775](https://github.com/bnb-chain/bsc/pull/1775) upgrade: several hardfork block height on mainnet: Plato, Hertz(Berlin, London)

## v1.2.8
FEATURE
* [\#1626](https://github.com/bnb-chain/bsc/pull/1626) eth/filters, ethclient/gethclient: add fullTx option to pending tx filter
* [\#1726](https://github.com/bnb-chain/bsc/pull/1726) feat: support password flag when handling bls keys

BUGFIX
* [\#1734](https://github.com/bnb-chain/bsc/pull/1734) fix: avoid to block the chain when failed to send votes

## v1.2.7
FEATURE
* [\#1645](https://github.com/bnb-chain/bsc/pull/1645) lightclient: fix validator set change
* [\#1717](https://github.com/bnb-chain/bsc/pull/1717) feat: support creating a bls keystore from a specified private key
* [\#1720](https://github.com/bnb-chain/bsc/pull/1720) metrics: add counter for voting status of whole network

## v1.2.6
FEATURE
* [\#1697](https://github.com/bnb-chain/bsc/pull/1697) upgrade: block height of Hertz(London&Berlin) on testnet
* [\#1686](https://github.com/bnb-chain/bsc/pull/1686) eip3529tests: refactor tests
* [\#1676](https://github.com/bnb-chain/bsc/pull/1676) EIP-3529 (BEP-212) Unit tests for Parlia Config
* [\#1660](https://github.com/bnb-chain/bsc/pull/1660) feat: add a tool for submitting evidence of maliciousvoting
* [\#1623](https://github.com/bnb-chain/bsc/pull/1623) P2P: try to limit the connection number per IP address
* [\#1608](https://github.com/bnb-chain/bsc/pull/1608) feature: Enable Berlin EIPs
* [\#1597](https://github.com/bnb-chain/bsc/pull/1597) feature: add malicious vote monitor
* [\#1422](https://github.com/bnb-chain/bsc/pull/1422) core: port several London EIPs on BSC

IMPROVEMENT
* [\#1662](https://github.com/bnb-chain/bsc/pull/1662) consensus, core/rawdb, miner: downgrade logs
* [\#1654](https://github.com/bnb-chain/bsc/pull/1654) config: use default fork config if not specified in config.toml
* [\#1642](https://github.com/bnb-chain/bsc/pull/1642) readme: update the disk requirement to 2.5TB
* [\#1621](https://github.com/bnb-chain/bsc/pull/1621) upgrade: avoid to modify RialtoGenesisHash when testing in rialtoNet

BUGFIX
* [\#1682](https://github.com/bnb-chain/bsc/pull/1682) fix: set the signer of parlia to the most permissive one
* [\#1681](https://github.com/bnb-chain/bsc/pull/1681) fix: not double GasLimit of block upon London upgrade
* [\#1679](https://github.com/bnb-chain/bsc/pull/1679) fix: check integer overflow when decode crosschain payload
* [\#1671](https://github.com/bnb-chain/bsc/pull/1671) fix: voting can only be enabled when mining
* [\#1663](https://github.com/bnb-chain/bsc/pull/1663) fix: ungraceful shutdown caused by malicious Vote Monitor
* [\#1651](https://github.com/bnb-chain/bsc/pull/1651) fix: remove naturally finality
* [\#1641](https://github.com/bnb-chain/bsc/pull/1641) fix: support getFilterChanges after NewFinalizedHeaderFilter

## v1.2.5
BUGFIX
* [\#1675](https://github.com/bnb-chain/bsc/pull/1675) goleveldb: downgrade the version for performance

## v1.2.4
FEATURE
* [\#1636](https://github.com/bnb-chain/bsc/pull/1636) upgrade: block height of Luban on mainnet

## v1.2.3
FEATURE
* [\#1574](https://github.com/bnb-chain/bsc/pull/1574) upgrade: update PlatoUpgrade contracts code
* [\#1594](https://github.com/bnb-chain/bsc/pull/1594) upgrade: block height of Plato on testnet

IMPROVEMENT
* [\#866](https://github.com/bnb-chain/bsc/pull/866) code: x = append(y) is equivalent to x = y
* [\#1488](https://github.com/bnb-chain/bsc/pull/1488) eth/tracers, core/vm: remove `time` from trace output and tracing interface
* [\#1547](https://github.com/bnb-chain/bsc/pull/1547) fix: recently signed check when slashing unavailable validator
* [\#1573](https://github.com/bnb-chain/bsc/pull/1573) feat: remove supports for legacy proof type
* [\#1576](https://github.com/bnb-chain/bsc/pull/1576) fix: support golang 1.20 by upgrading prysm to v4
* [\#1578](https://github.com/bnb-chain/bsc/pull/1578) fix: output an error log when bsc extension fail to handshake
* [\#1583](https://github.com/bnb-chain/bsc/pull/1583) metrics: add a counter for validator to check work status of voting

BUGFIX
* [\#1566](https://github.com/bnb-chain/bsc/pull/1566) fix: config for VoteJournalDir and BLSWalletDir
* [\#1572](https://github.com/bnb-chain/bsc/pull/1572) fix: remove dynamic metric labels about fast finality
* [\#1575](https://github.com/bnb-chain/bsc/pull/1575) fix: make BLST PORTABLE for release binary
* [\#1590](https://github.com/bnb-chain/bsc/pull/1590) fix: fix snap flaky tests

## v1.2.2
It was skipped by a mistake, replaced by v1.2.3

## v1.2.1
IMPROVEMENT
* [\#1527](https://github.com/bnb-chain/bsc/pull/1527) log: revert a log back to trace level

## v1.2.0
FEATURE
* [\#936](https://github.com/bnb-chain/bsc/pull/936) BEP-126: Introduce Fast Finality Mechanism
* [\#1325](https://github.com/bnb-chain/bsc/pull/1325) genesis: add BEP174 changes to relayer contract
* [\#1357](https://github.com/bnb-chain/bsc/pull/1357) Integration API for EIP-4337 bundler with an L2 validator/sequencer
* [\#1463](https://github.com/bnb-chain/bsc/pull/1463) BEP-221: implement cometBFT light block validation
* [\#1493](https://github.com/bnb-chain/bsc/pull/1493) bep: update the bytecode of luban fork after the contract release

IMPROVEMENT
* [\#1486](https://github.com/bnb-chain/bsc/pull/1486) feature: remove diff protocol registration
* [\#1434](https://github.com/bnb-chain/bsc/pull/1434) fix: improvements after testing fast finality

BUGFIX
* [\#1430](https://github.com/bnb-chain/bsc/pull/1430) docker: upgrade alpine version & remove apks version
* [\#1458](https://github.com/bnb-chain/bsc/pull/1458) cmd/faucet: clear reqs list when reorg to lower nonce
* [\#1484](https://github.com/bnb-chain/bsc/pull/1484) fix: a deadlock caused by bsc protocol handeshake timeout

## v1.1.23
BUGFIX
* [\#1464](https://github.com/bnb-chain/bsc/pull/1464) fix: panic on using WaitGroup after it is freed

## v1.1.22
FEATURE
* [\#1361](https://github.com/bnb-chain/bsc/pull/1361) cmd/faucet: merge ipfaucet2 branch to develop

IMPROVEMENT
* [\#1412](https://github.com/bnb-chain/bsc/pull/1412) fix: init-network with config.toml without setting TimeFormat
* [\#1401](https://github.com/bnb-chain/bsc/pull/1401) log: support custom time format configuration
* [\#1382](https://github.com/bnb-chain/bsc/pull/1382) consnesus/parlia: abort sealing when block in the same height has updated
* [\#1383](https://github.com/bnb-chain/bsc/pull/1383) miner: no need to broadcast sidechain header mined by this validator

BUGFIX
* [\#1379](https://github.com/bnb-chain/bsc/pull/1379) UT: fix some flaky tests
* [\#1403](https://github.com/bnb-chain/bsc/pull/1403) Makefile: fix devtools install error
* [\#1381](https://github.com/bnb-chain/bsc/pull/1381) fix: snapshot generation issue after chain reinit from a freezer

## v1.1.21
FEATURE
* [\#1389](https://github.com/bnb-chain/bsc/pull/1389) upgrade: update the fork height of planck upgrade on mainnet

BUGFIX
* [\#1354](https://github.com/bnb-chain/bsc/pull/1354) fix: add some boundary check for security
* [\#1373](https://github.com/bnb-chain/bsc/pull/1373) tracer: enable withLog for TraceCall
* [\#1377](https://github.com/bnb-chain/bsc/pull/1377) miner: add fallthrough for switch cases

## v1.1.20
FEATURE
* [\#1322](https://github.com/bnb-chain/bsc/pull/1322) cmd/utils/flags.go: --diffsync flag is deprecate
* [\#1261](https://github.com/bnb-chain/bsc/pull/1261) tracer: port call tracer `withLog` to bsc

IMPROVEMENT
* [\#1337](https://github.com/bnb-chain/bsc/pull/1337) clean: Remove support for Ethereum testnet
* [\#1347](https://github.com/bnb-chain/bsc/pull/1347) upgrade: update the fork height of planck upgrade on testnet
* [\#1343](https://github.com/bnb-chain/bsc/pull/1343) upgrade: update system contracts' code of planck upgrade
* [\#1328](https://github.com/bnb-chain/bsc/pull/1328) upgrade: update system contracts' code of testnet
* [\#1162](https://github.com/bnb-chain/bsc/pull/1162) consensus: fix slash bug when validator set changing
* [\#1344](https://github.com/bnb-chain/bsc/pull/1344) consensus: fix delete the 1st validator from snapshot.recents list
* [\#1149](https://github.com/bnb-chain/bsc/pull/1149) feats: add ics23 proof support for cross chain packages
* [\#1333](https://github.com/bnb-chain/bsc/pull/1333) sec: add proof ops check and key checker

BUGFIX
* [\#1348](https://github.com/bnb-chain/bsc/pull/1348) core/txpool: implement additional DoS defenses

## v1.1.19
FEATURE
* [\#1199](https://github.com/bnb-chain/bsc/pull/1199) mointor: implement double sign monitor

IMPROVEMENT
* [\#1226](https://github.com/bnb-chain/bsc/pull/1226) eth, trie: sync with upstream v1.10.26 to solve snap sync issues
* [\#1212](https://github.com/bnb-chain/bsc/pull/1212) metrics: add miner info into metrics server
* [\#1240](https://github.com/bnb-chain/bsc/pull/1240) Add NewBatchWithSize API for db and use this API for BloomIndexer.Commit()
* [\#1254](https://github.com/bnb-chain/bsc/pull/1254) ci: update unmaintained tools to use maintained tools
* [\#1256](https://github.com/bnb-chain/bsc/pull/1256) ci: disable CGO_ENABLED when building binary
* [\#1274](https://github.com/bnb-chain/bsc/pull/1274) dep: bump the version of several important library
* [\#1294](https://github.com/bnb-chain/bsc/pull/1294) parlia : add a check for the length of extraData.
* [\#1298](https://github.com/bnb-chain/bsc/pull/1298) dep: update tendermint to v0.31.14

Document
* [\#1233](https://github.com/bnb-chain/bsc/pull/1233) doc: update readme
* [\#1245](https://github.com/bnb-chain/bsc/pull/1245) comments: add comments to clarify flags and byte codes
* [\#1266](https://github.com/bnb-chain/bsc/pull/1266) docs: update the readme to latest
* [\#1267](https://github.com/bnb-chain/bsc/pull/1267) docs: minor fix about the readme
* [\#1287](https://github.com/bnb-chain/bsc/pull/1287) docs: minor fix on geth links

BUGFIX
* [\#1233](https://github.com/bnb-chain/bsc/pull/1233) doc: update readme
* [\#1253](https://github.com/bnb-chain/bsc/pull/1253) fix comments: prune ancient compatibility, add prune ancient comments
* [\#1301](https://github.com/bnb-chain/bsc/pull/1301) fix: p2p sync with lagging peer
* [\#1302](https://github.com/bnb-chain/bsc/pull/1302) fix: eth fetcher re-queue issue

## v1.1.18
IMPROVEMENT
* [\#1209](https://github.com/bnb-chain/bsc/pull/1209) metrics: add build info into metrics server
* [\#1204](https://github.com/bnb-chain/bsc/pull/1204) worker: NewTxsEvent and triePrefetch reuse in mining task
* [\#1195](https://github.com/bnb-chain/bsc/pull/1195) hardfork: update Gibbs fork height and system contract code
* [\#1192](https://github.com/bnb-chain/bsc/pull/1192) all: sync with upstream v1.10.22
* [\#1186](https://github.com/bnb-chain/bsc/pull/1186) worker: improvement of the current block generation logic to get more rewards
* [\#1184](https://github.com/bnb-chain/bsc/pull/1184) worker: remove pre-seal empty block
* [\#1182](https://github.com/bnb-chain/bsc/pull/1182) Parlia: Some updates of the miner worker
* [\#1181](https://github.com/bnb-chain/bsc/pull/1181) all: sync with upstream v1.10.21
* [\#1177](https://github.com/bnb-chain/bsc/pull/1177) core/forkid: refactor nextForkHash function
* [\#1174](https://github.com/bnb-chain/bsc/pull/1174) worker: some code enhancement on work.go
* [\#1166](https://github.com/bnb-chain/bsc/pull/1166) miner: disable enforceTip when get txs from txpool

BUGFIX
* [\#1201](https://github.com/bnb-chain/bsc/pull/1201) worker: add double sign check for safety
* [\#1185](https://github.com/bnb-chain/bsc/pull/1185) worker: fix a bug of the delay timer

## v1.1.17
IMPROVEMENT

* [\#1114](https://github.com/bnb-chain/bsc/pull/1114) typo: .github fix job name
* [\#1126](https://github.com/bnb-chain/bsc/pull/1126) ci: specify bind-tools version
* [\#1140](https://github.com/bnb-chain/bsc/pull/1140) p2p: upstream go-ethereum: use errors.Is for error comparison
* [\#1141](https://github.com/bnb-chain/bsc/pull/1141) all: prefer new(big.Int) over big.NewInt(0)
* [\#1159](https://github.com/bnb-chain/bsc/pull/1159) core: remove redundant func

BUGFIX

* [\#1138](https://github.com/bnb-chain/bsc/pull/1138) fix: upstream patches from go-ethereum 1.10.19
* [\#1139](https://github.com/bnb-chain/bsc/pull/1139) fix: upstream go-ethereum: fix duplicate fields names in the generted go struct
* [\#1145](https://github.com/bnb-chain/bsc/pull/1145) consensus: the newChainHead mights not be imported to Parlia.Snapshot
* [\#1146](https://github.com/bnb-chain/bsc/pull/1146) fix: upstream patches from go-ethereum 1.10.20

## v1.1.16

* [\#1121](https://github.com/bnb-chain/bsc/pull/1121) vm: add two proof verifier to fix the vulnerability in range proof

## v1.1.15
* [\#1109](https://github.com/bnb-chain/bsc/pull/1109) nanofork: block exploitation accounts and suspend cross chain bridge related precompile contracts

## v1.1.14
IMPROVEMENT
* [\#1057](https://github.com/bnb-chain/bsc/pull/1057) ci: allow merge pull request
* [\#1063](https://github.com/bnb-chain/bsc/pull/1063) ci: fix the pattern of commit lint

BUGFIX
* [\#1062](https://github.com/bnb-chain/bsc/pull/1062) test: fix TestOfflineBlockPrune failed randomly
* [\#1076](https://github.com/bnb-chain/bsc/pull/1076) bug: pick some patches from go-ethereum on v1.10.18
* [\#1079](https://github.com/bnb-chain/bsc/pull/1079) core: fix potential goroutine leak

## v1.1.13

FEATURE
* [\#1051](https://github.com/bnb-chain/bsc/pull/1051) Implement BEP153: Native Staking
* [\#1066](https://github.com/bnb-chain/bsc/pull/1066) Upgrade cross chain logic of native staking

IMPROVEMENT
* [\#952](https://github.com/bnb-chain/bsc/pull/952) Improve trie prefetch
* [\#975](https://github.com/bnb-chain/bsc/pull/975) broadcast block before commit block and add metrics
* [\#992](https://github.com/bnb-chain/bsc/pull/992) Pipecommit enable trie prefetcher
* [\#996](https://github.com/bnb-chain/bsc/pull/996) Trie prefetch on state pretch

BUGFIX
* [\#1053](https://github.com/bnb-chain/bsc/pull/1053) state: fix offline tool start failed when start with pruneancient
* [\#1060](https://github.com/bnb-chain/bsc/pull/1060) consensus: fix the GasLimitBoundDivisor
* [\#1061](https://github.com/bnb-chain/bsc/pull/1061) fix: upstream patches from go-ethereum
* [\#1067](https://github.com/bnb-chain/bsc/pull/1067) fix:fix potential goroutine leak
* [\#1068](https://github.com/bnb-chain/bsc/pull/1068) core trie rlp: patches from go-ethereum
* [\#1070](https://github.com/bnb-chain/bsc/pull/1070) txpool: reheap the priced list if london fork not enabled

## v1.1.12

FEATURE
* [\#862](https://github.com/bnb-chain/bsc/pull/862) Pruning AncientDB inline at runtime
* [\#926](https://github.com/bnb-chain/bsc/pull/926) Separate Processing and State Verification on BSC

IMPROVEMENT
* [\#816](https://github.com/bnb-chain/bsc/pull/816) merge go-ethereum v1.10.15
* [\#950](https://github.com/bnb-chain/bsc/pull/950) code optimizations for state prefetcher
* [\#972](https://github.com/bnb-chain/bsc/pull/972) redesign triePrefetcher to make it thread safe
* [\#998](https://github.com/bnb-chain/bsc/pull/998) update dockerfile with a few enhancement
* [\#1015](https://github.com/bnb-chain/bsc/pull/1015) disable noisy logs since system transaction will cause gas capping

BUGFIX
* [\#932](https://github.com/bnb-chain/bsc/pull/932) fix account root was not set correctly when committing mpt during pipeline commit
* [\#953](https://github.com/bnb-chain/bsc/pull/953) correct logic for eip check of NewEVMInterpreter
* [\#958](https://github.com/bnb-chain/bsc/pull/958) define DiscReason as uint8
* [\#959](https://github.com/bnb-chain/bsc/pull/959) update some packages' version
* [\#983](https://github.com/bnb-chain/bsc/pull/983) fix nil pointer issue when stopping mining new block
* [\#1002](https://github.com/bnb-chain/bsc/pull/1002) Fix pipecommit active statedb
* [\#1005](https://github.com/bnb-chain/bsc/pull/1005) freezer batch compatible offline prunblock command
* [\#1007](https://github.com/bnb-chain/bsc/pull/1007) missing contract upgrades and incorrect behavior when miners enable pipecommit
* [\#1009](https://github.com/bnb-chain/bsc/pull/1009) resolve the concurrent cache read and write issue for fast node
* [\#1011](https://github.com/bnb-chain/bsc/pull/1011) Incorrect merkle root issue when enabling pipecommit with miner
* [\#1013](https://github.com/bnb-chain/bsc/pull/1013) tools broken because of writting metadata when open a readyonly db
* [\#1014](https://github.com/bnb-chain/bsc/pull/1014) fast node can not recover from force kill or panic
* [\#1019](https://github.com/bnb-chain/bsc/pull/1019) memory leak issue with diff protocol
* [\#1020](https://github.com/bnb-chain/bsc/pull/1020) remove diffhash patch introduced from separate node
* [\#1024](https://github.com/bnb-chain/bsc/pull/1024) verify node is not treated as verify node

## v1.1.11

UPGRADE
* [\#927](https://github.com/bnb-chain/bsc/pull/927) add readme for validators about how to enter/exit maintenance
* [\#942](https://github.com/bnb-chain/bsc/pull/942) update the blockNumber of Euler Fork upgrade on BSC Mainnet


## v1.1.10

FEATURE
* [\#885](https://github.com/bnb-chain/bsc/pull/885) add Euler Hardfork, including BEP-127 and BEP-131


BUGFIX
* [\#856](https://github.com/bnb-chain/bsc/pull/856) fix logic issue: handlers.removePeer() is called twice
* [\#860](https://github.com/bnb-chain/bsc/pull/860) fix:defer bloomprocessor close
* [\#877](https://github.com/bnb-chain/bsc/pull/877) fix validator pipecommit issue
* [\#870](https://github.com/bnb-chain/bsc/pull/870) fix:Shift panic for zero length of heads

## v1.1.9

IMPROVEMENT
* [\#792](https://github.com/bnb-chain/bsc/pull/792) add shared storage for prefetching state data
* [\#795](https://github.com/bnb-chain/bsc/pull/795) implement state verification pipeline in pipecommit
* [\#803](https://github.com/bnb-chain/bsc/pull/803) prefetch state data during the mining process
* [\#812](https://github.com/bnb-chain/bsc/pull/812) skip verification on account storage root to tolerate with fastnode when doing diffsync
* [\#818](https://github.com/bnb-chain/bsc/pull/818) add shared storage to the prefetcher of miner
* [\#820](https://github.com/bnb-chain/bsc/pull/820) disable diffsync when pipecommit is enabled
* [\#830](https://github.com/bnb-chain/bsc/pull/830) change the number of prefetch threads

BUGFIX
* [\#797](https://github.com/bnb-chain/bsc/pull/797) fix race condition on preimage in pipecommit
* [\#808](https://github.com/bnb-chain/bsc/pull/808) fix code of difflayer not assign when new smart contract created
* [\#817](https://github.com/bnb-chain/bsc/pull/817) fix bugs of prune block tool
* [\#834](https://github.com/bnb-chain/bsc/pull/834) fix deadlock when failed to verify state root in pipecommit
* [\#835](https://github.com/bnb-chain/bsc/pull/835) fix deadlock on miner module when failed to commit trie
* [\#842](https://github.com/bnb-chain/bsc/pull/842) fix invalid nil check of statedb in diffsync

## v1.1.8
FEATURES
* [\#668](https://github.com/bnb-chain/bsc/pull/668) implement State Verification && Snapshot Commit pipeline
* [\#581](https://github.com/bnb-chain/bsc/pull/581) implement geth native trace 
* [\#543](https://github.com/bnb-chain/bsc/pull/543) implement offline block prune tools

IMPROVEMENT
* [\#704](https://github.com/bnb-chain/bsc/pull/704) prefetch state by applying the transactions within one block 
* [\#713](https://github.com/bnb-chain/bsc/pull/713) add ARM binaries for release pipeline

BUGFIX
* [\#667](https://github.com/bnb-chain/bsc/pull/667) trie: reject deletions when verifying range proofs #667
* [\#643](https://github.com/bnb-chain/bsc/pull/643) add timeout for stopping p2p server to fix can not gracefully shutdown issue
* [\#740](https://github.com/bnb-chain/bsc/pull/740) update discord link which won't expire 

## v1.1.7

BUGFIX
* [\#628](https://github.com/bnb-chain/bsc/pull/628) fix state inconsistent when doing diffsync

## v1.1.6
BUGFIX
* [\#582](https://github.com/bnb-chain/bsc/pull/582) the DoS vulnerabilities fixed in go-ethereum v1.10.9

IMPROVEMENT
* [\#578](https://github.com/bnb-chain/bsc/pull/578) reduce memory allocation and upgrade snappy version

FEATURES
* [\#570](https://github.com/bnb-chain/bsc/pull/570) reannounce local pending transactions

## v1.1.5
BUGFIX
* [\#509](https://github.com/bnb-chain/bsc/pull/509) fix graceful shutdown bug

IMPROVEMENT
* [\#536](https://github.com/bnb-chain/bsc/pull/536) get diff accounts by replaying block when diff layer not found
* [\#527](https://github.com/bnb-chain/bsc/pull/527) improve diffsync protocol in many aspects
* [\#493](https://github.com/bnb-chain/bsc/pull/493) implement fast getDiffAccountsWithScope API

## v1.1.4
Improvement
* [\#472](https://github.com/bnb-chain/bsc/pull/472) add metrics for contract code bitmap cache
* [\#473](https://github.com/bnb-chain/bsc/pull/473) fix ci test flow

BUGFIX
* [\#491](https://github.com/bnb-chain/bsc/pull/491) fix prefetcher related bugs

FEATURES
* [\#480](https://github.com/bnb-chain/bsc/pull/480) implement bep 95


## v1.1.3
Improvement
* [\#456](https://github.com/bnb-chain/bsc/pull/456) git-flow support lint, unit test, and integration test
* [\#449](https://github.com/bnb-chain/bsc/pull/449) cache bitmap and change the cache type of GetCode
* [\#454](https://github.com/bnb-chain/bsc/pull/454) fix cache key do not have hash func
* [\#446](https://github.com/bnb-chain/bsc/pull/446) parallel bloom calculation
* [\#442](https://github.com/bnb-chain/bsc/pull/442) ignore empty tx in GetDiffAccountsWithScope 
* [\#426](https://github.com/bnb-chain/bsc/pull/426) add block proccess backoff time when validator is not in turn and received in turn block
* [\#398](https://github.com/bnb-chain/bsc/pull/398) ci pipeline for release page


BUGFIX
* [\#446](https://github.com/bnb-chain/bsc/pull/446) fix concurrent write of subfetcher
* [\#444](https://github.com/bnb-chain/bsc/pull/444) fix blockhash not correct for the logs of system tx receipt
* [\#409](https://github.com/bnb-chain/bsc/pull/409) fix nil point in downloader
* [\#408](https://github.com/bnb-chain/bsc/pull/408) core/state/snapshot: fix typo


FEATURES
* [\#431](https://github.com/bnb-chain/bsc/pull/431) Export get diff accounts in block api 
* [\#412](https://github.com/bnb-chain/bsc/pull/412) add extension in eth protocol handshake to disable tx broadcast
* [\#376](https://github.com/bnb-chain/bsc/pull/376) implement diff sync

## v1.1.2
Security
* [\#379](https://github.com/bnb-chain/bsc/pull/379) A pre-announced hotfix release to patch a vulnerability in the EVM (CVE-2021-39137).


## v1.1.1
IMPROVEMENT
* [\#355](https://github.com/bnb-chain/bsc/pull/355) miner should propose block on a proper fork

BUGFIX
* [\#350](https://github.com/bnb-chain/bsc/pull/350) flag: fix TriesInmemory specified but not work
* [\#358](https://github.com/bnb-chain/bsc/pull/358) miner: fix null pending block
* [\#360](https://github.com/bnb-chain/bsc/pull/360) pruner: fix state bloom sync permission in Windows 
* [\#366](https://github.com/bnb-chain/bsc/pull/366) fix double close channel of subfetcher


## v1.1.1-beta
* [\#333](https://github.com/bnb-chain/bsc/pull/333) improve block fetcher efficiency
* [\#326](https://github.com/bnb-chain/bsc/pull/326) eth/tracers: improve tracing performance
* [\#257](https://github.com/bnb-chain/bsc/pull/257) performance improvement in many aspects


## v1.1.0
* [\#282](https://github.com/bnb-chain/bsc/pull/282) update discord link
* [\#280](https://github.com/bnb-chain/bsc/pull/280) update discord link
* [\#227](https://github.com/bnb-chain/bsc/pull/227) use more aggressive write cache policy

## v1.1.0-beta
* [\#152](https://github.com/bnb-chain/bsc/pull/152) upgrade to go-ethereum 1.10.3

## v1.0.7-hf.2
BUGFIX
* [\#194](https://github.com/bnb-chain/bsc/pull/194) bump btcd to v0.20.1-beta

## v1.0.7-hf.1
BUGFIX
* [\#190](https://github.com/bnb-chain/bsc/pull/190) fix disk increase dramaticly
* [\#191](https://github.com/bnb-chain/bsc/pull/191) fix the reorg routine of tx pool stuck issue

## v1.0.7
* [\#120](https://github.com/bnb-chain/bsc/pull/120) add health check endpoint
* [\#116](https://github.com/bnb-chain/bsc/pull/116) validator only write database state when enough distance 
* [\#115](https://github.com/bnb-chain/bsc/pull/115) add batch query methods
* [\#112](https://github.com/bnb-chain/bsc/pull/112) apply max commit tx time for miner worker to avoid empty block
* [\#101](https://github.com/bnb-chain/bsc/pull/101) apply block number limit for the `eth_getLogs` api
* [\#99](https://github.com/bnb-chain/bsc/pull/99) enable directbroadcast flag to decrease the block propagation time
* [\#90](https://github.com/bnb-chain/bsc/pull/90) add tini in docker image 
* [\#84](https://github.com/bnb-chain/bsc/pull/84) add jq in docker image


## v1.0.6
* [\#68](https://github.com/bnb-chain/bsc/pull/68) apply mirror sync upgrade on mainnet

## v1.0.5

SECURITY
* [\#63](https://github.com/bnb-chain/bsc/pull/63) security patches from go-ethereum 
* [\#54](https://github.com/bnb-chain/bsc/pull/54) les: fix GetProofsV2 that could potentially cause a panic.

FEATURES
* [\#56](https://github.com/bnb-chain/bsc/pull/56) apply mirror sync upgrade 
* [\#53](https://github.com/bnb-chain/bsc/pull/53) support fork id in header; elegant upgrade

IMPROVEMENT
* [\#61](https://github.com/bnb-chain/bsc/pull/61)Add `x-forward-for` log message when handle message failed
* [\#60](https://github.com/bnb-chain/bsc/pull/61) add rpc method request gauge

BUGFIX
* [\#59](https://github.com/bnb-chain/bsc/pull/59) fix potential deadlock of pub/sub module 



## v1.0.4

IMPROVEMENT
* [\#35](https://github.com/bnb-chain/bsc/pull/35) use fixed gas price when network is idle 
* [\#38](https://github.com/bnb-chain/bsc/pull/38) disable noisy log from consensus engine 
* [\#47](https://github.com/bnb-chain/bsc/pull/47) upgrade to golang1.15.5
* [\#49](https://github.com/bnb-chain/bsc/pull/49) Create pull request template for all developer to follow 


## v1.0.3

IMPROVEMENT
* [\#36](https://github.com/bnb-chain/bsc/pull/36) add max gas allwance calculation

## v1.0.2

IMPROVEMENT
* [\#29](https://github.com/bnb-chain/bsc/pull/29) eth/tracers: revert reason in call_tracer + error for failed internal…

## v1.0.1-beta

IMPROVEMENT
* [\#22](https://github.com/bnb-chain/bsc/pull/22) resolve best practice advice 

FEATURES
* [\#23](https://github.com/bnb-chain/bsc/pull/23) enforce backoff time for out-turn validator

BUGFIX
* [\#25](https://github.com/bnb-chain/bsc/pull/25) minor fix for ramanujan upgrade

UPGRADE
* [\#26](https://github.com/bnb-chain/bsc/pull/26) update chapel network config for ramanujan fork

## v1.0.0-beta.0

FEATURES
* [\#5](https://github.com/bnb-chain/bsc/pull/5) enable bep2e tokens for faucet
* [\#14](https://github.com/bnb-chain/bsc/pull/14) add cross chain contract to system contract
* [\#15](https://github.com/bnb-chain/bsc/pull/15) Allow liveness slash fail

IMPROVEMENT
* [\#11](https://github.com/bnb-chain/bsc/pull/11) remove redundant gaslimit check 

BUGFIX
* [\#4](https://github.com/bnb-chain/bsc/pull/4) fix validator failed to sync a block produced by itself
* [\#6](https://github.com/bnb-chain/bsc/pull/6) modify params for Parlia consensus with 21 validators 
* [\#10](https://github.com/bnb-chain/bsc/pull/10) add gas limit check in parlia implement
* [\#13](https://github.com/bnb-chain/bsc/pull/13) fix debug_traceTransaction crashed issue<|MERGE_RESOLUTION|>--- conflicted
+++ resolved
@@ -1,6 +1,4 @@
 # Changelog
-<<<<<<< HEAD
-=======
 ## v1.4.15
 ### BUGFIX
 * [\#2680](https://github.com/bnb-chain/bsc/pull/2680) txpool: apply miner's gasceil to txpool
@@ -23,7 +21,6 @@
 * [\#2695](https://github.com/bnb-chain/bsc/pull/2695) CI: nancy ignore CVE-2024-8421
 * [\#2689](https://github.com/bnb-chain/bsc/pull/2689) consensus/parlia: wait more time when processing huge blocks
 
->>>>>>> ec318b9c
 ## v1.4.14
 
 ### BUGFIX
