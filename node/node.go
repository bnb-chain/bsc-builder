--- conflicted
+++ resolved
@@ -177,7 +177,7 @@
 	node.keyDirTemp = isEphem
 	// Creates an empty AccountManager with no backends. Callers (e.g. cmd/geth)
 	// are required to add the backends later on.
-	node.accman = accounts.NewManager(nil)
+	node.accman = accounts.NewManager(&accounts.Config{InsecureUnlockAllowed: conf.InsecureUnlockAllowed})
 
 	// Initialize the p2p server. This creates the node key and discovery databases.
 	node.server.Config.PrivateKey = node.config.NodeKey()
@@ -758,8 +758,7 @@
 	if n.config.DataDir == "" {
 		db = rawdb.NewMemoryDatabase()
 	} else {
-<<<<<<< HEAD
-		db, err = rawdb.Open(rawdb.OpenOptions{
+		db, err = openDatabase(openOptions{
 			Type:          n.config.DBEngine,
 			Directory:     n.ResolvePath(name),
 			Namespace:     namespace,
@@ -767,15 +766,6 @@
 			Handles:       handles,
 			ReadOnly:      readonly,
 			MultiDataBase: n.CheckIfMultiDataBase(),
-=======
-		db, err = openDatabase(openOptions{
-			Type:      n.config.DBEngine,
-			Directory: n.ResolvePath(name),
-			Namespace: namespace,
-			Cache:     cache,
-			Handles:   handles,
-			ReadOnly:  readonly,
->>>>>>> c64cf28f
 		})
 	}
 	if err == nil {
