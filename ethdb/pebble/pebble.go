// Copyright 2023 The go-ethereum Authors
// This file is part of the go-ethereum library.
//
// The go-ethereum library is free software: you can redistribute it and/or modify
// it under the terms of the GNU Lesser General Public License as published by
// the Free Software Foundation, either version 3 of the License, or
// (at your option) any later version.
//
// The go-ethereum library is distributed in the hope that it will be useful,
// but WITHOUT ANY WARRANTY; without even the implied warranty of
// MERCHANTABILITY or FITNESS FOR A PARTICULAR PURPOSE. See the
// GNU Lesser General Public License for more details.
//
// You should have received a copy of the GNU Lesser General Public License
// along with the go-ethereum library. If not, see <http://www.gnu.org/licenses/>.

// Package pebble implements the key-value database layer based on pebble.
package pebble

import (
	"bytes"
	"fmt"
	"runtime"
	"sync"
	"sync/atomic"
	"time"

	"github.com/cockroachdb/pebble"
	"github.com/cockroachdb/pebble/bloom"
	"github.com/ethereum/go-ethereum/common"
	"github.com/ethereum/go-ethereum/ethdb"
	"github.com/ethereum/go-ethereum/log"
	"github.com/ethereum/go-ethereum/metrics"
)

const (
	// minCache is the minimum amount of memory in megabytes to allocate to pebble
	// read and write caching, split half and half.
	minCache = 16

	// minHandles is the minimum number of files handles to allocate to the open
	// database files.
	minHandles = 16

	// metricsGatheringInterval specifies the interval to retrieve pebble database
	// compaction, io and pause stats to report to the user.
	metricsGatheringInterval = 3 * time.Second

	// numLevels is the level number of pebble sst files
	numLevels = 7
	// degradationWarnInterval specifies how often warning should be printed if the
	// leveldb database cannot keep up with requested writes.
	degradationWarnInterval = time.Minute
)

// Database is a persistent key-value store based on the pebble storage engine.
// Apart from basic data storage functionality it also supports batch writes and
// iterating over the keyspace in binary-alphabetical order.
type Database struct {
	fn string     // filename for reporting
	db *pebble.DB // Underlying pebble storage engine

	compTimeMeter       metrics.Meter // Meter for measuring the total time spent in database compaction
	compReadMeter       metrics.Meter // Meter for measuring the data read during compaction
	compWriteMeter      metrics.Meter // Meter for measuring the data written during compaction
	writeDelayNMeter    metrics.Meter // Meter for measuring the write delay number due to database compaction
	writeDelayMeter     metrics.Meter // Meter for measuring the write delay duration due to database compaction
	diskSizeGauge       metrics.Gauge // Gauge for tracking the size of all the levels in the database
	diskReadMeter       metrics.Meter // Meter for measuring the effective amount of data read
	diskWriteMeter      metrics.Meter // Meter for measuring the effective amount of data written
	memCompGauge        metrics.Gauge // Gauge for tracking the number of memory compaction
	level0CompGauge     metrics.Gauge // Gauge for tracking the number of table compaction in level0
	nonlevel0CompGauge  metrics.Gauge // Gauge for tracking the number of table compaction in non0 level
	seekCompGauge       metrics.Gauge // Gauge for tracking the number of table compaction caused by read opt
	manualMemAllocGauge metrics.Gauge // Gauge for tracking amount of non-managed memory currently allocated

	levelsGauge []metrics.Gauge // Gauge for tracking the number of tables in levels

	quitLock sync.RWMutex    // Mutex protecting the quit channel and the closed flag
	quitChan chan chan error // Quit channel to stop the metrics collection before closing the database
	closed   bool            // keep track of whether we're Closed

	log log.Logger // Contextual logger tracking the database path

	activeComp    int           // Current number of active compactions
	compStartTime time.Time     // The start time of the earliest currently-active compaction
	compTime      atomic.Int64  // Total time spent in compaction in ns
	level0Comp    atomic.Uint32 // Total number of level-zero compactions
	nonLevel0Comp atomic.Uint32 // Total number of non level-zero compactions

	writeStalled        atomic.Bool  // Flag whether the write is stalled
	writeDelayStartTime time.Time    // The start time of the latest write stall
	writeDelayCount     atomic.Int64 // Total number of write stall counts
	writeDelayTime      atomic.Int64 // Total time spent in write stalls

	writeOptions *pebble.WriteOptions
}

func (d *Database) onCompactionBegin(info pebble.CompactionInfo) {
	if d.activeComp == 0 {
		d.compStartTime = time.Now()
	}
	l0 := info.Input[0]
	if l0.Level == 0 {
		d.level0Comp.Add(1)
	} else {
		d.nonLevel0Comp.Add(1)
	}
	d.activeComp++
}

func (d *Database) onCompactionEnd(info pebble.CompactionInfo) {
	if d.activeComp == 1 {
		d.compTime.Add(int64(time.Since(d.compStartTime)))
	} else if d.activeComp == 0 {
		panic("should not happen")
	}
	d.activeComp--
}

func (d *Database) onWriteStallBegin(b pebble.WriteStallBeginInfo) {
	d.writeDelayStartTime = time.Now()
	d.writeDelayCount.Add(1)
	d.writeStalled.Store(true)
}

func (d *Database) onWriteStallEnd() {
	d.writeDelayTime.Add(int64(time.Since(d.writeDelayStartTime)))
	d.writeStalled.Store(false)
}

// panicLogger is just a noop logger to disable Pebble's internal logger.
//
// TODO(karalabe): Remove when Pebble sets this as the default.
type panicLogger struct{}

func (l panicLogger) Infof(format string, args ...interface{}) {
}

func (l panicLogger) Errorf(format string, args ...interface{}) {
}

func (l panicLogger) Fatalf(format string, args ...interface{}) {
	panic(fmt.Errorf("fatal: "+format, args...))
}

// New returns a wrapped pebble DB object. The namespace is the prefix that the
// metrics reporting should use for surfacing internal stats.
func New(file string, cache int, handles int, namespace string, readonly bool) (*Database, error) {
	// Ensure we have some minimal caching and file guarantees
	if cache < minCache {
		cache = minCache
	}
	if handles < minHandles {
		handles = minHandles
	}
	logger := log.New("database", file)

	// The max memtable size is limited by the uint32 offsets stored in
	// internal/arenaskl.node, DeferredBatchOp, and flushableBatchEntry.
	//
	// - MaxUint32 on 64-bit platforms;
	// - MaxInt on 32-bit platforms.
	//
	// It is used when slices are limited to Uint32 on 64-bit platforms (the
	// length limit for slices is naturally MaxInt on 32-bit platforms).
	//
	// Taken from https://github.com/cockroachdb/pebble/blob/master/internal/constants/constants.go
	maxMemTableSize := (1<<31)<<(^uint(0)>>63) - 1

	// Two memory tables is configured which is identical to leveldb,
	// including a frozen memory table and another live one.
	memTableLimit := 2
	memTableSize := cache * 1024 * 1024 / 2 / memTableLimit

	// The memory table size is currently capped at maxMemTableSize-1 due to a
	// known bug in the pebble where maxMemTableSize is not recognized as a
	// valid size.
	//
	// TODO use the maxMemTableSize as the maximum table size once the issue
	// in pebble is fixed.
	if memTableSize >= maxMemTableSize {
		memTableSize = maxMemTableSize - 1
	}

	logger.Info("Allocated cache and file handles", "cache", common.StorageSize(cache*1024*1024),
		"handles", handles, "memory table", common.StorageSize(memTableSize))

	db := &Database{
		fn:           file,
		log:          logger,
		quitChan:     make(chan chan error),
		writeOptions: &pebble.WriteOptions{Sync: false},
	}
	opt := &pebble.Options{
		// Pebble has a single combined cache area and the write
		// buffers are taken from this too. Assign all available
		// memory allowance for cache.
		Cache:        pebble.NewCache(int64(cache * 1024 * 1024)),
		MaxOpenFiles: handles,

		// The size of memory table(as well as the write buffer).
		// Note, there may have more than two memory tables in the system.
		MemTableSize: uint64(memTableSize),

		// MemTableStopWritesThreshold places a hard limit on the size
		// of the existent MemTables(including the frozen one).
		// Note, this must be the number of tables not the size of all memtables
		// according to https://github.com/cockroachdb/pebble/blob/master/options.go#L738-L742
		// and to https://github.com/cockroachdb/pebble/blob/master/db.go#L1892-L1903.
		MemTableStopWritesThreshold: memTableLimit,

		// The default compaction concurrency(1 thread),
		// Here use all available CPUs for faster compaction.
		MaxConcurrentCompactions: runtime.NumCPU,

		// Per-level options. Options for at least one level must be specified. The
		// options for the last level are used for all subsequent levels.
<<<<<<< HEAD
=======
		Levels: []pebble.LevelOptions{
			{TargetFileSize: 2 * 1024 * 1024, FilterPolicy: bloom.FilterPolicy(10)},
			{TargetFileSize: 4 * 1024 * 1024, FilterPolicy: bloom.FilterPolicy(10)},
			{TargetFileSize: 8 * 1024 * 1024, FilterPolicy: bloom.FilterPolicy(10)},
			{TargetFileSize: 16 * 1024 * 1024, FilterPolicy: bloom.FilterPolicy(10)},
			{TargetFileSize: 32 * 1024 * 1024, FilterPolicy: bloom.FilterPolicy(10)},
			{TargetFileSize: 64 * 1024 * 1024, FilterPolicy: bloom.FilterPolicy(10)},
			{TargetFileSize: 128 * 1024 * 1024, FilterPolicy: bloom.FilterPolicy(10)},
		},
>>>>>>> c64cf28f
		ReadOnly: readonly,
		EventListener: &pebble.EventListener{
			CompactionBegin: db.onCompactionBegin,
			CompactionEnd:   db.onCompactionEnd,
			WriteStallBegin: db.onWriteStallBegin,
			WriteStallEnd:   db.onWriteStallEnd,
		},
		Levels: make([]pebble.LevelOptions, numLevels),
		Logger: panicLogger{}, // TODO(karalabe): Delete when this is upstreamed in Pebble
	}

	for i := 0; i < len(opt.Levels); i++ {
		l := &opt.Levels[i]
		l.BlockSize = 32 << 10       // 32 KB
		l.IndexBlockSize = 256 << 10 // 256 KB
		l.FilterPolicy = bloom.FilterPolicy(10)
		l.FilterType = pebble.TableFilter
		if i > 0 {
			l.TargetFileSize = opt.Levels[i-1].TargetFileSize * 2
		}
		l.EnsureDefaults()
	}

	// Disable seek compaction explicitly. Check https://github.com/ethereum/go-ethereum/pull/20130
	// for more details.
	opt.Experimental.ReadSamplingMultiplier = -1

	// Open the db and recover any potential corruptions
	innerDB, err := pebble.Open(file, opt)
	if err != nil {
		return nil, err
	}
	db.db = innerDB

	db.compTimeMeter = metrics.GetOrRegisterMeter(namespace+"compact/time", nil)
	db.compReadMeter = metrics.GetOrRegisterMeter(namespace+"compact/input", nil)
	db.compWriteMeter = metrics.GetOrRegisterMeter(namespace+"compact/output", nil)
	db.diskSizeGauge = metrics.GetOrRegisterGauge(namespace+"disk/size", nil)
	db.diskReadMeter = metrics.GetOrRegisterMeter(namespace+"disk/read", nil)
	db.diskWriteMeter = metrics.GetOrRegisterMeter(namespace+"disk/write", nil)
	db.writeDelayMeter = metrics.GetOrRegisterMeter(namespace+"compact/writedelay/duration", nil)
	db.writeDelayNMeter = metrics.GetOrRegisterMeter(namespace+"compact/writedelay/counter", nil)
	db.memCompGauge = metrics.GetOrRegisterGauge(namespace+"compact/memory", nil)
	db.level0CompGauge = metrics.GetOrRegisterGauge(namespace+"compact/level0", nil)
	db.nonlevel0CompGauge = metrics.GetOrRegisterGauge(namespace+"compact/nonlevel0", nil)
	db.seekCompGauge = metrics.GetOrRegisterGauge(namespace+"compact/seek", nil)
	db.manualMemAllocGauge = metrics.GetOrRegisterGauge(namespace+"memory/manualalloc", nil)

	// Start up the metrics gathering and return
	go db.meter(metricsGatheringInterval, namespace)
	return db, nil
}

// Close stops the metrics collection, flushes any pending data to disk and closes
// all io accesses to the underlying key-value store.
func (d *Database) Close() error {
	d.quitLock.Lock()
	defer d.quitLock.Unlock()
	// Allow double closing, simplifies things
	if d.closed {
		return nil
	}
	d.closed = true
	if d.quitChan != nil {
		errc := make(chan error)
		d.quitChan <- errc
		if err := <-errc; err != nil {
			d.log.Error("Metrics collection failed", "err", err)
		}
		d.quitChan = nil
	}
	return d.db.Close()
}

// Has retrieves if a key is present in the key-value store.
func (d *Database) Has(key []byte) (bool, error) {
	d.quitLock.RLock()
	defer d.quitLock.RUnlock()
	if d.closed {
		return false, pebble.ErrClosed
	}
	_, closer, err := d.db.Get(key)
	if err == pebble.ErrNotFound {
		return false, nil
	} else if err != nil {
		return false, err
	}
	if err = closer.Close(); err != nil {
		return false, err
	}
	return true, nil
}

// Get retrieves the given key if it's present in the key-value store.
func (d *Database) Get(key []byte) ([]byte, error) {
	d.quitLock.RLock()
	defer d.quitLock.RUnlock()
	if d.closed {
		return nil, pebble.ErrClosed
	}
	dat, closer, err := d.db.Get(key)
	if err != nil {
		return nil, err
	}
	ret := make([]byte, len(dat))
	copy(ret, dat)
	if err = closer.Close(); err != nil {
		return nil, err
	}
	return ret, nil
}

// Put inserts the given value into the key-value store.
func (d *Database) Put(key []byte, value []byte) error {
	d.quitLock.RLock()
	defer d.quitLock.RUnlock()
	if d.closed {
		return pebble.ErrClosed
	}
	return d.db.Set(key, value, d.writeOptions)
}

// Delete removes the key from the key-value store.
func (d *Database) Delete(key []byte) error {
	d.quitLock.RLock()
	defer d.quitLock.RUnlock()
	if d.closed {
		return pebble.ErrClosed
	}
	return d.db.Delete(key, d.writeOptions)
}

// DeleteRange deletes all of the keys (and values) in the range [start,end)
// (inclusive on start, exclusive on end).
func (d *Database) DeleteRange(start, end []byte) error {
	d.quitLock.RLock()
	defer d.quitLock.RUnlock()
	if d.closed {
		return pebble.ErrClosed
	}
	return d.db.DeleteRange(start, end, d.writeOptions)
}

// NewBatch creates a write-only key-value store that buffers changes to its host
// database until a final write is called.
func (d *Database) NewBatch() ethdb.Batch {
	return &batch{
		b:  d.db.NewBatch(),
		db: d,
	}
}

// NewBatchWithSize creates a write-only database batch with pre-allocated buffer.
func (d *Database) NewBatchWithSize(size int) ethdb.Batch {
	return &batch{
		b:  d.db.NewBatchWithSize(size),
		db: d,
	}
}

// upperBound returns the upper bound for the given prefix
func upperBound(prefix []byte) (limit []byte) {
	for i := len(prefix) - 1; i >= 0; i-- {
		c := prefix[i]
		if c == 0xff {
			continue
		}
		limit = make([]byte, i+1)
		copy(limit, prefix)
		limit[i] = c + 1
		break
	}
	return limit
}

// Stat returns the internal metrics of Pebble in a text format. It's a developer
// method to read everything there is to read, independent of Pebble version.
func (d *Database) Stat() (string, error) {
	return d.db.Metrics().String(), nil
}

// Compact flattens the underlying data store for the given key range. In essence,
// deleted and overwritten versions are discarded, and the data is rearranged to
// reduce the cost of operations needed to access them.
//
// A nil start is treated as a key before all keys in the data store; a nil limit
// is treated as a key after all keys in the data store. If both is nil then it
// will compact entire data store.
func (d *Database) Compact(start []byte, limit []byte) error {
	// There is no special flag to represent the end of key range
	// in pebble(nil in leveldb). Use an ugly hack to construct a
	// large key to represent it.
	// Note any prefixed database entry will be smaller than this
	// flag, as for trie nodes we need the 32 byte 0xff because
	// there might be a shared prefix starting with a number of
	// 0xff-s, so 32 ensures than only a hash collision could touch it.
	// https://github.com/cockroachdb/pebble/issues/2359#issuecomment-1443995833
	if limit == nil {
		limit = bytes.Repeat([]byte{0xff}, 32)
	}
	return d.db.Compact(start, limit, true) // Parallelization is preferred
}

// Path returns the path to the database directory.
func (d *Database) Path() string {
	return d.fn
}

// meter periodically retrieves internal pebble counters and reports them to
// the metrics subsystem.
func (d *Database) meter(refresh time.Duration, namespace string) {
	var errc chan error
	timer := time.NewTimer(refresh)
	defer timer.Stop()

	// Create storage and warning log tracer for write delay.
	var (
		compTimes  [2]int64
		compWrites [2]int64
		compReads  [2]int64

		nWrites [2]int64

		writeDelayTimes      [2]int64
		writeDelayCounts     [2]int64
		lastWriteStallReport time.Time
	)

	// Iterate ad infinitum and collect the stats
	for i := 1; errc == nil; i++ {
		var (
			compWrite int64
			compRead  int64
			nWrite    int64

			stats              = d.db.Metrics()
			compTime           = d.compTime.Load()
			writeDelayCount    = d.writeDelayCount.Load()
			writeDelayTime     = d.writeDelayTime.Load()
			nonLevel0CompCount = int64(d.nonLevel0Comp.Load())
			level0CompCount    = int64(d.level0Comp.Load())
		)
		writeDelayTimes[i%2] = writeDelayTime
		writeDelayCounts[i%2] = writeDelayCount
		compTimes[i%2] = compTime

		for _, levelMetrics := range stats.Levels {
			nWrite += int64(levelMetrics.BytesCompacted)
			nWrite += int64(levelMetrics.BytesFlushed)
			compWrite += int64(levelMetrics.BytesCompacted)
			compRead += int64(levelMetrics.BytesRead)
		}

		nWrite += int64(stats.WAL.BytesWritten)

		compWrites[i%2] = compWrite
		compReads[i%2] = compRead
		nWrites[i%2] = nWrite

		if d.writeDelayNMeter != nil {
			d.writeDelayNMeter.Mark(writeDelayCounts[i%2] - writeDelayCounts[(i-1)%2])
		}
		if d.writeDelayMeter != nil {
			d.writeDelayMeter.Mark(writeDelayTimes[i%2] - writeDelayTimes[(i-1)%2])
		}
		// Print a warning log if writing has been stalled for a while. The log will
		// be printed per minute to avoid overwhelming users.
		if d.writeStalled.Load() && writeDelayCounts[i%2] == writeDelayCounts[(i-1)%2] &&
			time.Now().After(lastWriteStallReport.Add(degradationWarnInterval)) {
			d.log.Warn("Database compacting, degraded performance")
			lastWriteStallReport = time.Now()
		}
		if d.compTimeMeter != nil {
			d.compTimeMeter.Mark(compTimes[i%2] - compTimes[(i-1)%2])
		}
		if d.compReadMeter != nil {
			d.compReadMeter.Mark(compReads[i%2] - compReads[(i-1)%2])
		}
		if d.compWriteMeter != nil {
			d.compWriteMeter.Mark(compWrites[i%2] - compWrites[(i-1)%2])
		}
		if d.diskSizeGauge != nil {
			d.diskSizeGauge.Update(int64(stats.DiskSpaceUsage()))
		}
		if d.diskReadMeter != nil {
			d.diskReadMeter.Mark(0) // pebble doesn't track non-compaction reads
		}
		if d.diskWriteMeter != nil {
			d.diskWriteMeter.Mark(nWrites[i%2] - nWrites[(i-1)%2])
		}
		// See https://github.com/cockroachdb/pebble/pull/1628#pullrequestreview-1026664054
		manuallyAllocated := stats.BlockCache.Size + int64(stats.MemTable.Size) + int64(stats.MemTable.ZombieSize)
		d.manualMemAllocGauge.Update(manuallyAllocated)
		d.memCompGauge.Update(stats.Flush.Count)
		d.nonlevel0CompGauge.Update(nonLevel0CompCount)
		d.level0CompGauge.Update(level0CompCount)
		d.seekCompGauge.Update(stats.Compact.ReadCount)

		for i, level := range stats.Levels {
			// Append metrics for additional layers
			if i >= len(d.levelsGauge) {
				d.levelsGauge = append(d.levelsGauge, metrics.GetOrRegisterGauge(namespace+fmt.Sprintf("tables/level%v", i), nil))
			}
			d.levelsGauge[i].Update(level.NumFiles)
		}

		// Sleep a bit, then repeat the stats collection
		select {
		case errc = <-d.quitChan:
			// Quit requesting, stop hammering the database
		case <-timer.C:
			timer.Reset(refresh)
			// Timeout, gather a new set of stats
		}
	}
	errc <- nil
}

// batch is a write-only batch that commits changes to its host database
// when Write is called. A batch cannot be used concurrently.
type batch struct {
	b    *pebble.Batch
	db   *Database
	size int
}

// Put inserts the given value into the batch for later committing.
func (b *batch) Put(key, value []byte) error {
	if err := b.b.Set(key, value, nil); err != nil {
		return err
	}
	b.size += len(key) + len(value)
	return nil
}

// Delete inserts the key removal into the batch for later committing.
func (b *batch) Delete(key []byte) error {
	if err := b.b.Delete(key, nil); err != nil {
		return err
	}
	b.size += len(key)
	return nil
}

// ValueSize retrieves the amount of data queued up for writing.
func (b *batch) ValueSize() int {
	return b.size
}

// Write flushes any accumulated data to disk.
func (b *batch) Write() error {
	b.db.quitLock.RLock()
	defer b.db.quitLock.RUnlock()
	if b.db.closed {
		return pebble.ErrClosed
	}
	return b.b.Commit(b.db.writeOptions)
}

// Reset resets the batch for reuse.
func (b *batch) Reset() {
	b.b.Reset()
	b.size = 0
}

// Replay replays the batch contents.
func (b *batch) Replay(w ethdb.KeyValueWriter) error {
	reader := b.b.Reader()
	for {
		kind, k, v, ok, err := reader.Next()
		if !ok || err != nil {
			return err
		}
		// The (k,v) slices might be overwritten if the batch is reset/reused,
		// and the receiver should copy them if they are to be retained long-term.
		if kind == pebble.InternalKeyKindSet {
			if err = w.Put(k, v); err != nil {
				return err
			}
		} else if kind == pebble.InternalKeyKindDelete {
			if err = w.Delete(k); err != nil {
				return err
			}
		} else {
			return fmt.Errorf("unhandled operation, keytype: %v", kind)
		}
	}
}

// pebbleIterator is a wrapper of underlying iterator in storage engine.
// The purpose of this structure is to implement the missing APIs.
//
// The pebble iterator is not thread-safe.
type pebbleIterator struct {
	iter     *pebble.Iterator
	moved    bool
	released bool
}

// NewIterator creates a binary-alphabetical iterator over a subset
// of database content with a particular key prefix, starting at a particular
// initial key (or after, if it does not exist).
func (d *Database) NewIterator(prefix []byte, start []byte) ethdb.Iterator {
	iter, _ := d.db.NewIter(&pebble.IterOptions{
		LowerBound: append(prefix, start...),
		UpperBound: upperBound(prefix),
	})
	iter.First()
	return &pebbleIterator{iter: iter, moved: true, released: false}
}

// Next moves the iterator to the next key/value pair. It returns whether the
// iterator is exhausted.
func (iter *pebbleIterator) Next() bool {
	if iter.moved {
		iter.moved = false
		return iter.iter.Valid()
	}
	return iter.iter.Next()
}

// Error returns any accumulated error. Exhausting all the key/value pairs
// is not considered to be an error.
func (iter *pebbleIterator) Error() error {
	return iter.iter.Error()
}

// Key returns the key of the current key/value pair, or nil if done. The caller
// should not modify the contents of the returned slice, and its contents may
// change on the next call to Next.
func (iter *pebbleIterator) Key() []byte {
	return iter.iter.Key()
}

// Value returns the value of the current key/value pair, or nil if done. The
// caller should not modify the contents of the returned slice, and its contents
// may change on the next call to Next.
func (iter *pebbleIterator) Value() []byte {
	return iter.iter.Value()
}

// Release releases associated resources. Release should always succeed and can
// be called multiple times without causing error.
func (iter *pebbleIterator) Release() {
	if !iter.released {
		iter.iter.Close()
		iter.released = true
	}
}<|MERGE_RESOLUTION|>--- conflicted
+++ resolved
@@ -216,18 +216,15 @@
 
 		// Per-level options. Options for at least one level must be specified. The
 		// options for the last level are used for all subsequent levels.
-<<<<<<< HEAD
-=======
-		Levels: []pebble.LevelOptions{
-			{TargetFileSize: 2 * 1024 * 1024, FilterPolicy: bloom.FilterPolicy(10)},
-			{TargetFileSize: 4 * 1024 * 1024, FilterPolicy: bloom.FilterPolicy(10)},
-			{TargetFileSize: 8 * 1024 * 1024, FilterPolicy: bloom.FilterPolicy(10)},
-			{TargetFileSize: 16 * 1024 * 1024, FilterPolicy: bloom.FilterPolicy(10)},
-			{TargetFileSize: 32 * 1024 * 1024, FilterPolicy: bloom.FilterPolicy(10)},
-			{TargetFileSize: 64 * 1024 * 1024, FilterPolicy: bloom.FilterPolicy(10)},
-			{TargetFileSize: 128 * 1024 * 1024, FilterPolicy: bloom.FilterPolicy(10)},
-		},
->>>>>>> c64cf28f
+		// Levels: []pebble.LevelOptions{
+		// 	{TargetFileSize: 2 * 1024 * 1024, FilterPolicy: bloom.FilterPolicy(10)},
+		// 	{TargetFileSize: 4 * 1024 * 1024, FilterPolicy: bloom.FilterPolicy(10)},
+		// 	{TargetFileSize: 8 * 1024 * 1024, FilterPolicy: bloom.FilterPolicy(10)},
+		// 	{TargetFileSize: 16 * 1024 * 1024, FilterPolicy: bloom.FilterPolicy(10)},
+		// 	{TargetFileSize: 32 * 1024 * 1024, FilterPolicy: bloom.FilterPolicy(10)},
+		// 	{TargetFileSize: 64 * 1024 * 1024, FilterPolicy: bloom.FilterPolicy(10)},
+		// 	{TargetFileSize: 128 * 1024 * 1024, FilterPolicy: bloom.FilterPolicy(10)},
+		// },
 		ReadOnly: readonly,
 		EventListener: &pebble.EventListener{
 			CompactionBegin: db.onCompactionBegin,
