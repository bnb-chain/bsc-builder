--- conflicted
+++ resolved
@@ -83,11 +83,7 @@
 func CalcBlobFee(config *params.ChainConfig, header *types.Header) *big.Int {
 	var frac uint64
 	switch config.LatestFork(header.Time) {
-<<<<<<< HEAD
-	case forks.Lorentz, forks.Prague:
-=======
 	case forks.Maxwell, forks.Lorentz, forks.Prague:
->>>>>>> e3fd8594
 		frac = config.BlobScheduleConfig.Prague.UpdateFraction
 	case forks.Cancun:
 		frac = config.BlobScheduleConfig.Cancun.UpdateFraction
