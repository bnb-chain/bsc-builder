--- conflicted
+++ resolved
@@ -12,11 +12,7 @@
 const (
 	wiggleTimeBeforeFork       = 500 * time.Millisecond // Random delay (per signer) to allow concurrent signers
 	fixedBackOffTimeBeforeFork = 200 * time.Millisecond
-<<<<<<< HEAD
-	millisecondsUnit           = 500 // Set to 250 if block interval is 750ms; not enforced at the consensus level
-=======
 	millisecondsUnit           = 250 // not enforced at the consensus level
->>>>>>> e3fd8594
 )
 
 func (p *Parlia) delayForRamanujanFork(snap *Snapshot, header *types.Header) time.Duration {
