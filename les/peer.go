// Copyright 2016 The go-ethereum Authors
// This file is part of the go-ethereum library.
//
// The go-ethereum library is free software: you can redistribute it and/or modify
// it under the terms of the GNU Lesser General Public License as published by
// the Free Software Foundation, either version 3 of the License, or
// (at your option) any later version.
//
// The go-ethereum library is distributed in the hope that it will be useful,
// but WITHOUT ANY WARRANTY; without even the implied warranty of
// MERCHANTABILITY or FITNESS FOR A PARTICULAR PURPOSE. See the
// GNU Lesser General Public License for more details.
//
// You should have received a copy of the GNU Lesser General Public License
// along with the go-ethereum library. If not, see <http://www.gnu.org/licenses/>.

package les

import (
	"crypto/ecdsa"
	"errors"
	"fmt"
	"math/big"
	"math/rand"
	"net"
	"sync"
	"sync/atomic"
	"time"

	"github.com/ethereum/go-ethereum/common"
	"github.com/ethereum/go-ethereum/common/mclock"
	"github.com/ethereum/go-ethereum/core/forkid"
	"github.com/ethereum/go-ethereum/core/types"
	"github.com/ethereum/go-ethereum/les/flowcontrol"
	"github.com/ethereum/go-ethereum/les/utils"
	vfc "github.com/ethereum/go-ethereum/les/vflux/client"
	vfs "github.com/ethereum/go-ethereum/les/vflux/server"
	"github.com/ethereum/go-ethereum/light"
	"github.com/ethereum/go-ethereum/p2p"
	"github.com/ethereum/go-ethereum/p2p/enode"
	"github.com/ethereum/go-ethereum/rlp"
)

var (
	errClosed            = errors.New("peer set is closed")
	errAlreadyRegistered = errors.New("peer is already registered")
	errNotRegistered     = errors.New("peer is not registered")
)

const (
	maxRequestErrors  = 20 // number of invalid requests tolerated (makes the protocol less brittle but still avoids spam)
	maxResponseErrors = 50 // number of invalid responses tolerated (makes the protocol less brittle but still avoids spam)

	allowedUpdateBytes = 100000                // initial/maximum allowed update size
	allowedUpdateRate  = time.Millisecond * 10 // time constant for recharging one byte of allowance

	freezeTimeBase    = time.Millisecond * 700 // fixed component of client freeze time
	freezeTimeRandom  = time.Millisecond * 600 // random component of client freeze time
	freezeCheckPeriod = time.Millisecond * 100 // buffer value recheck period after initial freeze time has elapsed

	// If the total encoded size of a sent transaction batch is over txSizeCostLimit
	// per transaction then the request cost is calculated as proportional to the
	// encoded size instead of the transaction count
	txSizeCostLimit = 0x4000

	// handshakeTimeout is the timeout LES handshake will be treated as failed.
	handshakeTimeout = 5 * time.Second
)

const (
	announceTypeNone = iota
	announceTypeSimple
	announceTypeSigned
)

type keyValueEntry struct {
	Key   string
	Value rlp.RawValue
}

type keyValueList []keyValueEntry
type keyValueMap map[string]rlp.RawValue

func (l keyValueList) add(key string, val interface{}) keyValueList {
	var entry keyValueEntry
	entry.Key = key
	if val == nil {
		val = uint64(0)
	}
	enc, err := rlp.EncodeToBytes(val)
	if err == nil {
		entry.Value = enc
	}
	return append(l, entry)
}

func (l keyValueList) decode() (keyValueMap, uint64) {
	m := make(keyValueMap)
	var size uint64
	for _, entry := range l {
		m[entry.Key] = entry.Value
		size += uint64(len(entry.Key)) + uint64(len(entry.Value)) + 8
	}
	return m, size
}

func (m keyValueMap) get(key string, val interface{}) error {
	enc, ok := m[key]
	if !ok {
		return errResp(ErrMissingKey, "%s", key)
	}
	if val == nil {
		return nil
	}
	return rlp.DecodeBytes(enc, val)
}

// peerCommons contains fields needed by both server peer and client peer.
type peerCommons struct {
	*p2p.Peer
	rw p2p.MsgReadWriter

	id           string      // Peer identity.
	version      int         // Protocol version negotiated.
	network      uint64      // Network ID being on.
	frozen       atomic.Bool // Flag whether the peer is frozen.
	announceType uint64      // New block announcement type.
	serving      atomic.Bool // The status indicates the peer is served.
	headInfo     blockInfo   // Last announced block information.

	// Background task queue for caching peer tasks and executing in order.
	sendQueue *utils.ExecQueue

	// Flow control agreement.
	fcParams flowcontrol.ServerParams // The config for token bucket.
	fcCosts  requestCostTable         // The Maximum request cost table.

	closeCh chan struct{}
	lock    sync.RWMutex // Lock used to protect all thread-sensitive fields.
}

// isFrozen returns true if the client is frozen or the server has put our
// client in frozen state
func (p *peerCommons) isFrozen() bool {
	return p.frozen.Load()
}

// canQueue returns an indicator whether the peer can queue an operation.
func (p *peerCommons) canQueue() bool {
	return p.sendQueue.CanQueue() && !p.isFrozen()
}

// queueSend caches a peer operation in the background task queue.
// Please ensure to check `canQueue` before call this function
func (p *peerCommons) queueSend(f func()) bool {
	return p.sendQueue.Queue(f)
}

// String implements fmt.Stringer.
func (p *peerCommons) String() string {
	return fmt.Sprintf("Peer %s [%s]", p.id, fmt.Sprintf("les/%d", p.version))
}

// PeerInfo represents a short summary of the `eth` sub-protocol metadata known
// about a connected peer.
type PeerInfo struct {
	Version    int      `json:"version"`    // Ethereum protocol version negotiated
	Difficulty *big.Int `json:"difficulty"` // Total difficulty of the peer's blockchain
	Head       string   `json:"head"`       // SHA3 hash of the peer's best owned block
}

// Info gathers and returns a collection of metadata known about a peer.
func (p *peerCommons) Info() *PeerInfo {
	return &PeerInfo{
		Version:    p.version,
		Difficulty: p.Td(),
		Head:       fmt.Sprintf("%x", p.Head()),
	}
}

// Head retrieves a copy of the current head (most recent) hash of the peer.
func (p *peerCommons) Head() (hash common.Hash) {
	p.lock.RLock()
	defer p.lock.RUnlock()

	return p.headInfo.Hash
}

// Td retrieves the current total difficulty of a peer.
func (p *peerCommons) Td() *big.Int {
	p.lock.RLock()
	defer p.lock.RUnlock()

	return new(big.Int).Set(p.headInfo.Td)
}

// HeadAndTd retrieves the current head hash and total difficulty of a peer.
func (p *peerCommons) HeadAndTd() (hash common.Hash, td *big.Int) {
	p.lock.RLock()
	defer p.lock.RUnlock()

	return p.headInfo.Hash, new(big.Int).Set(p.headInfo.Td)
}

// sendReceiveHandshake exchanges handshake packet with remote peer and returns any error
// if failed to send or receive packet.
func (p *peerCommons) sendReceiveHandshake(sendList keyValueList) (keyValueList, error) {
	var (
		errc     = make(chan error, 2)
		recvList keyValueList
	)
	// Send out own handshake in a new thread
	go func() {
		errc <- p2p.Send(p.rw, StatusMsg, &sendList)
	}()
	go func() {
		// In the mean time retrieve the remote status message
		msg, err := p.rw.ReadMsg()
		if err != nil {
			errc <- err
			return
		}
		if msg.Code != StatusMsg {
			errc <- errResp(ErrNoStatusMsg, "first msg has code %x (!= %x)", msg.Code, StatusMsg)
			return
		}
		if msg.Size > ProtocolMaxMsgSize {
			errc <- errResp(ErrMsgTooLarge, "%v > %v", msg.Size, ProtocolMaxMsgSize)
			return
		}
		// Decode the handshake
		if err := msg.Decode(&recvList); err != nil {
			errc <- errResp(ErrDecode, "msg %v: %v", msg, err)
			return
		}
		errc <- nil
	}()
	timeout := time.NewTimer(handshakeTimeout)
	defer timeout.Stop()
	for i := 0; i < 2; i++ {
		select {
		case err := <-errc:
			if err != nil {
				return nil, err
			}
		case <-timeout.C:
			return nil, p2p.DiscReadTimeout
		}
	}
	return recvList, nil
}

// handshake executes the les protocol handshake, negotiating version number,
// network IDs, difficulties, head and genesis blocks. Besides the basic handshake
// fields, server and client can exchange and resolve some specified fields through
// two callback functions.
func (p *peerCommons) handshake(td *big.Int, head common.Hash, headNum uint64, genesis common.Hash, forkID forkid.ID, forkFilter forkid.Filter, sendCallback func(*keyValueList), recvCallback func(keyValueMap) error) error {
	p.lock.Lock()
	defer p.lock.Unlock()

	var send keyValueList

	// Add some basic handshake fields
	send = send.add("protocolVersion", uint64(p.version))
	send = send.add("networkId", p.network)
	// Note: the head info announced at handshake is only used in case of server peers
	// but dummy values are still announced by clients for compatibility with older servers
	send = send.add("headTd", td)
	send = send.add("headHash", head)
	send = send.add("headNum", headNum)
	send = send.add("genesisHash", genesis)

	// If the protocol version is beyond les4, then pass the forkID
	// as well. Check http://eips.ethereum.org/EIPS/eip-2124 for more
	// spec detail.
	if p.version >= lpv4 {
		send = send.add("forkID", forkID)
	}
	// Add client-specified or server-specified fields
	if sendCallback != nil {
		sendCallback(&send)
	}
	// Exchange the handshake packet and resolve the received one.
	recvList, err := p.sendReceiveHandshake(send)
	if err != nil {
		return err
	}
	recv, size := recvList.decode()
	if size > allowedUpdateBytes {
		return errResp(ErrRequestRejected, "")
	}
	var rGenesis common.Hash
	var rVersion, rNetwork uint64
	if err := recv.get("protocolVersion", &rVersion); err != nil {
		return err
	}
	if err := recv.get("networkId", &rNetwork); err != nil {
		return err
	}
	if err := recv.get("genesisHash", &rGenesis); err != nil {
		return err
	}
	if rGenesis != genesis {
		return errResp(ErrGenesisBlockMismatch, "%x (!= %x)", rGenesis[:8], genesis[:8])
	}
	if rNetwork != p.network {
		return errResp(ErrNetworkIdMismatch, "%d (!= %d)", rNetwork, p.network)
	}
	if int(rVersion) != p.version {
		return errResp(ErrProtocolVersionMismatch, "%d (!= %d)", rVersion, p.version)
	}
	// Check forkID if the protocol version is beyond the les4
	if p.version >= lpv4 {
		var forkID forkid.ID
		if err := recv.get("forkID", &forkID); err != nil {
			return err
		}
		if err := forkFilter(forkID); err != nil {
			return errResp(ErrForkIDRejected, "%v", err)
		}
	}
	if recvCallback != nil {
		return recvCallback(recv)
	}
	return nil
}

// close closes the channel and notifies all background routines to exit.
func (p *peerCommons) close() {
	close(p.closeCh)
	p.sendQueue.Quit()
}

// serverPeer represents each node to which the client is connected.
// The node here refers to the les server.
type serverPeer struct {
	peerCommons

	// Status fields
	trusted                 bool   // The flag whether the server is selected as trusted server.
	onlyAnnounce            bool   // The flag whether the server sends announcement only.
	chainSince, chainRecent uint64 // The range of chain server peer can serve.
	stateSince, stateRecent uint64 // The range of state server peer can serve.
	txHistory               uint64 // The length of available tx history, 0 means all, 1 means disabled

	fcServer         *flowcontrol.ServerNode // Client side mirror token bucket.
	vtLock           sync.Mutex
	nodeValueTracker *vfc.NodeValueTracker
	sentReqs         map[uint64]sentReqEntry

	// Statistics
	errCount    utils.LinearExpiredValue // Counter the invalid responses server has replied
	updateCount uint64
	updateTime  mclock.AbsTime

	// Test callback hooks
	hasBlockHook func(common.Hash, uint64, bool) bool // Used to determine whether the server has the specified block.
}

func newServerPeer(version int, network uint64, trusted bool, p *p2p.Peer, rw p2p.MsgReadWriter) *serverPeer {
	return &serverPeer{
		peerCommons: peerCommons{
			Peer:      p,
			rw:        rw,
			id:        p.ID().String(),
			version:   version,
			network:   network,
			sendQueue: utils.NewExecQueue(100),
			closeCh:   make(chan struct{}),
		},
		trusted:  trusted,
		errCount: utils.LinearExpiredValue{Rate: mclock.AbsTime(time.Hour)},
	}
}

// rejectUpdate returns true if a parameter update has to be rejected because
// the size and/or rate of updates exceed the capacity limitation
func (p *serverPeer) rejectUpdate(size uint64) bool {
	now := mclock.Now()
	if p.updateCount == 0 {
		p.updateTime = now
	} else {
		dt := now - p.updateTime
		p.updateTime = now

		r := uint64(dt / mclock.AbsTime(allowedUpdateRate))
		if p.updateCount > r {
			p.updateCount -= r
		} else {
			p.updateCount = 0
		}
	}
	p.updateCount += size
	return p.updateCount > allowedUpdateBytes
}

// freeze processes Stop messages from the given server and set the status as
// frozen.
func (p *serverPeer) freeze() {
	if p.frozen.CompareAndSwap(false, true) {
		p.sendQueue.Clear()
	}
}

// unfreeze processes Resume messages from the given server and set the status
// as unfrozen.
func (p *serverPeer) unfreeze() {
	p.frozen.Store(false)
}

// sendRequest send a request to the server based on the given message type
// and content.
func sendRequest(w p2p.MsgWriter, msgcode, reqID uint64, data interface{}) error {
	type req struct {
		ReqID uint64
		Data  interface{}
	}
	return p2p.Send(w, msgcode, &req{reqID, data})
}

func (p *serverPeer) sendRequest(msgcode, reqID uint64, data interface{}, amount int) error {
	p.sentRequest(reqID, uint32(msgcode), uint32(amount))
	return sendRequest(p.rw, msgcode, reqID, data)
}

// requestHeadersByHash fetches a batch of blocks' headers corresponding to the
// specified header query, based on the hash of an origin block.
func (p *serverPeer) requestHeadersByHash(reqID uint64, origin common.Hash, amount int, skip int, reverse bool) error {
	p.Log().Debug("Fetching batch of headers", "count", amount, "fromhash", origin, "skip", skip, "reverse", reverse)
	return p.sendRequest(GetBlockHeadersMsg, reqID, &GetBlockHeadersData{Origin: hashOrNumber{Hash: origin}, Amount: uint64(amount), Skip: uint64(skip), Reverse: reverse}, amount)
}

// requestHeadersByNumber fetches a batch of blocks' headers corresponding to the
// specified header query, based on the number of an origin block.
func (p *serverPeer) requestHeadersByNumber(reqID, origin uint64, amount int, skip int, reverse bool) error {
	p.Log().Debug("Fetching batch of headers", "count", amount, "fromnum", origin, "skip", skip, "reverse", reverse)
	return p.sendRequest(GetBlockHeadersMsg, reqID, &GetBlockHeadersData{Origin: hashOrNumber{Number: origin}, Amount: uint64(amount), Skip: uint64(skip), Reverse: reverse}, amount)
}

// requestBodies fetches a batch of blocks' bodies corresponding to the hashes
// specified.
func (p *serverPeer) requestBodies(reqID uint64, hashes []common.Hash) error {
	p.Log().Debug("Fetching batch of block bodies", "count", len(hashes))
	return p.sendRequest(GetBlockBodiesMsg, reqID, hashes, len(hashes))
}

// requestCode fetches a batch of arbitrary data from a node's known state
// data, corresponding to the specified hashes.
func (p *serverPeer) requestCode(reqID uint64, reqs []CodeReq) error {
	p.Log().Debug("Fetching batch of codes", "count", len(reqs))
	return p.sendRequest(GetCodeMsg, reqID, reqs, len(reqs))
}

// requestReceipts fetches a batch of transaction receipts from a remote node.
func (p *serverPeer) requestReceipts(reqID uint64, hashes []common.Hash) error {
	p.Log().Debug("Fetching batch of receipts", "count", len(hashes))
	return p.sendRequest(GetReceiptsMsg, reqID, hashes, len(hashes))
}

// requestProofs fetches a batch of merkle proofs from a remote node.
func (p *serverPeer) requestProofs(reqID uint64, reqs []ProofReq) error {
	p.Log().Debug("Fetching batch of proofs", "count", len(reqs))
	return p.sendRequest(GetProofsV2Msg, reqID, reqs, len(reqs))
}

// requestHelperTrieProofs fetches a batch of HelperTrie merkle proofs from a remote node.
func (p *serverPeer) requestHelperTrieProofs(reqID uint64, reqs []HelperTrieReq) error {
	p.Log().Debug("Fetching batch of HelperTrie proofs", "count", len(reqs))
	return p.sendRequest(GetHelperTrieProofsMsg, reqID, reqs, len(reqs))
}

// requestTxStatus fetches a batch of transaction status records from a remote node.
func (p *serverPeer) requestTxStatus(reqID uint64, txHashes []common.Hash) error {
	p.Log().Debug("Requesting transaction status", "count", len(txHashes))
	return p.sendRequest(GetTxStatusMsg, reqID, txHashes, len(txHashes))
}

// sendTxs creates a reply with a batch of transactions to be added to the remote transaction pool.
func (p *serverPeer) sendTxs(reqID uint64, amount int, txs rlp.RawValue) error {
	p.Log().Debug("Sending batch of transactions", "amount", amount, "size", len(txs))
	sizeFactor := (len(txs) + txSizeCostLimit/2) / txSizeCostLimit
	if sizeFactor > amount {
		amount = sizeFactor
	}
	return p.sendRequest(SendTxV2Msg, reqID, txs, amount)
}

// waitBefore implements distPeer interface
func (p *serverPeer) waitBefore(maxCost uint64) (time.Duration, float64) {
	return p.fcServer.CanSend(maxCost)
}

// getRequestCost returns an estimated request cost according to the flow control
// rules negotiated between the server and the client.
func (p *serverPeer) getRequestCost(msgcode uint64, amount int) uint64 {
	p.lock.RLock()
	defer p.lock.RUnlock()

	costs := p.fcCosts[msgcode]
	if costs == nil {
		return 0
	}
	cost := costs.baseCost + costs.reqCost*uint64(amount)
	if cost > p.fcParams.BufLimit {
		cost = p.fcParams.BufLimit
	}
	return cost
}

// getTxRelayCost returns an estimated relay cost according to the flow control
// rules negotiated between the server and the client.
func (p *serverPeer) getTxRelayCost(amount, size int) uint64 {
	p.lock.RLock()
	defer p.lock.RUnlock()

	costs := p.fcCosts[SendTxV2Msg]
	if costs == nil {
		return 0
	}
	cost := costs.baseCost + costs.reqCost*uint64(amount)
	sizeCost := costs.baseCost + costs.reqCost*uint64(size)/txSizeCostLimit
	if sizeCost > cost {
		cost = sizeCost
	}
	if cost > p.fcParams.BufLimit {
		cost = p.fcParams.BufLimit
	}
	return cost
}

// HasBlock checks if the peer has a given block
func (p *serverPeer) HasBlock(hash common.Hash, number uint64, hasState bool) bool {
	p.lock.RLock()
	defer p.lock.RUnlock()

	if p.hasBlockHook != nil {
		return p.hasBlockHook(hash, number, hasState)
	}
	head := p.headInfo.Number
	var since, recent uint64
	if hasState {
		since = p.stateSince
		recent = p.stateRecent
	} else {
		since = p.chainSince
		recent = p.chainRecent
	}
	return head >= number && number >= since && (recent == 0 || number+recent+4 > head)
}

// updateFlowControl updates the flow control parameters belonging to the server
// node if the announced key/value set contains relevant fields
func (p *serverPeer) updateFlowControl(update keyValueMap) {
	p.lock.Lock()
	defer p.lock.Unlock()

	// If any of the flow control params is nil, refuse to update.
	var params flowcontrol.ServerParams
	if update.get("flowControl/BL", &params.BufLimit) == nil && update.get("flowControl/MRR", &params.MinRecharge) == nil {
		// todo can light client set a minimal acceptable flow control params?
		p.fcParams = params
		p.fcServer.UpdateParams(params)
	}
	var MRC RequestCostList
	if update.get("flowControl/MRC", &MRC) == nil {
		costUpdate := MRC.decode(ProtocolLengths[uint(p.version)])
		for code, cost := range costUpdate {
			p.fcCosts[code] = cost
		}
	}
}

// updateHead updates the head information based on the announcement from
// the peer.
func (p *serverPeer) updateHead(hash common.Hash, number uint64, td *big.Int) {
	p.lock.Lock()
	defer p.lock.Unlock()

	p.headInfo = blockInfo{Hash: hash, Number: number, Td: td}
}

// Handshake executes the les protocol handshake, negotiating version number,
// network IDs and genesis blocks.
func (p *serverPeer) Handshake(genesis common.Hash, forkid forkid.ID, forkFilter forkid.Filter) error {
	// Note: there is no need to share local head with a server but older servers still
	// require these fields so we announce zero values.
	return p.handshake(common.Big0, common.Hash{}, 0, genesis, forkid, forkFilter, func(lists *keyValueList) {
		// Add some client-specific handshake fields
		//
		// Enable signed announcement randomly even the server is not trusted.
		p.announceType = announceTypeSimple
		if p.trusted {
			p.announceType = announceTypeSigned
		}
		*lists = (*lists).add("announceType", p.announceType)
	}, func(recv keyValueMap) error {
		var (
			rHash common.Hash
			rNum  uint64
			rTd   *big.Int
		)
		if err := recv.get("headTd", &rTd); err != nil {
			return err
		}
		if err := recv.get("headHash", &rHash); err != nil {
			return err
		}
		if err := recv.get("headNum", &rNum); err != nil {
			return err
		}
		p.headInfo = blockInfo{Hash: rHash, Number: rNum, Td: rTd}
		if recv.get("serveChainSince", &p.chainSince) != nil {
			p.onlyAnnounce = true
		}
		if recv.get("serveRecentChain", &p.chainRecent) != nil {
			p.chainRecent = 0
		}
		if recv.get("serveStateSince", &p.stateSince) != nil {
			p.onlyAnnounce = true
		}
		if recv.get("serveRecentState", &p.stateRecent) != nil {
			p.stateRecent = 0
		}
		if recv.get("txRelay", nil) != nil {
			p.onlyAnnounce = true
		}
		if p.version >= lpv4 {
			var recentTx uint
			if err := recv.get("recentTxLookup", &recentTx); err != nil {
				return err
			}
			p.txHistory = uint64(recentTx)
		} else {
			// The weak assumption is held here that legacy les server(les2,3)
			// has unlimited transaction history. The les serving in these legacy
			// versions is disabled if the transaction is unindexed.
			p.txHistory = txIndexUnlimited
		}
		if p.onlyAnnounce && !p.trusted {
			return errResp(ErrUselessPeer, "peer cannot serve requests")
		}
		// Parse flow control handshake packet.
		var sParams flowcontrol.ServerParams
		if err := recv.get("flowControl/BL", &sParams.BufLimit); err != nil {
			return err
		}
		if err := recv.get("flowControl/MRR", &sParams.MinRecharge); err != nil {
			return err
		}
		var MRC RequestCostList
		if err := recv.get("flowControl/MRC", &MRC); err != nil {
			return err
		}
		p.fcParams = sParams
		p.fcServer = flowcontrol.NewServerNode(sParams, &mclock.System{})
		p.fcCosts = MRC.decode(ProtocolLengths[uint(p.version)])

		if !p.onlyAnnounce {
			for msgCode := range reqAvgTimeCost {
				if p.fcCosts[msgCode] == nil {
					return errResp(ErrUselessPeer, "peer does not support message %d", msgCode)
				}
			}
		}
		return nil
	})
}

// setValueTracker sets the value tracker references for connected servers. Note that the
// references should be removed upon disconnection by setValueTracker(nil, nil).
func (p *serverPeer) setValueTracker(nvt *vfc.NodeValueTracker) {
	p.vtLock.Lock()
	p.nodeValueTracker = nvt
	if nvt != nil {
		p.sentReqs = make(map[uint64]sentReqEntry)
	} else {
		p.sentReqs = nil
	}
	p.vtLock.Unlock()
}

// updateVtParams updates the server's price table in the value tracker.
func (p *serverPeer) updateVtParams() {
	p.vtLock.Lock()
	defer p.vtLock.Unlock()

	if p.nodeValueTracker == nil {
		return
	}
	reqCosts := make([]uint64, len(requestList))
	for code, costs := range p.fcCosts {
		if m, ok := requestMapping[uint32(code)]; ok {
			reqCosts[m.first] = costs.baseCost + costs.reqCost
			if m.rest != -1 {
				reqCosts[m.rest] = costs.reqCost
			}
		}
	}
	p.nodeValueTracker.UpdateCosts(reqCosts)
}

// sentReqEntry remembers sent requests and their sending times
type sentReqEntry struct {
	reqType, amount uint32
	at              mclock.AbsTime
}

// sentRequest marks a request sent at the current moment to this server.
func (p *serverPeer) sentRequest(id uint64, reqType, amount uint32) {
	p.vtLock.Lock()
	if p.sentReqs != nil {
		p.sentReqs[id] = sentReqEntry{reqType, amount, mclock.Now()}
	}
	p.vtLock.Unlock()
}

// answeredRequest marks a request answered at the current moment by this server.
func (p *serverPeer) answeredRequest(id uint64) {
	p.vtLock.Lock()
	if p.sentReqs == nil {
		p.vtLock.Unlock()
		return
	}
	e, ok := p.sentReqs[id]
	delete(p.sentReqs, id)
	nvt := p.nodeValueTracker
	p.vtLock.Unlock()
	if !ok {
		return
	}
	var (
		vtReqs   [2]vfc.ServedRequest
		reqCount int
	)
	m := requestMapping[e.reqType]
	if m.rest == -1 || e.amount <= 1 {
		reqCount = 1
		vtReqs[0] = vfc.ServedRequest{ReqType: uint32(m.first), Amount: e.amount}
	} else {
		reqCount = 2
		vtReqs[0] = vfc.ServedRequest{ReqType: uint32(m.first), Amount: 1}
		vtReqs[1] = vfc.ServedRequest{ReqType: uint32(m.rest), Amount: e.amount - 1}
	}
	dt := time.Duration(mclock.Now() - e.at)
	nvt.Served(vtReqs[:reqCount], dt)
}

// clientPeer represents each node to which the les server is connected.
// The node here refers to the light client.
type clientPeer struct {
	peerCommons

	// responseLock ensures that responses are queued in the same order as
	// RequestProcessed is called
	responseLock  sync.Mutex
	responseCount uint64 // Counter to generate an unique id for request processing.

	balance vfs.ConnectedBalance

	// invalidLock is used for protecting invalidCount.
	invalidLock  sync.RWMutex
	invalidCount utils.LinearExpiredValue // Counter the invalid request the client peer has made.

	capacity uint64
	// lastAnnounce is the last broadcast created by the server; may be newer than the last head
	// sent to the specific client (stored in headInfo) if capacity is zero. In this case the
	// latest head is sent when the client gains non-zero capacity.
	lastAnnounce announceData

	connectedAt mclock.AbsTime
	server      bool
	errCh       chan error
	fcClient    *flowcontrol.ClientNode // Server side mirror token bucket.
}

func newClientPeer(version int, network uint64, p *p2p.Peer, rw p2p.MsgReadWriter) *clientPeer {
	return &clientPeer{
		peerCommons: peerCommons{
			Peer:      p,
			rw:        rw,
			id:        p.ID().String(),
			version:   version,
			network:   network,
			sendQueue: utils.NewExecQueue(100),
			closeCh:   make(chan struct{}),
		},
		invalidCount: utils.LinearExpiredValue{Rate: mclock.AbsTime(time.Hour)},
		errCh:        make(chan error, 1),
	}
}

// FreeClientId returns a string identifier for the peer. Multiple peers with
// the same identifier can not be connected in free mode simultaneously.
func (p *clientPeer) FreeClientId() string {
	if addr, ok := p.RemoteAddr().(*net.TCPAddr); ok {
		if addr.IP.IsLoopback() {
			// using peer id instead of loopback ip address allows multiple free
			// connections from local machine to own server
			return p.id
		} else {
			return addr.IP.String()
		}
	}
	return p.id
}

// sendStop notifies the client about being in frozen state
func (p *clientPeer) sendStop() error {
	return p2p.Send(p.rw, StopMsg, struct{}{})
}

// sendResume notifies the client about getting out of frozen state
func (p *clientPeer) sendResume(bv uint64) error {
	return p2p.Send(p.rw, ResumeMsg, bv)
}

// freeze temporarily puts the client in a frozen state which means all unprocessed
// and subsequent requests are dropped. Unfreezing happens automatically after a short
// time if the client's buffer value is at least in the slightly positive region.
// The client is also notified about being frozen/unfrozen with a Stop/Resume message.
func (p *clientPeer) freeze() {
	if p.version < lpv3 {
		// if Stop/Resume is not supported then just drop the peer after setting
		// its frozen status permanently
		p.frozen.Store(true)
		p.Peer.Disconnect(p2p.DiscUselessPeer)
		return
	}
	if !p.frozen.Swap(true) {
		go func() {
			p.sendStop()
			time.Sleep(freezeTimeBase + time.Duration(rand.Int63n(int64(freezeTimeRandom))))
			for {
				bufValue, bufLimit := p.fcClient.BufferStatus()
				if bufLimit == 0 {
					return
				}
				if bufValue <= bufLimit/8 {
					time.Sleep(freezeCheckPeriod)
					continue
				}
				p.frozen.Store(false)
				p.sendResume(bufValue)
				return
			}
		}()
	}
}

// reply struct represents a reply with the actual data already RLP encoded and
// only the bv (buffer value) missing. This allows the serving mechanism to
// calculate the bv value which depends on the data size before sending the reply.
type reply struct {
	w              p2p.MsgWriter
	msgcode, reqID uint64
	data           rlp.RawValue
}

// send sends the reply with the calculated buffer value
func (r *reply) send(bv uint64) error {
	type resp struct {
		ReqID, BV uint64
		Data      rlp.RawValue
	}
	return p2p.Send(r.w, r.msgcode, &resp{r.reqID, bv, r.data})
}

// size returns the RLP encoded size of the message data
func (r *reply) size() uint32 {
	return uint32(len(r.data))
}

// replyBlockHeaders creates a reply with a batch of block headers
func (p *clientPeer) replyBlockHeaders(reqID uint64, headers []*types.Header) *reply {
	data, _ := rlp.EncodeToBytes(headers)
	return &reply{p.rw, BlockHeadersMsg, reqID, data}
}

// replyBlockBodiesRLP creates a reply with a batch of block contents from
// an already RLP encoded format.
func (p *clientPeer) replyBlockBodiesRLP(reqID uint64, bodies []rlp.RawValue) *reply {
	data, _ := rlp.EncodeToBytes(bodies)
	return &reply{p.rw, BlockBodiesMsg, reqID, data}
}

// replyCode creates a reply with a batch of arbitrary internal data, corresponding to the
// hashes requested.
func (p *clientPeer) replyCode(reqID uint64, codes [][]byte) *reply {
	data, _ := rlp.EncodeToBytes(codes)
	return &reply{p.rw, CodeMsg, reqID, data}
}

// replyReceiptsRLP creates a reply with a batch of transaction receipts, corresponding to the
// ones requested from an already RLP encoded format.
func (p *clientPeer) replyReceiptsRLP(reqID uint64, receipts []rlp.RawValue) *reply {
	data, _ := rlp.EncodeToBytes(receipts)
	return &reply{p.rw, ReceiptsMsg, reqID, data}
}

// replyProofsV2 creates a reply with a batch of merkle proofs, corresponding to the ones requested.
func (p *clientPeer) replyProofsV2(reqID uint64, proofs light.NodeList) *reply {
	data, _ := rlp.EncodeToBytes(proofs)
	return &reply{p.rw, ProofsV2Msg, reqID, data}
}

// replyHelperTrieProofs creates a reply with a batch of HelperTrie proofs, corresponding to the ones requested.
func (p *clientPeer) replyHelperTrieProofs(reqID uint64, resp HelperTrieResps) *reply {
	data, _ := rlp.EncodeToBytes(resp)
	return &reply{p.rw, HelperTrieProofsMsg, reqID, data}
}

// replyTxStatus creates a reply with a batch of transaction status records, corresponding to the ones requested.
func (p *clientPeer) replyTxStatus(reqID uint64, stats []light.TxStatus) *reply {
	data, _ := rlp.EncodeToBytes(stats)
	return &reply{p.rw, TxStatusMsg, reqID, data}
}

// sendAnnounce announces the availability of a number of blocks through
// a hash notification.
func (p *clientPeer) sendAnnounce(request announceData) error {
	return p2p.Send(p.rw, AnnounceMsg, request)
}

// InactiveAllowance implements vfs.clientPeer
func (p *clientPeer) InactiveAllowance() time.Duration {
	return 0 // will return more than zero for les/5 clients
}

// getCapacity returns the current capacity of the peer
func (p *clientPeer) getCapacity() uint64 {
	p.lock.RLock()
	defer p.lock.RUnlock()

	return p.capacity
}

// UpdateCapacity updates the request serving capacity assigned to a given client
// and also sends an announcement about the updated flow control parameters.
// Note: UpdateCapacity implements vfs.clientPeer and should not block. The requested
// parameter is true if the callback was initiated by ClientPool.SetCapacity on the given peer.
func (p *clientPeer) UpdateCapacity(newCap uint64, requested bool) {
	p.lock.Lock()
	defer p.lock.Unlock()

	if newCap != p.fcParams.MinRecharge {
		p.fcParams = flowcontrol.ServerParams{MinRecharge: newCap, BufLimit: newCap * bufLimitRatio}
		p.fcClient.UpdateParams(p.fcParams)
		var kvList keyValueList
		kvList = kvList.add("flowControl/MRR", newCap)
		kvList = kvList.add("flowControl/BL", newCap*bufLimitRatio)
		p.queueSend(func() { p.sendAnnounce(announceData{Update: kvList}) })
	}

	if p.capacity == 0 && newCap != 0 {
		p.sendLastAnnounce()
	}
	p.capacity = newCap
}

// announceOrStore sends the given head announcement to the client if the client is
// active (capacity != 0) and the same announcement hasn't been sent before. If the
// client is inactive the announcement is stored and sent later if the client is
// activated again.
func (p *clientPeer) announceOrStore(announce announceData) {
	p.lock.Lock()
	defer p.lock.Unlock()

	p.lastAnnounce = announce
	if p.capacity != 0 {
		p.sendLastAnnounce()
	}
}

// announce sends the given head announcement to the client if it hasn't been sent before
func (p *clientPeer) sendLastAnnounce() {
	if p.lastAnnounce.Td == nil {
		return
	}
	if p.headInfo.Td == nil || p.lastAnnounce.Td.Cmp(p.headInfo.Td) > 0 {
		if !p.queueSend(func() { p.sendAnnounce(p.lastAnnounce) }) {
			p.Log().Debug("Dropped announcement because queue is full", "number", p.lastAnnounce.Number, "hash", p.lastAnnounce.Hash)
		} else {
			p.Log().Debug("Sent announcement", "number", p.lastAnnounce.Number, "hash", p.lastAnnounce.Hash)
		}
		p.headInfo = blockInfo{Hash: p.lastAnnounce.Hash, Number: p.lastAnnounce.Number, Td: p.lastAnnounce.Td}
	}
}

// Handshake executes the les protocol handshake, negotiating version number,
// network IDs, difficulties, head and genesis blocks.
func (p *clientPeer) Handshake(td *big.Int, head common.Hash, headNum uint64, genesis common.Hash, forkID forkid.ID, forkFilter forkid.Filter, server *LesServer) error {
	recentTx := server.handler.blockchain.TxLookupLimit()
	if recentTx != txIndexUnlimited {
		if recentTx < blockSafetyMargin {
			recentTx = txIndexDisabled
		} else {
			recentTx -= blockSafetyMargin - txIndexRecentOffset
		}
	}
<<<<<<< HEAD
	if server.config.UltraLightOnlyAnnounce {
		recentTx = txIndexDisabled
=======
	if recentTx != txIndexUnlimited && p.version < lpv4 {
		return errors.New("Cannot serve old clients without a complete tx index")
>>>>>>> bed84606
	}
	// Note: clientPeer.headInfo should contain the last head announced to the client by us.
	// The values announced in the handshake are dummy values for compatibility reasons and should be ignored.
	p.headInfo = blockInfo{Hash: head, Number: headNum, Td: td}
	return p.handshake(td, head, headNum, genesis, forkID, forkFilter, func(lists *keyValueList) {
		// Add some information which services server can offer.
<<<<<<< HEAD
		if !server.config.UltraLightOnlyAnnounce {
			*lists = (*lists).add("serveHeaders", nil)
			*lists = (*lists).add("serveChainSince", uint64(0))
			*lists = (*lists).add("serveStateSince", uint64(0))

			// If local ethereum node is running in archive mode, advertise ourselves we have
			// all version state data. Otherwise only recent state is available.
			stateRecent := server.handler.blockchain.TriesInMemory() - blockSafetyMargin
			if server.archiveMode {
				stateRecent = 0
			}
			*lists = (*lists).add("serveRecentState", stateRecent)
			*lists = (*lists).add("txRelay", nil)
=======
		*lists = (*lists).add("serveHeaders", nil)
		*lists = (*lists).add("serveChainSince", uint64(0))
		*lists = (*lists).add("serveStateSince", uint64(0))

		// If local ethereum node is running in archive mode, advertise ourselves we have
		// all version state data. Otherwise only recent state is available.
		stateRecent := uint64(core.TriesInMemory - blockSafetyMargin)
		if server.archiveMode {
			stateRecent = 0
>>>>>>> bed84606
		}
		*lists = (*lists).add("serveRecentState", stateRecent)
		*lists = (*lists).add("txRelay", nil)
		if p.version >= lpv4 {
			*lists = (*lists).add("recentTxLookup", recentTx)
		}
		*lists = (*lists).add("flowControl/BL", server.defParams.BufLimit)
		*lists = (*lists).add("flowControl/MRR", server.defParams.MinRecharge)

		var costList RequestCostList
		if server.costTracker.testCostList != nil {
			costList = server.costTracker.testCostList
		} else {
			costList = server.costTracker.makeCostList(server.costTracker.globalFactor())
		}
		*lists = (*lists).add("flowControl/MRC", costList)
		p.fcCosts = costList.decode(ProtocolLengths[uint(p.version)])
		p.fcParams = server.defParams
	}, func(recv keyValueMap) error {
		p.server = recv.get("flowControl/MRR", nil) == nil
		if p.server {
			p.announceType = announceTypeNone // connected to another server, send no messages
		} else {
			if recv.get("announceType", &p.announceType) != nil {
				// set default announceType on server side
				p.announceType = announceTypeSimple
			}
		}
		return nil
	})
}

func (p *clientPeer) bumpInvalid() {
	p.invalidLock.Lock()
	p.invalidCount.Add(1, mclock.Now())
	p.invalidLock.Unlock()
}

func (p *clientPeer) getInvalid() uint64 {
	p.invalidLock.RLock()
	defer p.invalidLock.RUnlock()
	return p.invalidCount.Value(mclock.Now())
}

// Disconnect implements vfs.clientPeer
func (p *clientPeer) Disconnect() {
	p.Peer.Disconnect(p2p.DiscRequested)
}

// serverPeerSubscriber is an interface to notify services about added or
// removed server peers
type serverPeerSubscriber interface {
	registerPeer(*serverPeer)
	unregisterPeer(*serverPeer)
}

// serverPeerSet represents the set of active server peers currently
// participating in the Light Ethereum sub-protocol.
type serverPeerSet struct {
	peers map[string]*serverPeer
	// subscribers is a batch of subscribers and peerset will notify
	// these subscribers when the peerset changes(new server peer is
	// added or removed)
	subscribers []serverPeerSubscriber
	closed      bool
	lock        sync.RWMutex
}

// newServerPeerSet creates a new peer set to track the active server peers.
func newServerPeerSet() *serverPeerSet {
	return &serverPeerSet{peers: make(map[string]*serverPeer)}
}

// subscribe adds a service to be notified about added or removed
// peers and also register all active peers into the given service.
func (ps *serverPeerSet) subscribe(sub serverPeerSubscriber) {
	ps.lock.Lock()
	defer ps.lock.Unlock()

	ps.subscribers = append(ps.subscribers, sub)
	for _, p := range ps.peers {
		sub.registerPeer(p)
	}
}

// register adds a new server peer into the set, or returns an error if the
// peer is already known.
func (ps *serverPeerSet) register(peer *serverPeer) error {
	ps.lock.Lock()
	defer ps.lock.Unlock()

	if ps.closed {
		return errClosed
	}
	if _, exist := ps.peers[peer.id]; exist {
		return errAlreadyRegistered
	}
	ps.peers[peer.id] = peer
	for _, sub := range ps.subscribers {
		sub.registerPeer(peer)
	}
	return nil
}

// unregister removes a remote peer from the active set, disabling any further
// actions to/from that particular entity. It also initiates disconnection at
// the networking layer.
func (ps *serverPeerSet) unregister(id string) error {
	ps.lock.Lock()
	defer ps.lock.Unlock()

	p, ok := ps.peers[id]
	if !ok {
		return errNotRegistered
	}
	delete(ps.peers, id)
	for _, sub := range ps.subscribers {
		sub.unregisterPeer(p)
	}
	p.Peer.Disconnect(p2p.DiscRequested)
	return nil
}

// ids returns a list of all registered peer IDs
func (ps *serverPeerSet) ids() []string {
	ps.lock.RLock()
	defer ps.lock.RUnlock()

	var ids []string
	for id := range ps.peers {
		ids = append(ids, id)
	}
	return ids
}

// peer retrieves the registered peer with the given id.
func (ps *serverPeerSet) peer(id string) *serverPeer {
	ps.lock.RLock()
	defer ps.lock.RUnlock()

	return ps.peers[id]
}

// len returns if the current number of peers in the set.
func (ps *serverPeerSet) len() int {
	ps.lock.RLock()
	defer ps.lock.RUnlock()

	return len(ps.peers)
}

// allServerPeers returns all server peers in a list.
func (ps *serverPeerSet) allPeers() []*serverPeer {
	ps.lock.RLock()
	defer ps.lock.RUnlock()

	list := make([]*serverPeer, 0, len(ps.peers))
	for _, p := range ps.peers {
		list = append(list, p)
	}
	return list
}

// close disconnects all peers. No new peers can be registered
// after close has returned.
func (ps *serverPeerSet) close() {
	ps.lock.Lock()
	defer ps.lock.Unlock()

	for _, p := range ps.peers {
		p.Disconnect(p2p.DiscQuitting)
	}
	ps.closed = true
}

// clientPeerSet represents the set of active client peers currently
// participating in the Light Ethereum sub-protocol.
type clientPeerSet struct {
	peers  map[enode.ID]*clientPeer
	lock   sync.RWMutex
	closed bool

	privateKey                   *ecdsa.PrivateKey
	lastAnnounce, signedAnnounce announceData
}

// newClientPeerSet creates a new peer set to track the client peers.
func newClientPeerSet() *clientPeerSet {
	return &clientPeerSet{peers: make(map[enode.ID]*clientPeer)}
}

// register adds a new peer into the peer set, or returns an error if the
// peer is already known.
func (ps *clientPeerSet) register(peer *clientPeer) error {
	ps.lock.Lock()
	defer ps.lock.Unlock()

	if ps.closed {
		return errClosed
	}
	if _, exist := ps.peers[peer.ID()]; exist {
		return errAlreadyRegistered
	}
	ps.peers[peer.ID()] = peer
	ps.announceOrStore(peer)
	return nil
}

// unregister removes a remote peer from the peer set, disabling any further
// actions to/from that particular entity. It also initiates disconnection
// at the networking layer.
func (ps *clientPeerSet) unregister(id enode.ID) error {
	ps.lock.Lock()
	defer ps.lock.Unlock()

	p, ok := ps.peers[id]
	if !ok {
		return errNotRegistered
	}
	delete(ps.peers, id)
	p.Peer.Disconnect(p2p.DiscRequested)
	return nil
}

// ids returns a list of all registered peer IDs
func (ps *clientPeerSet) ids() []enode.ID {
	ps.lock.RLock()
	defer ps.lock.RUnlock()

	var ids []enode.ID
	for id := range ps.peers {
		ids = append(ids, id)
	}
	return ids
}

// peer retrieves the registered peer with the given id.
func (ps *clientPeerSet) peer(id enode.ID) *clientPeer {
	ps.lock.RLock()
	defer ps.lock.RUnlock()

	return ps.peers[id]
}

// setSignerKey sets the signer key for signed announcements. Should be called before
// starting the protocol handler.
func (ps *clientPeerSet) setSignerKey(privateKey *ecdsa.PrivateKey) {
	ps.privateKey = privateKey
}

// broadcast sends the given announcements to all active peers
func (ps *clientPeerSet) broadcast(announce announceData) {
	ps.lock.Lock()
	defer ps.lock.Unlock()

	ps.lastAnnounce = announce
	for _, peer := range ps.peers {
		ps.announceOrStore(peer)
	}
}

// announceOrStore sends the requested type of announcement to the given peer or stores
// it for later if the peer is inactive (capacity == 0).
func (ps *clientPeerSet) announceOrStore(p *clientPeer) {
	if ps.lastAnnounce.Td == nil {
		return
	}
	switch p.announceType {
	case announceTypeSimple:
		p.announceOrStore(ps.lastAnnounce)
	case announceTypeSigned:
		if ps.signedAnnounce.Hash != ps.lastAnnounce.Hash {
			ps.signedAnnounce = ps.lastAnnounce
			ps.signedAnnounce.sign(ps.privateKey)
		}
		p.announceOrStore(ps.signedAnnounce)
	}
}

// close disconnects all peers. No new peers can be registered
// after close has returned.
func (ps *clientPeerSet) close() {
	ps.lock.Lock()
	defer ps.lock.Unlock()

	for _, p := range ps.peers {
		p.Peer.Disconnect(p2p.DiscQuitting)
	}
	ps.closed = true
}

// serverSet is a special set which contains all connected les servers.
// Les servers will also be discovered by discovery protocol because they
// also run the LES protocol. We can't drop them although they are useless
// for us(server) but for other protocols(e.g. ETH) upon the devp2p they
// may be useful.
type serverSet struct {
	lock   sync.Mutex
	set    map[string]*clientPeer
	closed bool
}

func newServerSet() *serverSet {
	return &serverSet{set: make(map[string]*clientPeer)}
}

func (s *serverSet) register(peer *clientPeer) error {
	s.lock.Lock()
	defer s.lock.Unlock()

	if s.closed {
		return errClosed
	}
	if _, exist := s.set[peer.id]; exist {
		return errAlreadyRegistered
	}
	s.set[peer.id] = peer
	return nil
}

func (s *serverSet) unregister(peer *clientPeer) error {
	s.lock.Lock()
	defer s.lock.Unlock()

	if s.closed {
		return errClosed
	}
	if _, exist := s.set[peer.id]; !exist {
		return errNotRegistered
	}
	delete(s.set, peer.id)
	peer.Peer.Disconnect(p2p.DiscQuitting)
	return nil
}

func (s *serverSet) close() {
	s.lock.Lock()
	defer s.lock.Unlock()

	for _, p := range s.set {
		p.Peer.Disconnect(p2p.DiscQuitting)
	}
	s.closed = true
}<|MERGE_RESOLUTION|>--- conflicted
+++ resolved
@@ -997,44 +997,23 @@
 			recentTx -= blockSafetyMargin - txIndexRecentOffset
 		}
 	}
-<<<<<<< HEAD
-	if server.config.UltraLightOnlyAnnounce {
-		recentTx = txIndexDisabled
-=======
-	if recentTx != txIndexUnlimited && p.version < lpv4 {
-		return errors.New("Cannot serve old clients without a complete tx index")
->>>>>>> bed84606
-	}
+	// if recentTx != txIndexUnlimited && p.version < lpv4 {
+	// 	return errors.New("Cannot serve old clients without a complete tx index")
+	// }
 	// Note: clientPeer.headInfo should contain the last head announced to the client by us.
 	// The values announced in the handshake are dummy values for compatibility reasons and should be ignored.
 	p.headInfo = blockInfo{Hash: head, Number: headNum, Td: td}
 	return p.handshake(td, head, headNum, genesis, forkID, forkFilter, func(lists *keyValueList) {
 		// Add some information which services server can offer.
-<<<<<<< HEAD
-		if !server.config.UltraLightOnlyAnnounce {
-			*lists = (*lists).add("serveHeaders", nil)
-			*lists = (*lists).add("serveChainSince", uint64(0))
-			*lists = (*lists).add("serveStateSince", uint64(0))
-
-			// If local ethereum node is running in archive mode, advertise ourselves we have
-			// all version state data. Otherwise only recent state is available.
-			stateRecent := server.handler.blockchain.TriesInMemory() - blockSafetyMargin
-			if server.archiveMode {
-				stateRecent = 0
-			}
-			*lists = (*lists).add("serveRecentState", stateRecent)
-			*lists = (*lists).add("txRelay", nil)
-=======
 		*lists = (*lists).add("serveHeaders", nil)
 		*lists = (*lists).add("serveChainSince", uint64(0))
 		*lists = (*lists).add("serveStateSince", uint64(0))
 
 		// If local ethereum node is running in archive mode, advertise ourselves we have
 		// all version state data. Otherwise only recent state is available.
-		stateRecent := uint64(core.TriesInMemory - blockSafetyMargin)
+		stateRecent := server.handler.blockchain.TriesInMemory() - blockSafetyMargin
 		if server.archiveMode {
 			stateRecent = 0
->>>>>>> bed84606
 		}
 		*lists = (*lists).add("serveRecentState", stateRecent)
 		*lists = (*lists).add("txRelay", nil)
