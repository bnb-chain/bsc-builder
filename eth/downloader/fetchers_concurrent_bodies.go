--- conflicted
+++ resolved
@@ -78,6 +78,7 @@
 	if q.bodyFetchHook != nil {
 		q.bodyFetchHook(req.Headers)
 	}
+
 	hashes := make([]common.Hash, 0, len(req.Headers))
 	for _, header := range req.Headers {
 		hashes = append(hashes, header.Hash())
@@ -88,17 +89,10 @@
 // deliver is responsible for taking a generic response packet from the concurrent
 // fetcher, unpacking the body data and delivering it to the downloader's queue.
 func (q *bodyQueue) deliver(peer *peerConnection, packet *eth.Response) (int, error) {
-<<<<<<< HEAD
-	txs, uncles, withdrawals, sidecars := packet.Res.(*eth.BlockBodiesResponse).Unpack()
-	hashsets := packet.Meta.([][]common.Hash) // {txs hashes, uncle hashes, withdrawal hashes}
-
-	accepted, err := q.queue.DeliverBodies(peer.id, txs, hashsets[0], uncles, hashsets[1], withdrawals, hashsets[2], sidecars)
-=======
-	txs, uncles, withdrawals, requests := packet.Res.(*eth.BlockBodiesResponse).Unpack()
+	txs, uncles, withdrawals, sidecars, requests := packet.Res.(*eth.BlockBodiesResponse).Unpack()
 	hashsets := packet.Meta.([][]common.Hash) // {txs hashes, uncle hashes, withdrawal hashes, requests hashes}
 
-	accepted, err := q.queue.DeliverBodies(peer.id, txs, hashsets[0], uncles, hashsets[1], withdrawals, hashsets[2], requests, hashsets[3])
->>>>>>> f3c696fa
+	accepted, err := q.queue.DeliverBodies(peer.id, txs, hashsets[0], uncles, hashsets[1], withdrawals, hashsets[2], sidecars, requests, hashsets[3])
 	switch {
 	case err == nil && len(txs) == 0:
 		peer.log.Trace("Requested bodies delivered")
