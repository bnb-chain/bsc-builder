--- conflicted
+++ resolved
@@ -73,7 +73,6 @@
 }
 
 // NewFilterAPI returns a new FilterAPI instance.
-<<<<<<< HEAD
 func NewFilterAPI(system *FilterSystem, rangeLimit bool) *FilterAPI {
 	api := &FilterAPI{
 		sys:        system,
@@ -81,14 +80,6 @@
 		filters:    make(map[rpc.ID]*filter),
 		timeout:    system.cfg.Timeout,
 		rangeLimit: rangeLimit,
-=======
-func NewFilterAPI(system *FilterSystem) *FilterAPI {
-	api := &FilterAPI{
-		sys:     system,
-		events:  NewEventSystem(system),
-		filters: make(map[rpc.ID]*filter),
-		timeout: system.cfg.Timeout,
->>>>>>> f3c696fa
 	}
 	go api.timeoutLoop(system.cfg.Timeout)
 
@@ -253,9 +244,6 @@
 			case <-rpcSub.Err():
 				voteSub.Unsubscribe()
 				return
-			case <-notifier.Closed():
-				voteSub.Unsubscribe()
-				return
 			}
 		}
 	})
@@ -373,9 +361,6 @@
 			case h := <-headers:
 				notifier.Notify(rpcSub.ID, h)
 			case <-rpcSub.Err():
-				headersSub.Unsubscribe()
-				return
-			case <-notifier.Closed():
 				headersSub.Unsubscribe()
 				return
 			}
