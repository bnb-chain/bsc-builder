--- conflicted
+++ resolved
@@ -227,16 +227,7 @@
 			},
 			config:    nil,
 			expectErr: nil,
-<<<<<<< HEAD
-			expect: &logger.ExecutionResult{
-				Gas:         params.TxGas,
-				Failed:      false,
-				ReturnValue: "",
-				StructLogs:  []logger.StructLogRes{},
-			},
-=======
 			expect:    `{"gas":21000,"failed":false,"returnValue":"","structLogs":[]}`,
->>>>>>> bed84606
 		},
 		// Standard JSON trace upon the head, plain transfer.
 		{
@@ -248,16 +239,7 @@
 			},
 			config:    nil,
 			expectErr: nil,
-<<<<<<< HEAD
-			expect: &logger.ExecutionResult{
-				Gas:         params.TxGas,
-				Failed:      false,
-				ReturnValue: "",
-				StructLogs:  []logger.StructLogRes{},
-			},
-=======
 			expect:    `{"gas":21000,"failed":false,"returnValue":"","structLogs":[]}`,
->>>>>>> bed84606
 		},
 		// Standard JSON trace upon the non-existent block, error expects
 		{
@@ -281,16 +263,7 @@
 			},
 			config:    nil,
 			expectErr: nil,
-<<<<<<< HEAD
-			expect: &logger.ExecutionResult{
-				Gas:         params.TxGas,
-				Failed:      false,
-				ReturnValue: "",
-				StructLogs:  []logger.StructLogRes{},
-			},
-=======
 			expect:    `{"gas":21000,"failed":false,"returnValue":"","structLogs":[]}`,
->>>>>>> bed84606
 		},
 		// Tracing on 'pending' should fail:
 		{
@@ -301,14 +274,6 @@
 				Value: (*hexutil.Big)(big.NewInt(1000)),
 			},
 			config:    nil,
-<<<<<<< HEAD
-			expectErr: nil,
-			expect: &logger.ExecutionResult{
-				Gas:         params.TxGas,
-				Failed:      false,
-				ReturnValue: "",
-				StructLogs:  []logger.StructLogRes{},
-=======
 			expectErr: errors.New("tracing on top of pending is not supported"),
 		},
 		{
@@ -316,7 +281,6 @@
 			call: ethapi.TransactionArgs{
 				From:  &accounts[0].addr,
 				Input: &hexutil.Bytes{0x43}, // blocknumber
->>>>>>> bed84606
 			},
 			config: &TraceCallConfig{
 				BlockOverrides: &ethapi.BlockOverrides{Number: (*hexutil.Big)(big.NewInt(0x1337))},
@@ -344,12 +308,6 @@
 			}
 			var have *logger.ExecutionResult
 			if err := json.Unmarshal(result.(json.RawMessage), &have); err != nil {
-<<<<<<< HEAD
-				t.Errorf("failed to unmarshal result %v", err)
-			}
-			if !reflect.DeepEqual(have, testspec.expect) {
-				t.Errorf("Result mismatch, want %v, get %v", testspec.expect, have)
-=======
 				t.Errorf("test %d: failed to unmarshal result %v", i, err)
 			}
 			var want *logger.ExecutionResult
@@ -358,7 +316,6 @@
 			}
 			if !reflect.DeepEqual(have, want) {
 				t.Errorf("test %d: result mismatch, want %v, got %v", i, testspec.expect, string(result.(json.RawMessage)))
->>>>>>> bed84606
 			}
 		}
 	}
