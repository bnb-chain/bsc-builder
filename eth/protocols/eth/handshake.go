--- conflicted
+++ resolved
@@ -154,7 +154,6 @@
 	return nil
 }
 
-<<<<<<< HEAD
 func (p *Peer) readUpgradeStatus(status *UpgradeStatusPacket) error {
 	msg, err := p.rw.ReadMsg()
 	if err != nil {
@@ -170,7 +169,8 @@
 		return fmt.Errorf("%w: message %v: %v", errDecode, msg, err)
 	}
 	return nil
-=======
+}
+
 // markError registers the error with the corresponding metric.
 func markError(p *Peer, err error) {
 	if !metrics.Enabled {
@@ -191,5 +191,4 @@
 	default:
 		m.peerError.Mark(1)
 	}
->>>>>>> bed84606
 }