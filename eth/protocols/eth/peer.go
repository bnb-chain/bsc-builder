--- conflicted
+++ resolved
@@ -21,12 +21,7 @@
 	"math/rand"
 	"sync"
 
-<<<<<<< HEAD
-	mapset "github.com/deckarep/golang-set"
-
-=======
 	mapset "github.com/deckarep/golang-set/v2"
->>>>>>> bed84606
 	"github.com/ethereum/go-ethereum/common"
 	"github.com/ethereum/go-ethereum/core/types"
 	"github.com/ethereum/go-ethereum/p2p"
@@ -340,16 +335,12 @@
 	}
 }
 
-<<<<<<< HEAD
 // SendBlockHeaders sends a batch of block headers to the remote peer.
 func (p *Peer) SendBlockHeaders(headers []*types.Header) error {
 	return p2p.Send(p.rw, BlockHeadersMsg, BlockHeadersPacket(headers))
 }
 
-// ReplyBlockHeaders is the eth/66 version of SendBlockHeaders.
-=======
 // ReplyBlockHeadersRLP is the eth/66 response to GetBlockHeaders.
->>>>>>> bed84606
 func (p *Peer) ReplyBlockHeadersRLP(id uint64, headers []rlp.RawValue) error {
 	return p2p.Send(p.rw, BlockHeadersMsg, &BlockHeadersRLPPacket66{
 		RequestId:             id,
