// Copyright 2015 The go-ethereum Authors
// This file is part of the go-ethereum library.
//
// The go-ethereum library is free software: you can redistribute it and/or modify
// it under the terms of the GNU Lesser General Public License as published by
// the Free Software Foundation, either version 3 of the License, or
// (at your option) any later version.
//
// The go-ethereum library is distributed in the hope that it will be useful,
// but WITHOUT ANY WARRANTY; without even the implied warranty of
// MERCHANTABILITY or FITNESS FOR A PARTICULAR PURPOSE. See the
// GNU Lesser General Public License for more details.
//
// You should have received a copy of the GNU Lesser General Public License
// along with the go-ethereum library. If not, see <http://www.gnu.org/licenses/>.

package ethapi

import (
	"context"
	"encoding/hex"
	"errors"
	"fmt"
	"math/big"
	"strings"
	"time"

	"github.com/davecgh/go-spew/spew"

	"github.com/ethereum/go-ethereum/accounts"
	"github.com/ethereum/go-ethereum/accounts/keystore"
	"github.com/ethereum/go-ethereum/accounts/scwallet"
	"github.com/ethereum/go-ethereum/common"
	"github.com/ethereum/go-ethereum/common/gopool"
	"github.com/ethereum/go-ethereum/common/hexutil"
	"github.com/ethereum/go-ethereum/common/math"
	"github.com/ethereum/go-ethereum/consensus"
	"github.com/ethereum/go-ethereum/consensus/misc/eip1559"
	"github.com/ethereum/go-ethereum/core"
	"github.com/ethereum/go-ethereum/core/rawdb"
	"github.com/ethereum/go-ethereum/core/state"
	"github.com/ethereum/go-ethereum/core/types"
	"github.com/ethereum/go-ethereum/core/vm"
	"github.com/ethereum/go-ethereum/crypto"
	"github.com/ethereum/go-ethereum/eth/gasestimator"
	"github.com/ethereum/go-ethereum/eth/tracers/logger"
	"github.com/ethereum/go-ethereum/log"
	"github.com/ethereum/go-ethereum/p2p"
	"github.com/ethereum/go-ethereum/params"
	"github.com/ethereum/go-ethereum/rlp"
	"github.com/ethereum/go-ethereum/rpc"
	"github.com/ethereum/go-ethereum/trie"
	"github.com/holiman/uint256"
	"github.com/tyler-smith/go-bip39"
)

// max is a helper function which returns the larger of the two given integers.
func max(a, b int64) int64 {
	if a > b {
		return a
	}
	return b
}

const UnHealthyTimeout = 5 * time.Second

// estimateGasErrorRatio is the amount of overestimation eth_estimateGas is
// allowed to produce in order to speed up calculations.
const estimateGasErrorRatio = 0.015

var errBlobTxNotSupported = errors.New("signing blob transactions not supported")

// EthereumAPI provides an API to access Ethereum related information.
type EthereumAPI struct {
	b Backend
}

// NewEthereumAPI creates a new Ethereum protocol API.
func NewEthereumAPI(b Backend) *EthereumAPI {
	return &EthereumAPI{b}
}

// GasPrice returns a suggestion for a gas price for legacy transactions.
func (s *EthereumAPI) GasPrice(ctx context.Context) (*hexutil.Big, error) {
	tipcap, err := s.b.SuggestGasTipCap(ctx)
	if err != nil {
		return nil, err
	}
	if head := s.b.CurrentHeader(); head.BaseFee != nil {
		tipcap.Add(tipcap, head.BaseFee)
	}
	return (*hexutil.Big)(tipcap), err
}

// MaxPriorityFeePerGas returns a suggestion for a gas tip cap for dynamic fee transactions.
func (s *EthereumAPI) MaxPriorityFeePerGas(ctx context.Context) (*hexutil.Big, error) {
	tipcap, err := s.b.SuggestGasTipCap(ctx)
	if err != nil {
		return nil, err
	}
	return (*hexutil.Big)(tipcap), err
}

type feeHistoryResult struct {
	OldestBlock  *hexutil.Big     `json:"oldestBlock"`
	Reward       [][]*hexutil.Big `json:"reward,omitempty"`
	BaseFee      []*hexutil.Big   `json:"baseFeePerGas,omitempty"`
	GasUsedRatio []float64        `json:"gasUsedRatio"`
}

// FeeHistory returns the fee market history.
func (s *EthereumAPI) FeeHistory(ctx context.Context, blockCount math.HexOrDecimal64, lastBlock rpc.BlockNumber, rewardPercentiles []float64) (*feeHistoryResult, error) {
	oldest, reward, baseFee, gasUsed, err := s.b.FeeHistory(ctx, uint64(blockCount), lastBlock, rewardPercentiles)
	if err != nil {
		return nil, err
	}
	results := &feeHistoryResult{
		OldestBlock:  (*hexutil.Big)(oldest),
		GasUsedRatio: gasUsed,
	}
	if reward != nil {
		results.Reward = make([][]*hexutil.Big, len(reward))
		for i, w := range reward {
			results.Reward[i] = make([]*hexutil.Big, len(w))
			for j, v := range w {
				results.Reward[i][j] = (*hexutil.Big)(v)
			}
		}
	}
	if baseFee != nil {
		results.BaseFee = make([]*hexutil.Big, len(baseFee))
		for i, v := range baseFee {
			results.BaseFee[i] = (*hexutil.Big)(v)
		}
	}
	return results, nil
}

// Syncing returns false in case the node is currently not syncing with the network. It can be up-to-date or has not
// yet received the latest block headers from its pears. In case it is synchronizing:
// - startingBlock: block number this node started to synchronize from
// - currentBlock:  block number this node is currently importing
// - highestBlock:  block number of the highest block header this node has received from peers
// - pulledStates:  number of state entries processed until now
// - knownStates:   number of known state entries that still need to be pulled
func (s *EthereumAPI) Syncing() (interface{}, error) {
	progress := s.b.SyncProgress()

	// Return not syncing if the synchronisation already completed
	if progress.Done() {
		return false, nil
	}
	// Otherwise gather the block sync stats
	return map[string]interface{}{
		"startingBlock":          hexutil.Uint64(progress.StartingBlock),
		"currentBlock":           hexutil.Uint64(progress.CurrentBlock),
		"highestBlock":           hexutil.Uint64(progress.HighestBlock),
		"syncedAccounts":         hexutil.Uint64(progress.SyncedAccounts),
		"syncedAccountBytes":     hexutil.Uint64(progress.SyncedAccountBytes),
		"syncedBytecodes":        hexutil.Uint64(progress.SyncedBytecodes),
		"syncedBytecodeBytes":    hexutil.Uint64(progress.SyncedBytecodeBytes),
		"syncedStorage":          hexutil.Uint64(progress.SyncedStorage),
		"syncedStorageBytes":     hexutil.Uint64(progress.SyncedStorageBytes),
		"healedTrienodes":        hexutil.Uint64(progress.HealedTrienodes),
		"healedTrienodeBytes":    hexutil.Uint64(progress.HealedTrienodeBytes),
		"healedBytecodes":        hexutil.Uint64(progress.HealedBytecodes),
		"healedBytecodeBytes":    hexutil.Uint64(progress.HealedBytecodeBytes),
		"healingTrienodes":       hexutil.Uint64(progress.HealingTrienodes),
		"healingBytecode":        hexutil.Uint64(progress.HealingBytecode),
		"txIndexFinishedBlocks":  hexutil.Uint64(progress.TxIndexFinishedBlocks),
		"txIndexRemainingBlocks": hexutil.Uint64(progress.TxIndexRemainingBlocks),
	}, nil
}

// TxPoolAPI offers and API for the transaction pool. It only operates on data that is non-confidential.
type TxPoolAPI struct {
	b Backend
}

// NewTxPoolAPI creates a new tx pool service that gives information about the transaction pool.
func NewTxPoolAPI(b Backend) *TxPoolAPI {
	return &TxPoolAPI{b}
}

// Content returns the transactions contained within the transaction pool.
func (s *TxPoolAPI) Content() map[string]map[string]map[string]*RPCTransaction {
	content := map[string]map[string]map[string]*RPCTransaction{
		"pending": make(map[string]map[string]*RPCTransaction),
		"queued":  make(map[string]map[string]*RPCTransaction),
	}
	pending, queue := s.b.TxPoolContent()
	curHeader := s.b.CurrentHeader()
	// Flatten the pending transactions
	for account, txs := range pending {
		dump := make(map[string]*RPCTransaction)
		for _, tx := range txs {
			dump[fmt.Sprintf("%d", tx.Nonce())] = NewRPCPendingTransaction(tx, curHeader, s.b.ChainConfig())
		}
		content["pending"][account.Hex()] = dump
	}
	// Flatten the queued transactions
	for account, txs := range queue {
		dump := make(map[string]*RPCTransaction)
		for _, tx := range txs {
			dump[fmt.Sprintf("%d", tx.Nonce())] = NewRPCPendingTransaction(tx, curHeader, s.b.ChainConfig())
		}
		content["queued"][account.Hex()] = dump
	}
	return content
}

// ContentFrom returns the transactions contained within the transaction pool.
func (s *TxPoolAPI) ContentFrom(addr common.Address) map[string]map[string]*RPCTransaction {
	content := make(map[string]map[string]*RPCTransaction, 2)
	pending, queue := s.b.TxPoolContentFrom(addr)
	curHeader := s.b.CurrentHeader()

	// Build the pending transactions
	dump := make(map[string]*RPCTransaction, len(pending))
	for _, tx := range pending {
		dump[fmt.Sprintf("%d", tx.Nonce())] = NewRPCPendingTransaction(tx, curHeader, s.b.ChainConfig())
	}
	content["pending"] = dump

	// Build the queued transactions
	dump = make(map[string]*RPCTransaction, len(queue))
	for _, tx := range queue {
		dump[fmt.Sprintf("%d", tx.Nonce())] = NewRPCPendingTransaction(tx, curHeader, s.b.ChainConfig())
	}
	content["queued"] = dump

	return content
}

// Status returns the number of pending and queued transaction in the pool.
func (s *TxPoolAPI) Status() map[string]hexutil.Uint {
	pending, queue := s.b.Stats()
	return map[string]hexutil.Uint{
		"pending": hexutil.Uint(pending),
		"queued":  hexutil.Uint(queue),
	}
}

// Inspect retrieves the content of the transaction pool and flattens it into an
// easily inspectable list.
func (s *TxPoolAPI) Inspect() map[string]map[string]map[string]string {
	content := map[string]map[string]map[string]string{
		"pending": make(map[string]map[string]string),
		"queued":  make(map[string]map[string]string),
	}
	pending, queue := s.b.TxPoolContent()

	// Define a formatter to flatten a transaction into a string
	var format = func(tx *types.Transaction) string {
		if to := tx.To(); to != nil {
			return fmt.Sprintf("%s: %v wei + %v gas × %v wei", tx.To().Hex(), tx.Value(), tx.Gas(), tx.GasPrice())
		}
		return fmt.Sprintf("contract creation: %v wei + %v gas × %v wei", tx.Value(), tx.Gas(), tx.GasPrice())
	}
	// Flatten the pending transactions
	for account, txs := range pending {
		dump := make(map[string]string)
		for _, tx := range txs {
			dump[fmt.Sprintf("%d", tx.Nonce())] = format(tx)
		}
		content["pending"][account.Hex()] = dump
	}
	// Flatten the queued transactions
	for account, txs := range queue {
		dump := make(map[string]string)
		for _, tx := range txs {
			dump[fmt.Sprintf("%d", tx.Nonce())] = format(tx)
		}
		content["queued"][account.Hex()] = dump
	}
	return content
}

// EthereumAccountAPI provides an API to access accounts managed by this node.
// It offers only methods that can retrieve accounts.
type EthereumAccountAPI struct {
	am *accounts.Manager
}

// NewEthereumAccountAPI creates a new EthereumAccountAPI.
func NewEthereumAccountAPI(am *accounts.Manager) *EthereumAccountAPI {
	return &EthereumAccountAPI{am: am}
}

// Accounts returns the collection of accounts this node manages.
func (s *EthereumAccountAPI) Accounts() []common.Address {
	return s.am.Accounts()
}

// PersonalAccountAPI provides an API to access accounts managed by this node.
// It offers methods to create, (un)lock en list accounts. Some methods accept
// passwords and are therefore considered private by default.
type PersonalAccountAPI struct {
	am        *accounts.Manager
	nonceLock *AddrLocker
	b         Backend
}

// NewPersonalAccountAPI creates a new PersonalAccountAPI.
func NewPersonalAccountAPI(b Backend, nonceLock *AddrLocker) *PersonalAccountAPI {
	return &PersonalAccountAPI{
		am:        b.AccountManager(),
		nonceLock: nonceLock,
		b:         b,
	}
}

// ListAccounts will return a list of addresses for accounts this node manages.
func (s *PersonalAccountAPI) ListAccounts() []common.Address {
	return s.am.Accounts()
}

// rawWallet is a JSON representation of an accounts.Wallet interface, with its
// data contents extracted into plain fields.
type rawWallet struct {
	URL      string             `json:"url"`
	Status   string             `json:"status"`
	Failure  string             `json:"failure,omitempty"`
	Accounts []accounts.Account `json:"accounts,omitempty"`
}

// ListWallets will return a list of wallets this node manages.
func (s *PersonalAccountAPI) ListWallets() []rawWallet {
	wallets := make([]rawWallet, 0) // return [] instead of nil if empty
	for _, wallet := range s.am.Wallets() {
		status, failure := wallet.Status()

		raw := rawWallet{
			URL:      wallet.URL().String(),
			Status:   status,
			Accounts: wallet.Accounts(),
		}
		if failure != nil {
			raw.Failure = failure.Error()
		}
		wallets = append(wallets, raw)
	}
	return wallets
}

// OpenWallet initiates a hardware wallet opening procedure, establishing a USB
// connection and attempting to authenticate via the provided passphrase. Note,
// the method may return an extra challenge requiring a second open (e.g. the
// Trezor PIN matrix challenge).
func (s *PersonalAccountAPI) OpenWallet(url string, passphrase *string) error {
	wallet, err := s.am.Wallet(url)
	if err != nil {
		return err
	}
	pass := ""
	if passphrase != nil {
		pass = *passphrase
	}
	return wallet.Open(pass)
}

// DeriveAccount requests an HD wallet to derive a new account, optionally pinning
// it for later reuse.
func (s *PersonalAccountAPI) DeriveAccount(url string, path string, pin *bool) (accounts.Account, error) {
	wallet, err := s.am.Wallet(url)
	if err != nil {
		return accounts.Account{}, err
	}
	derivPath, err := accounts.ParseDerivationPath(path)
	if err != nil {
		return accounts.Account{}, err
	}
	if pin == nil {
		pin = new(bool)
	}
	return wallet.Derive(derivPath, *pin)
}

// NewAccount will create a new account and returns the address for the new account.
func (s *PersonalAccountAPI) NewAccount(password string) (common.AddressEIP55, error) {
	ks, err := fetchKeystore(s.am)
	if err != nil {
		return common.AddressEIP55{}, err
	}
	acc, err := ks.NewAccount(password)
	if err == nil {
		addrEIP55 := common.AddressEIP55(acc.Address)
		log.Info("Your new key was generated", "address", addrEIP55.String())
		log.Warn("Please backup your key file!", "path", acc.URL.Path)
		log.Warn("Please remember your password!")
		return addrEIP55, nil
	}
	return common.AddressEIP55{}, err
}

// fetchKeystore retrieves the encrypted keystore from the account manager.
func fetchKeystore(am *accounts.Manager) (*keystore.KeyStore, error) {
	if ks := am.Backends(keystore.KeyStoreType); len(ks) > 0 {
		return ks[0].(*keystore.KeyStore), nil
	}
	return nil, errors.New("local keystore not used")
}

// ImportRawKey stores the given hex encoded ECDSA key into the key directory,
// encrypting it with the passphrase.
func (s *PersonalAccountAPI) ImportRawKey(privkey string, password string) (common.Address, error) {
	key, err := crypto.HexToECDSA(privkey)
	if err != nil {
		return common.Address{}, err
	}
	ks, err := fetchKeystore(s.am)
	if err != nil {
		return common.Address{}, err
	}
	acc, err := ks.ImportECDSA(key, password)
	return acc.Address, err
}

// UnlockAccount will unlock the account associated with the given address with
// the given password for duration seconds. If duration is nil it will use a
// default of 300 seconds. It returns an indication if the account was unlocked.
func (s *PersonalAccountAPI) UnlockAccount(ctx context.Context, addr common.Address, password string, duration *uint64) (bool, error) {
	// When the API is exposed by external RPC(http, ws etc), unless the user
	// explicitly specifies to allow the insecure account unlocking, otherwise
	// it is disabled.
	if s.b.ExtRPCEnabled() && !s.b.AccountManager().Config().InsecureUnlockAllowed {
		return false, errors.New("account unlock with HTTP access is forbidden")
	}

	const max = uint64(time.Duration(math.MaxInt64) / time.Second)
	var d time.Duration
	if duration == nil {
		d = 300 * time.Second
	} else if *duration > max {
		return false, errors.New("unlock duration too large")
	} else {
		d = time.Duration(*duration) * time.Second
	}
	ks, err := fetchKeystore(s.am)
	if err != nil {
		return false, err
	}
	err = ks.TimedUnlock(accounts.Account{Address: addr}, password, d)
	if err != nil {
		log.Warn("Failed account unlock attempt", "address", addr, "err", err)
	}
	return err == nil, err
}

// LockAccount will lock the account associated with the given address when it's unlocked.
func (s *PersonalAccountAPI) LockAccount(addr common.Address) bool {
	if ks, err := fetchKeystore(s.am); err == nil {
		return ks.Lock(addr) == nil
	}
	return false
}

// signTransaction sets defaults and signs the given transaction
// NOTE: the caller needs to ensure that the nonceLock is held, if applicable,
// and release it after the transaction has been submitted to the tx pool
func (s *PersonalAccountAPI) signTransaction(ctx context.Context, args *TransactionArgs, passwd string) (*types.Transaction, error) {
	// Look up the wallet containing the requested signer
	account := accounts.Account{Address: args.from()}
	wallet, err := s.am.Find(account)
	if err != nil {
		return nil, err
	}
	// Set some sanity defaults and terminate on failure
	if err := args.setDefaults(ctx, s.b, false); err != nil {
		return nil, err
	}
	// Assemble the transaction and sign with the wallet
	tx := args.toTransaction()

	return wallet.SignTxWithPassphrase(account, passwd, tx, s.b.ChainConfig().ChainID)
}

// SendTransaction will create a transaction from the given arguments and
// tries to sign it with the key associated with args.From. If the given
// passwd isn't able to decrypt the key it fails.
func (s *PersonalAccountAPI) SendTransaction(ctx context.Context, args TransactionArgs, passwd string) (common.Hash, error) {
	if args.Nonce == nil {
		// Hold the mutex around signing to prevent concurrent assignment of
		// the same nonce to multiple accounts.
		s.nonceLock.LockAddr(args.from())
		defer s.nonceLock.UnlockAddr(args.from())
	}
	if args.IsEIP4844() {
		return common.Hash{}, errBlobTxNotSupported
	}
	signed, err := s.signTransaction(ctx, &args, passwd)
	if err != nil {
		log.Warn("Failed transaction send attempt", "from", args.from(), "to", args.To, "value", args.Value.ToInt(), "err", err)
		return common.Hash{}, err
	}
	return SubmitTransaction(ctx, s.b, signed)
}

// SignTransaction will create a transaction from the given arguments and
// tries to sign it with the key associated with args.From. If the given passwd isn't
// able to decrypt the key it fails. The transaction is returned in RLP-form, not broadcast
// to other nodes
func (s *PersonalAccountAPI) SignTransaction(ctx context.Context, args TransactionArgs, passwd string) (*SignTransactionResult, error) {
	// No need to obtain the noncelock mutex, since we won't be sending this
	// tx into the transaction pool, but right back to the user
	if args.From == nil {
		return nil, errors.New("sender not specified")
	}
	if args.Gas == nil {
		return nil, errors.New("gas not specified")
	}
	if args.GasPrice == nil && (args.MaxFeePerGas == nil || args.MaxPriorityFeePerGas == nil) {
		return nil, errors.New("missing gasPrice or maxFeePerGas/maxPriorityFeePerGas")
	}
	if args.IsEIP4844() {
		return nil, errBlobTxNotSupported
	}
	if args.Nonce == nil {
		return nil, errors.New("nonce not specified")
	}
	// Before actually signing the transaction, ensure the transaction fee is reasonable.
	tx := args.toTransaction()
	if err := checkTxFee(tx.GasPrice(), tx.Gas(), s.b.RPCTxFeeCap()); err != nil {
		return nil, err
	}
	signed, err := s.signTransaction(ctx, &args, passwd)
	if err != nil {
		log.Warn("Failed transaction sign attempt", "from", args.from(), "to", args.To, "value", args.Value.ToInt(), "err", err)
		return nil, err
	}
	data, err := signed.MarshalBinary()
	if err != nil {
		return nil, err
	}
	return &SignTransactionResult{data, signed}, nil
}

// Sign calculates an Ethereum ECDSA signature for:
// keccak256("\x19Ethereum Signed Message:\n" + len(message) + message))
//
// Note, the produced signature conforms to the secp256k1 curve R, S and V values,
// where the V value will be 27 or 28 for legacy reasons.
//
// The key used to calculate the signature is decrypted with the given password.
//
// https://geth.ethereum.org/docs/interacting-with-geth/rpc/ns-personal#personal-sign
func (s *PersonalAccountAPI) Sign(ctx context.Context, data hexutil.Bytes, addr common.Address, passwd string) (hexutil.Bytes, error) {
	// Look up the wallet containing the requested signer
	account := accounts.Account{Address: addr}

	wallet, err := s.b.AccountManager().Find(account)
	if err != nil {
		return nil, err
	}
	// Assemble sign the data with the wallet
	signature, err := wallet.SignTextWithPassphrase(account, passwd, data)
	if err != nil {
		log.Warn("Failed data sign attempt", "address", addr, "err", err)
		return nil, err
	}
	signature[crypto.RecoveryIDOffset] += 27 // Transform V from 0/1 to 27/28 according to the yellow paper
	return signature, nil
}

// EcRecover returns the address for the account that was used to create the signature.
// Note, this function is compatible with eth_sign and personal_sign. As such it recovers
// the address of:
// hash = keccak256("\x19Ethereum Signed Message:\n"${message length}${message})
// addr = ecrecover(hash, signature)
//
// Note, the signature must conform to the secp256k1 curve R, S and V values, where
// the V value must be 27 or 28 for legacy reasons.
//
// https://geth.ethereum.org/docs/interacting-with-geth/rpc/ns-personal#personal-ecrecover
func (s *PersonalAccountAPI) EcRecover(ctx context.Context, data, sig hexutil.Bytes) (common.Address, error) {
	if len(sig) != crypto.SignatureLength {
		return common.Address{}, fmt.Errorf("signature must be %d bytes long", crypto.SignatureLength)
	}
	if sig[crypto.RecoveryIDOffset] != 27 && sig[crypto.RecoveryIDOffset] != 28 {
		return common.Address{}, errors.New("invalid Ethereum signature (V is not 27 or 28)")
	}
	sig[crypto.RecoveryIDOffset] -= 27 // Transform yellow paper V from 27/28 to 0/1

	rpk, err := crypto.SigToPub(accounts.TextHash(data), sig)
	if err != nil {
		return common.Address{}, err
	}
	return crypto.PubkeyToAddress(*rpk), nil
}

// InitializeWallet initializes a new wallet at the provided URL, by generating and returning a new private key.
func (s *PersonalAccountAPI) InitializeWallet(ctx context.Context, url string) (string, error) {
	wallet, err := s.am.Wallet(url)
	if err != nil {
		return "", err
	}

	entropy, err := bip39.NewEntropy(256)
	if err != nil {
		return "", err
	}

	mnemonic, err := bip39.NewMnemonic(entropy)
	if err != nil {
		return "", err
	}

	seed := bip39.NewSeed(mnemonic, "")

	switch wallet := wallet.(type) {
	case *scwallet.Wallet:
		return mnemonic, wallet.Initialize(seed)
	default:
		return "", errors.New("specified wallet does not support initialization")
	}
}

// Unpair deletes a pairing between wallet and geth.
func (s *PersonalAccountAPI) Unpair(ctx context.Context, url string, pin string) error {
	wallet, err := s.am.Wallet(url)
	if err != nil {
		return err
	}

	switch wallet := wallet.(type) {
	case *scwallet.Wallet:
		return wallet.Unpair([]byte(pin))
	default:
		return errors.New("specified wallet does not support pairing")
	}
}

// BlockChainAPI provides an API to access Ethereum blockchain data.
type BlockChainAPI struct {
	b Backend
}

// NewBlockChainAPI creates a new Ethereum blockchain API.
func NewBlockChainAPI(b Backend) *BlockChainAPI {
	return &BlockChainAPI{b}
}

// ChainId is the EIP-155 replay-protection chain id for the current Ethereum chain config.
//
// Note, this method does not conform to EIP-695 because the configured chain ID is always
// returned, regardless of the current head block. We used to return an error when the chain
// wasn't synced up to a block where EIP-155 is enabled, but this behavior caused issues
// in CL clients.
func (api *BlockChainAPI) ChainId() *hexutil.Big {
	return (*hexutil.Big)(api.b.ChainConfig().ChainID)
}

// BlockNumber returns the block number of the chain head.
func (s *BlockChainAPI) BlockNumber() hexutil.Uint64 {
	header, _ := s.b.HeaderByNumber(context.Background(), rpc.LatestBlockNumber) // latest header should always be available
	return hexutil.Uint64(header.Number.Uint64())
}

// GetBalance returns the amount of wei for the given address in the state of the
// given block number. The rpc.LatestBlockNumber and rpc.PendingBlockNumber meta
// block numbers are also allowed.
func (s *BlockChainAPI) GetBalance(ctx context.Context, address common.Address, blockNrOrHash rpc.BlockNumberOrHash) (*hexutil.Big, error) {
	state, _, err := s.b.StateAndHeaderByNumberOrHash(ctx, blockNrOrHash)
	if state == nil || err != nil {
		return nil, err
	}
	b := state.GetBalance(address).ToBig()
	return (*hexutil.Big)(b), state.Error()
}

// AccountResult structs for GetProof
type AccountResult struct {
	Address      common.Address  `json:"address"`
	AccountProof []string        `json:"accountProof"`
	Balance      *hexutil.Big    `json:"balance"`
	CodeHash     common.Hash     `json:"codeHash"`
	Nonce        hexutil.Uint64  `json:"nonce"`
	StorageHash  common.Hash     `json:"storageHash"`
	StorageProof []StorageResult `json:"storageProof"`
}

type StorageResult struct {
	Key   string       `json:"key"`
	Value *hexutil.Big `json:"value"`
	Proof []string     `json:"proof"`
}

// proofList implements ethdb.KeyValueWriter and collects the proofs as
// hex-strings for delivery to rpc-caller.
type proofList []string

func (n *proofList) Put(key []byte, value []byte) error {
	*n = append(*n, hexutil.Encode(value))
	return nil
}

func (n *proofList) Delete(key []byte) error {
	panic("not supported")
}

// GetProof returns the Merkle-proof for a given account and optionally some storage keys.
func (s *BlockChainAPI) GetProof(ctx context.Context, address common.Address, storageKeys []string, blockNrOrHash rpc.BlockNumberOrHash) (*AccountResult, error) {
	var (
		keys         = make([]common.Hash, len(storageKeys))
		keyLengths   = make([]int, len(storageKeys))
		storageProof = make([]StorageResult, len(storageKeys))
	)
	// Deserialize all keys. This prevents state access on invalid input.
	for i, hexKey := range storageKeys {
		var err error
		keys[i], keyLengths[i], err = decodeHash(hexKey)
		if err != nil {
			return nil, err
		}
	}
	statedb, header, err := s.b.StateAndHeaderByNumberOrHash(ctx, blockNrOrHash)
	if statedb == nil || err != nil {
		return nil, err
	}
	codeHash := statedb.GetCodeHash(address)
	storageRoot := statedb.GetStorageRoot(address)

	if len(keys) > 0 {
		var storageTrie state.Trie
		if storageRoot != types.EmptyRootHash && storageRoot != (common.Hash{}) {
			id := trie.StorageTrieID(header.Root, crypto.Keccak256Hash(address.Bytes()), storageRoot)
			st, err := trie.NewStateTrie(id, statedb.Database().TrieDB())
			if err != nil {
				return nil, err
			}
			storageTrie = st
		}
		// Create the proofs for the storageKeys.
		for i, key := range keys {
			// Output key encoding is a bit special: if the input was a 32-byte hash, it is
			// returned as such. Otherwise, we apply the QUANTITY encoding mandated by the
			// JSON-RPC spec for getProof. This behavior exists to preserve backwards
			// compatibility with older client versions.
			var outputKey string
			if keyLengths[i] != 32 {
				outputKey = hexutil.EncodeBig(key.Big())
			} else {
				outputKey = hexutil.Encode(key[:])
			}
			if storageTrie == nil {
				storageProof[i] = StorageResult{outputKey, &hexutil.Big{}, []string{}}
				continue
			}
			var proof proofList
			if err := storageTrie.Prove(crypto.Keccak256(key.Bytes()), &proof); err != nil {
				return nil, err
			}
			value := (*hexutil.Big)(statedb.GetState(address, key).Big())
			storageProof[i] = StorageResult{outputKey, value, proof}
		}
	}
	// Create the accountProof.
	tr, err := trie.NewStateTrie(trie.StateTrieID(header.Root), statedb.Database().TrieDB())
	if err != nil {
		return nil, err
	}
	var accountProof proofList
	if err := tr.Prove(crypto.Keccak256(address.Bytes()), &accountProof); err != nil {
		return nil, err
	}
	balance := statedb.GetBalance(address).ToBig()
	return &AccountResult{
		Address:      address,
		AccountProof: accountProof,
		Balance:      (*hexutil.Big)(balance),
		CodeHash:     codeHash,
		Nonce:        hexutil.Uint64(statedb.GetNonce(address)),
		StorageHash:  storageRoot,
		StorageProof: storageProof,
	}, statedb.Error()
}

// decodeHash parses a hex-encoded 32-byte hash. The input may optionally
// be prefixed by 0x and can have a byte length up to 32.
func decodeHash(s string) (h common.Hash, inputLength int, err error) {
	if strings.HasPrefix(s, "0x") || strings.HasPrefix(s, "0X") {
		s = s[2:]
	}
	if (len(s) & 1) > 0 {
		s = "0" + s
	}
	b, err := hex.DecodeString(s)
	if err != nil {
		return common.Hash{}, 0, errors.New("hex string invalid")
	}
	if len(b) > 32 {
		return common.Hash{}, len(b), errors.New("hex string too long, want at most 32 bytes")
	}
	return common.BytesToHash(b), len(b), nil
}

// GetHeaderByNumber returns the requested canonical block header.
//   - When blockNr is -1 the chain pending header is returned.
//   - When blockNr is -2 the chain latest header is returned.
//   - When blockNr is -3 the chain finalized header is returned.
//   - When blockNr is -4 the chain safe header is returned.
func (s *BlockChainAPI) GetHeaderByNumber(ctx context.Context, number rpc.BlockNumber) (map[string]interface{}, error) {
	header, err := s.b.HeaderByNumber(ctx, number)
	if header != nil && err == nil {
		response := s.rpcMarshalHeader(ctx, header)
		if number == rpc.PendingBlockNumber {
			// Pending header need to nil out a few fields
			for _, field := range []string{"hash", "nonce", "miner"} {
				response[field] = nil
			}
		}
		return response, err
	}
	return nil, err
}

// GetHeaderByHash returns the requested header by hash.
func (s *BlockChainAPI) GetHeaderByHash(ctx context.Context, hash common.Hash) map[string]interface{} {
	header, _ := s.b.HeaderByHash(ctx, hash)
	if header != nil {
		return s.rpcMarshalHeader(ctx, header)
	}
	return nil
}

// GetBlockByNumber returns the requested canonical block.
//   - When blockNr is -1 the chain pending block is returned.
//   - When blockNr is -2 the chain latest block is returned.
//   - When blockNr is -3 the chain finalized block is returned.
//   - When blockNr is -4 the chain safe block is returned.
//   - When fullTx is true all transactions in the block are returned, otherwise
//     only the transaction hash is returned.
func (s *BlockChainAPI) GetBlockByNumber(ctx context.Context, number rpc.BlockNumber, fullTx bool) (map[string]interface{}, error) {
	block, err := s.b.BlockByNumber(ctx, number)
	if block != nil && err == nil {
		response, err := s.rpcMarshalBlock(ctx, block, true, fullTx)
		if err == nil && number == rpc.PendingBlockNumber {
			// Pending blocks need to nil out a few fields
			for _, field := range []string{"hash", "nonce", "miner"} {
				response[field] = nil
			}
		}
		return response, err
	}
	return nil, err
}

// GetBlockByHash returns the requested block. When fullTx is true all transactions in the block are returned in full
// detail, otherwise only the transaction hash is returned.
func (s *BlockChainAPI) GetBlockByHash(ctx context.Context, hash common.Hash, fullTx bool) (map[string]interface{}, error) {
	block, err := s.b.BlockByHash(ctx, hash)
	if block != nil {
		return s.rpcMarshalBlock(ctx, block, true, fullTx)
	}
	return nil, err
}

func (s *BlockChainAPI) Health() bool {
	if rpc.RpcServingTimer != nil {
		return rpc.RpcServingTimer.Snapshot().Percentile(0.75) < float64(UnHealthyTimeout)
	}
	return true
}

// GetFinalizedHeader returns the requested finalized block header.
//   - probabilisticFinalized should be in range [2,21],
//     then the block header with number `max(fastFinalized, latest-probabilisticFinalized)` is returned
func (s *BlockChainAPI) GetFinalizedHeader(ctx context.Context, probabilisticFinalized int64) (map[string]interface{}, error) {
	if probabilisticFinalized < 2 || probabilisticFinalized > 21 {
		return nil, fmt.Errorf("%d out of range [2,21]", probabilisticFinalized)
	}

	var err error
	fastFinalizedHeader, err := s.b.HeaderByNumber(ctx, rpc.FinalizedBlockNumber)
	if err != nil { // impossible
		return nil, err
	}
	latestHeader, err := s.b.HeaderByNumber(ctx, rpc.LatestBlockNumber)
	if err != nil { // impossible
		return nil, err
	}
	finalizedBlockNumber := max(fastFinalizedHeader.Number.Int64(), latestHeader.Number.Int64()-probabilisticFinalized)

	return s.GetHeaderByNumber(ctx, rpc.BlockNumber(finalizedBlockNumber))
}

// GetFinalizedBlock returns the requested finalized block.
//   - probabilisticFinalized should be in range [2,21],
//     then the block with number `max(fastFinalized, latest-probabilisticFinalized)` is returned
//   - When fullTx is true all transactions in the block are returned, otherwise
//     only the transaction hash is returned.
func (s *BlockChainAPI) GetFinalizedBlock(ctx context.Context, probabilisticFinalized int64, fullTx bool) (map[string]interface{}, error) {
	if probabilisticFinalized < 2 || probabilisticFinalized > 21 {
		return nil, fmt.Errorf("%d out of range [2,21]", probabilisticFinalized)
	}

	var err error
	fastFinalizedHeader, err := s.b.HeaderByNumber(ctx, rpc.FinalizedBlockNumber)
	if err != nil { // impossible
		return nil, err
	}
	latestHeader, err := s.b.HeaderByNumber(ctx, rpc.LatestBlockNumber)
	if err != nil { // impossible
		return nil, err
	}
	finalizedBlockNumber := max(fastFinalizedHeader.Number.Int64(), latestHeader.Number.Int64()-probabilisticFinalized)

	return s.GetBlockByNumber(ctx, rpc.BlockNumber(finalizedBlockNumber), fullTx)
}

// GetUncleByBlockNumberAndIndex returns the uncle block for the given block hash and index.
func (s *BlockChainAPI) GetUncleByBlockNumberAndIndex(ctx context.Context, blockNr rpc.BlockNumber, index hexutil.Uint) (map[string]interface{}, error) {
	block, err := s.b.BlockByNumber(ctx, blockNr)
	if block != nil {
		uncles := block.Uncles()
		if index >= hexutil.Uint(len(uncles)) {
			log.Debug("Requested uncle not found", "number", blockNr, "hash", block.Hash(), "index", index)
			return nil, nil
		}
		block = types.NewBlockWithHeader(uncles[index])
		return s.rpcMarshalBlock(ctx, block, false, false)
	}
	return nil, err
}

// GetUncleByBlockHashAndIndex returns the uncle block for the given block hash and index.
func (s *BlockChainAPI) GetUncleByBlockHashAndIndex(ctx context.Context, blockHash common.Hash, index hexutil.Uint) (map[string]interface{}, error) {
	block, err := s.b.BlockByHash(ctx, blockHash)
	if block != nil {
		uncles := block.Uncles()
		if index >= hexutil.Uint(len(uncles)) {
			log.Debug("Requested uncle not found", "number", block.Number(), "hash", blockHash, "index", index)
			return nil, nil
		}
		block = types.NewBlockWithHeader(uncles[index])
		return s.rpcMarshalBlock(ctx, block, false, false)
	}
	return nil, err
}

// GetUncleCountByBlockNumber returns number of uncles in the block for the given block number
func (s *BlockChainAPI) GetUncleCountByBlockNumber(ctx context.Context, blockNr rpc.BlockNumber) *hexutil.Uint {
	if block, _ := s.b.BlockByNumber(ctx, blockNr); block != nil {
		n := hexutil.Uint(len(block.Uncles()))
		return &n
	}
	return nil
}

// GetUncleCountByBlockHash returns number of uncles in the block for the given block hash
func (s *BlockChainAPI) GetUncleCountByBlockHash(ctx context.Context, blockHash common.Hash) *hexutil.Uint {
	if block, _ := s.b.BlockByHash(ctx, blockHash); block != nil {
		n := hexutil.Uint(len(block.Uncles()))
		return &n
	}
	return nil
}

// GetCode returns the code stored at the given address in the state for the given block number.
func (s *BlockChainAPI) GetCode(ctx context.Context, address common.Address, blockNrOrHash rpc.BlockNumberOrHash) (hexutil.Bytes, error) {
	state, _, err := s.b.StateAndHeaderByNumberOrHash(ctx, blockNrOrHash)
	if state == nil || err != nil {
		return nil, err
	}
	code := state.GetCode(address)
	return code, state.Error()
}

// GetStorageAt returns the storage from the state at the given address, key and
// block number. The rpc.LatestBlockNumber and rpc.PendingBlockNumber meta block
// numbers are also allowed.
func (s *BlockChainAPI) GetStorageAt(ctx context.Context, address common.Address, hexKey string, blockNrOrHash rpc.BlockNumberOrHash) (hexutil.Bytes, error) {
	state, _, err := s.b.StateAndHeaderByNumberOrHash(ctx, blockNrOrHash)
	if state == nil || err != nil {
		return nil, err
	}
	key, _, err := decodeHash(hexKey)
	if err != nil {
		return nil, fmt.Errorf("unable to decode storage key: %s", err)
	}
	res := state.GetState(address, key)
	return res[:], state.Error()
}

// GetBlockReceipts returns the block receipts for the given block hash or number or tag.
func (s *BlockChainAPI) GetBlockReceipts(ctx context.Context, blockNrOrHash rpc.BlockNumberOrHash) ([]map[string]interface{}, error) {
	block, err := s.b.BlockByNumberOrHash(ctx, blockNrOrHash)
	if block == nil || err != nil {
		// When the block doesn't exist, the RPC method should return JSON null
		// as per specification.
		return nil, nil
	}
	receipts, err := s.b.GetReceipts(ctx, block.Hash())
	if err != nil {
		return nil, err
	}
	txs := block.Transactions()
	if len(txs) != len(receipts) {
		return nil, fmt.Errorf("receipts length mismatch: %d vs %d", len(txs), len(receipts))
	}

	// Derive the sender.
	signer := types.MakeSigner(s.b.ChainConfig(), block.Number(), block.Time())

	result := make([]map[string]interface{}, len(receipts))
	for i, receipt := range receipts {
		result[i] = marshalReceipt(receipt, block.Hash(), block.NumberU64(), signer, txs[i], i)
	}

	return result, nil
}

<<<<<<< HEAD
func (s *BlockChainAPI) GetBlobSidecars(ctx context.Context, blockNrOrHash rpc.BlockNumberOrHash) ([]map[string]interface{}, error) {
=======
func (s *BlockChainAPI) GetBlobSidecars(ctx context.Context, blockNrOrHash rpc.BlockNumberOrHash, fullBlob *bool) ([]map[string]interface{}, error) {
	showBlob := true
	if fullBlob != nil {
		showBlob = *fullBlob
	}
>>>>>>> f5ba30ed
	header, err := s.b.HeaderByNumberOrHash(ctx, blockNrOrHash)
	if header == nil || err != nil {
		// When the block doesn't exist, the RPC method should return JSON null
		// as per specification.
		return nil, nil
	}
	blobSidecars, err := s.b.GetBlobSidecars(ctx, header.Hash())
	if err != nil || blobSidecars == nil {
		return nil, nil
	}
	result := make([]map[string]interface{}, len(blobSidecars))
	for i, sidecar := range blobSidecars {
<<<<<<< HEAD
		result[i] = marshalBlobSidecar(sidecar)
=======
		result[i] = marshalBlobSidecar(sidecar, showBlob)
>>>>>>> f5ba30ed
	}
	return result, nil
}

<<<<<<< HEAD
func (s *BlockChainAPI) GetBlobSidecarByTxHash(ctx context.Context, hash common.Hash) (map[string]interface{}, error) {
=======
func (s *BlockChainAPI) GetBlobSidecarByTxHash(ctx context.Context, hash common.Hash, fullBlob *bool) (map[string]interface{}, error) {
	showBlob := true
	if fullBlob != nil {
		showBlob = *fullBlob
	}
>>>>>>> f5ba30ed
	txTarget, blockHash, _, Index := rawdb.ReadTransaction(s.b.ChainDb(), hash)
	if txTarget == nil {
		return nil, nil
	}
	block, err := s.b.BlockByHash(ctx, blockHash)
	if block == nil || err != nil {
		// When the block doesn't exist, the RPC method should return JSON null
		// as per specification.
		return nil, nil
	}
	blobSidecars, err := s.b.GetBlobSidecars(ctx, blockHash)
	if err != nil || blobSidecars == nil || len(blobSidecars) == 0 {
		return nil, nil
	}
	for _, sidecar := range blobSidecars {
		if sidecar.TxIndex == Index {
<<<<<<< HEAD
			return marshalBlobSidecar(sidecar), nil
=======
			return marshalBlobSidecar(sidecar, showBlob), nil
>>>>>>> f5ba30ed
		}
	}

	return nil, nil
}

// OverrideAccount indicates the overriding fields of account during the execution
// of a message call.
// Note, state and stateDiff can't be specified at the same time. If state is
// set, message execution will only use the data in the given state. Otherwise
// if statDiff is set, all diff will be applied first and then execute the call
// message.
type OverrideAccount struct {
	Nonce     *hexutil.Uint64              `json:"nonce"`
	Code      *hexutil.Bytes               `json:"code"`
	Balance   **hexutil.Big                `json:"balance"`
	State     *map[common.Hash]common.Hash `json:"state"`
	StateDiff *map[common.Hash]common.Hash `json:"stateDiff"`
}

// StateOverride is the collection of overridden accounts.
type StateOverride map[common.Address]OverrideAccount

// Apply overrides the fields of specified accounts into the given state.
func (diff *StateOverride) Apply(state *state.StateDB) error {
	if diff == nil {
		return nil
	}
	for addr, account := range *diff {
		// Override account nonce.
		if account.Nonce != nil {
			state.SetNonce(addr, uint64(*account.Nonce))
		}
		// Override account(contract) code.
		if account.Code != nil {
			state.SetCode(addr, *account.Code)
		}
		// Override account balance.
		if account.Balance != nil {
			u256Balance, _ := uint256.FromBig((*big.Int)(*account.Balance))
			state.SetBalance(addr, u256Balance)
		}
		if account.State != nil && account.StateDiff != nil {
			return fmt.Errorf("account %s has both 'state' and 'stateDiff'", addr.Hex())
		}
		// Replace entire state if caller requires.
		if account.State != nil {
			state.SetStorage(addr, *account.State)
		}
		// Apply state diff into specified accounts.
		if account.StateDiff != nil {
			for key, value := range *account.StateDiff {
				state.SetState(addr, key, value)
			}
		}
	}
	// Now finalize the changes. Finalize is normally performed between transactions.
	// By using finalize, the overrides are semantically behaving as
	// if they were created in a transaction just before the tracing occur.
	state.Finalise(false)
	return nil
}

// BlockOverrides is a set of header fields to override.
type BlockOverrides struct {
	Number      *hexutil.Big
	Difficulty  *hexutil.Big
	Time        *hexutil.Uint64
	GasLimit    *hexutil.Uint64
	Coinbase    *common.Address
	Random      *common.Hash
	BaseFee     *hexutil.Big
	BlobBaseFee *hexutil.Big
}

// Apply overrides the given header fields into the given block context.
func (diff *BlockOverrides) Apply(blockCtx *vm.BlockContext) {
	if diff == nil {
		return
	}
	if diff.Number != nil {
		blockCtx.BlockNumber = diff.Number.ToInt()
	}
	if diff.Difficulty != nil {
		blockCtx.Difficulty = diff.Difficulty.ToInt()
	}
	if diff.Time != nil {
		blockCtx.Time = uint64(*diff.Time)
	}
	if diff.GasLimit != nil {
		blockCtx.GasLimit = uint64(*diff.GasLimit)
	}
	if diff.Coinbase != nil {
		blockCtx.Coinbase = *diff.Coinbase
	}
	if diff.Random != nil {
		blockCtx.Random = diff.Random
	}
	if diff.BaseFee != nil {
		blockCtx.BaseFee = diff.BaseFee.ToInt()
	}
	if diff.BlobBaseFee != nil {
		blockCtx.BlobBaseFee = diff.BlobBaseFee.ToInt()
	}
}

// ChainContextBackend provides methods required to implement ChainContext.
type ChainContextBackend interface {
	Engine() consensus.Engine
	HeaderByNumber(context.Context, rpc.BlockNumber) (*types.Header, error)
}

// ChainContext is an implementation of core.ChainContext. It's main use-case
// is instantiating a vm.BlockContext without having access to the BlockChain object.
type ChainContext struct {
	b   ChainContextBackend
	ctx context.Context
}

// NewChainContext creates a new ChainContext object.
func NewChainContext(ctx context.Context, backend ChainContextBackend) *ChainContext {
	return &ChainContext{ctx: ctx, b: backend}
}

func (context *ChainContext) Engine() consensus.Engine {
	return context.b.Engine()
}

func (context *ChainContext) GetHeader(hash common.Hash, number uint64) *types.Header {
	// This method is called to get the hash for a block number when executing the BLOCKHASH
	// opcode. Hence no need to search for non-canonical blocks.
	header, err := context.b.HeaderByNumber(context.ctx, rpc.BlockNumber(number))
	if err != nil || header.Hash() != hash {
		return nil
	}
	return header
}

func doCall(ctx context.Context, b Backend, args TransactionArgs, state *state.StateDB, header *types.Header, overrides *StateOverride, blockOverrides *BlockOverrides, timeout time.Duration, globalGasCap uint64) (*core.ExecutionResult, error) {
	if err := overrides.Apply(state); err != nil {
		return nil, err
	}
	// Setup context so it may be cancelled the call has completed
	// or, in case of unmetered gas, setup a context with a timeout.
	var cancel context.CancelFunc
	if timeout > 0 {
		ctx, cancel = context.WithTimeout(ctx, timeout)
	} else {
		ctx, cancel = context.WithCancel(ctx)
	}
	// Make sure the context is cancelled when the call has completed
	// this makes sure resources are cleaned up.
	defer cancel()

	// Get a new instance of the EVM.
	blockCtx := core.NewEVMBlockContext(header, NewChainContext(ctx, b), nil)
	if blockOverrides != nil {
		blockOverrides.Apply(&blockCtx)
	}
	msg, err := args.ToMessage(globalGasCap, blockCtx.BaseFee)
	if err != nil {
		return nil, err
	}
	evm := b.GetEVM(ctx, msg, state, header, &vm.Config{NoBaseFee: true}, &blockCtx)

	// Wait for the context to be done and cancel the evm. Even if the
	// EVM has finished, cancelling may be done (repeatedly)
	gopool.Submit(func() {
		<-ctx.Done()
		evm.Cancel()
	})

	// Execute the message.
	gp := new(core.GasPool).AddGas(math.MaxUint64)
	result, err := core.ApplyMessage(evm, msg, gp)
	if err := state.Error(); err != nil {
		return nil, err
	}

	// If the timer caused an abort, return an appropriate error message
	if evm.Cancelled() {
		return nil, fmt.Errorf("execution aborted (timeout = %v)", timeout)
	}
	if err != nil {
		return result, fmt.Errorf("err: %w (supplied gas %d)", err, msg.GasLimit)
	}
	return result, nil
}

func DoCall(ctx context.Context, b Backend, args TransactionArgs, blockNrOrHash rpc.BlockNumberOrHash, overrides *StateOverride, blockOverrides *BlockOverrides, timeout time.Duration, globalGasCap uint64) (*core.ExecutionResult, error) {
	defer func(start time.Time) { log.Debug("Executing EVM call finished", "runtime", time.Since(start)) }(time.Now())

	state, header, err := b.StateAndHeaderByNumberOrHash(ctx, blockNrOrHash)
	if state == nil || err != nil {
		return nil, err
	}

	return doCall(ctx, b, args, state, header, overrides, blockOverrides, timeout, globalGasCap)
}

// Call executes the given transaction on the state for the given block number.
//
// Additionally, the caller can specify a batch of contract for fields overriding.
//
// Note, this function doesn't make and changes in the state/blockchain and is
// useful to execute and retrieve values.
func (s *BlockChainAPI) Call(ctx context.Context, args TransactionArgs, blockNrOrHash *rpc.BlockNumberOrHash, overrides *StateOverride, blockOverrides *BlockOverrides) (hexutil.Bytes, error) {
	if blockNrOrHash == nil {
		latest := rpc.BlockNumberOrHashWithNumber(rpc.LatestBlockNumber)
		blockNrOrHash = &latest
	}
	result, err := DoCall(ctx, s.b, args, *blockNrOrHash, overrides, blockOverrides, s.b.RPCEVMTimeout(), s.b.RPCGasCap())
	if err != nil {
		return nil, err
	}
	// If the result contains a revert reason, try to unpack and return it.
	if len(result.Revert()) > 0 {
		return nil, newRevertError(result.Revert())
	}
	return result.Return(), result.Err
}

// DoEstimateGas returns the lowest possible gas limit that allows the transaction to run
// successfully at block `blockNrOrHash`. It returns error if the transaction would revert, or if
// there are unexpected failures. The gas limit is capped by both `args.Gas` (if non-nil &
// non-zero) and `gasCap` (if non-zero).
func DoEstimateGas(ctx context.Context, b Backend, args TransactionArgs, blockNrOrHash rpc.BlockNumberOrHash, overrides *StateOverride, gasCap uint64) (hexutil.Uint64, error) {
	// Retrieve the base state and mutate it with any overrides
	state, header, err := b.StateAndHeaderByNumberOrHash(ctx, blockNrOrHash)
	if state == nil || err != nil {
		return 0, err
	}
	if err = overrides.Apply(state); err != nil {
		return 0, err
	}
	// Construct the gas estimator option from the user input
	opts := &gasestimator.Options{
		Config:     b.ChainConfig(),
		Chain:      NewChainContext(ctx, b),
		Header:     header,
		State:      state,
		ErrorRatio: estimateGasErrorRatio,
	}
	// Run the gas estimation andwrap any revertals into a custom return
	call, err := args.ToMessage(gasCap, header.BaseFee)
	if err != nil {
		return 0, err
	}
	estimate, revert, err := gasestimator.Estimate(ctx, call, opts, gasCap)
	if err != nil {
		if len(revert) > 0 {
			return 0, newRevertError(revert)
		}
		return 0, err
	}
	return hexutil.Uint64(estimate), nil
}

// EstimateGas returns the lowest possible gas limit that allows the transaction to run
// successfully at block `blockNrOrHash`, or the latest block if `blockNrOrHash` is unspecified. It
// returns error if the transaction would revert or if there are unexpected failures. The returned
// value is capped by both `args.Gas` (if non-nil & non-zero) and the backend's RPCGasCap
// configuration (if non-zero).
// Note: Required blob gas is not computed in this method.
func (s *BlockChainAPI) EstimateGas(ctx context.Context, args TransactionArgs, blockNrOrHash *rpc.BlockNumberOrHash, overrides *StateOverride) (hexutil.Uint64, error) {
	bNrOrHash := rpc.BlockNumberOrHashWithNumber(rpc.LatestBlockNumber)
	if blockNrOrHash != nil {
		bNrOrHash = *blockNrOrHash
	}
	return DoEstimateGas(ctx, s.b, args, bNrOrHash, overrides, s.b.RPCGasCap())
}

func (s *BlockChainAPI) needToReplay(ctx context.Context, block *types.Block, accounts []common.Address) (bool, error) {
	receipts, err := s.b.GetReceipts(ctx, block.Hash())
	if err != nil || len(receipts) != len(block.Transactions()) {
		return false, fmt.Errorf("receipt incorrect for block number (%d): %v", block.NumberU64(), err)
	}

	accountSet := make(map[common.Address]struct{}, len(accounts))
	for _, account := range accounts {
		accountSet[account] = struct{}{}
	}
	spendValueMap := make(map[common.Address]uint64, len(accounts))
	receiveValueMap := make(map[common.Address]uint64, len(accounts))

	signer := types.MakeSigner(s.b.ChainConfig(), block.Number(), block.Time())
	for index, tx := range block.Transactions() {
		receipt := receipts[index]
		from, err := types.Sender(signer, tx)
		if err != nil {
			return false, fmt.Errorf("get sender for tx failed: %v", err)
		}

		if _, exists := accountSet[from]; exists {
			spendValueMap[from] += receipt.GasUsed * tx.GasPrice().Uint64()
			if receipt.Status == types.ReceiptStatusSuccessful {
				spendValueMap[from] += tx.Value().Uint64()
			}
		}

		if tx.To() == nil {
			continue
		}

		if _, exists := accountSet[*tx.To()]; exists && receipt.Status == types.ReceiptStatusSuccessful {
			receiveValueMap[*tx.To()] += tx.Value().Uint64()
		}
	}

	parent, err := s.b.BlockByHash(ctx, block.ParentHash())
	if err != nil {
		return false, fmt.Errorf("block not found for block number (%d): %v", block.NumberU64()-1, err)
	}
	parentState, err := s.b.Chain().StateAt(parent.Root())
	if err != nil {
		return false, fmt.Errorf("statedb not found for block number (%d): %v", block.NumberU64()-1, err)
	}
	currentState, err := s.b.Chain().StateAt(block.Root())
	if err != nil {
		return false, fmt.Errorf("statedb not found for block number (%d): %v", block.NumberU64(), err)
	}
	for _, account := range accounts {
		parentBalance := parentState.GetBalance(account).Uint64()
		currentBalance := currentState.GetBalance(account).Uint64()
		if receiveValueMap[account]-spendValueMap[account] != currentBalance-parentBalance {
			return true, nil
		}
	}

	return false, nil
}

func (s *BlockChainAPI) replay(ctx context.Context, block *types.Block, accounts []common.Address) (*types.DiffAccountsInBlock, *state.StateDB, error) {
	result := &types.DiffAccountsInBlock{
		Number:       block.NumberU64(),
		BlockHash:    block.Hash(),
		Transactions: make([]types.DiffAccountsInTx, 0),
	}

	parent, err := s.b.BlockByHash(ctx, block.ParentHash())
	if err != nil {
		return nil, nil, fmt.Errorf("block not found for block number (%d): %v", block.NumberU64()-1, err)
	}
	statedb, err := s.b.Chain().StateAt(parent.Root())
	if err != nil {
		return nil, nil, fmt.Errorf("state not found for block number (%d): %v", block.NumberU64()-1, err)
	}

	accountSet := make(map[common.Address]struct{}, len(accounts))
	for _, account := range accounts {
		accountSet[account] = struct{}{}
	}

	// Recompute transactions.
	signer := types.MakeSigner(s.b.ChainConfig(), block.Number(), block.Time())
	for _, tx := range block.Transactions() {
		// Skip data empty tx and to is one of the interested accounts tx.
		skip := false
		if len(tx.Data()) == 0 {
			skip = true
		} else if to := tx.To(); to != nil {
			if _, exists := accountSet[*to]; exists {
				skip = true
			}
		}

		diffTx := types.DiffAccountsInTx{
			TxHash:   tx.Hash(),
			Accounts: make(map[common.Address]*big.Int, len(accounts)),
		}

		if !skip {
			// Record account balance
			for _, account := range accounts {
				diffTx.Accounts[account] = statedb.GetBalance(account).ToBig()
			}
		}

		// Apply transaction
		msg, _ := core.TransactionToMessage(tx, signer, parent.Header().BaseFee)
		txContext := core.NewEVMTxContext(msg)
		context := core.NewEVMBlockContext(block.Header(), s.b.Chain(), nil)
		vmenv := vm.NewEVM(context, txContext, statedb, s.b.ChainConfig(), vm.Config{})

		if posa, ok := s.b.Engine().(consensus.PoSA); ok {
			if isSystem, _ := posa.IsSystemTransaction(tx, block.Header()); isSystem {
				balance := statedb.GetBalance(consensus.SystemAddress)
				if balance.Cmp(common.U2560) > 0 {
					statedb.SetBalance(consensus.SystemAddress, uint256.NewInt(0))
					statedb.AddBalance(block.Header().Coinbase, balance)
				}
			}
		}

		if _, err := core.ApplyMessage(vmenv, msg, new(core.GasPool).AddGas(tx.Gas())); err != nil {
			return nil, nil, fmt.Errorf("transaction %#x failed: %v", tx.Hash(), err)
		}
		statedb.Finalise(vmenv.ChainConfig().IsEIP158(block.Number()))

		if !skip {
			// Compute account balance diff.
			for _, account := range accounts {
				diffTx.Accounts[account] = new(big.Int).Sub(statedb.GetBalance(account).ToBig(), diffTx.Accounts[account])
				if diffTx.Accounts[account].Cmp(big.NewInt(0)) == 0 {
					delete(diffTx.Accounts, account)
				}
			}

			if len(diffTx.Accounts) != 0 {
				result.Transactions = append(result.Transactions, diffTx)
			}
		}
	}

	return result, statedb, nil
}

// GetDiffAccountsWithScope returns detailed changes of some interested accounts in a specific block number.
func (s *BlockChainAPI) GetDiffAccountsWithScope(ctx context.Context, blockNr rpc.BlockNumber, accounts []common.Address) (*types.DiffAccountsInBlock, error) {
	if s.b.Chain() == nil {
		return nil, errors.New("blockchain not support get diff accounts")
	}

	block, err := s.b.BlockByNumber(ctx, blockNr)
	if err != nil {
		return nil, fmt.Errorf("block not found for block number (%d): %v", blockNr, err)
	}

	needReplay, err := s.needToReplay(ctx, block, accounts)
	if err != nil {
		return nil, err
	}
	if !needReplay {
		return &types.DiffAccountsInBlock{
			Number:       uint64(blockNr),
			BlockHash:    block.Hash(),
			Transactions: make([]types.DiffAccountsInTx, 0),
		}, nil
	}

	result, _, err := s.replay(ctx, block, accounts)
	return result, err
}

func (s *BlockChainAPI) GetVerifyResult(ctx context.Context, blockNr rpc.BlockNumber, blockHash common.Hash, diffHash common.Hash) *core.VerifyResult {
	return s.b.Chain().GetVerifyResult(uint64(blockNr), blockHash, diffHash)
}

// RPCMarshalHeader converts the given header to the RPC output .
func RPCMarshalHeader(head *types.Header) map[string]interface{} {
	result := map[string]interface{}{
		"number":           (*hexutil.Big)(head.Number),
		"hash":             head.Hash(),
		"parentHash":       head.ParentHash,
		"nonce":            head.Nonce,
		"mixHash":          head.MixDigest,
		"sha3Uncles":       head.UncleHash,
		"logsBloom":        head.Bloom,
		"stateRoot":        head.Root,
		"miner":            head.Coinbase,
		"difficulty":       (*hexutil.Big)(head.Difficulty),
		"extraData":        hexutil.Bytes(head.Extra),
		"gasLimit":         hexutil.Uint64(head.GasLimit),
		"gasUsed":          hexutil.Uint64(head.GasUsed),
		"timestamp":        hexutil.Uint64(head.Time),
		"transactionsRoot": head.TxHash,
		"receiptsRoot":     head.ReceiptHash,
	}
	if head.BaseFee != nil {
		result["baseFeePerGas"] = (*hexutil.Big)(head.BaseFee)
	}
	if head.WithdrawalsHash != nil {
		result["withdrawalsRoot"] = head.WithdrawalsHash
	}
	if head.BlobGasUsed != nil {
		result["blobGasUsed"] = hexutil.Uint64(*head.BlobGasUsed)
	}
	if head.ExcessBlobGas != nil {
		result["excessBlobGas"] = hexutil.Uint64(*head.ExcessBlobGas)
	}
	if head.ParentBeaconRoot != nil {
		result["parentBeaconBlockRoot"] = head.ParentBeaconRoot
	}
	return result
}

// RPCMarshalBlock converts the given block to the RPC output which depends on fullTx. If inclTx is true transactions are
// returned. When fullTx is true the returned block contains full transaction details, otherwise it will only contain
// transaction hashes.
func RPCMarshalBlock(block *types.Block, inclTx bool, fullTx bool, config *params.ChainConfig) map[string]interface{} {
	fields := RPCMarshalHeader(block.Header())
	fields["size"] = hexutil.Uint64(block.Size())

	if inclTx {
		formatTx := func(idx int, tx *types.Transaction) interface{} {
			return tx.Hash()
		}
		if fullTx {
			formatTx = func(idx int, tx *types.Transaction) interface{} {
				return newRPCTransactionFromBlockIndex(block, uint64(idx), config)
			}
		}
		txs := block.Transactions()
		transactions := make([]interface{}, len(txs))
		for i, tx := range txs {
			transactions[i] = formatTx(i, tx)
		}
		fields["transactions"] = transactions
	}
	uncles := block.Uncles()
	uncleHashes := make([]common.Hash, len(uncles))
	for i, uncle := range uncles {
		uncleHashes[i] = uncle.Hash()
	}
	fields["uncles"] = uncleHashes
	if block.Header().WithdrawalsHash != nil {
		fields["withdrawals"] = block.Withdrawals()
	}
	return fields
}

// rpcMarshalHeader uses the generalized output filler, then adds the total difficulty field, which requires
// a `BlockchainAPI`.
func (s *BlockChainAPI) rpcMarshalHeader(ctx context.Context, header *types.Header) map[string]interface{} {
	fields := RPCMarshalHeader(header)
	fields["totalDifficulty"] = (*hexutil.Big)(s.b.GetTd(ctx, header.Hash()))
	return fields
}

// rpcMarshalBlock uses the generalized output filler, then adds the total difficulty field, which requires
// a `BlockchainAPI`.
func (s *BlockChainAPI) rpcMarshalBlock(ctx context.Context, b *types.Block, inclTx bool, fullTx bool) (map[string]interface{}, error) {
	fields := RPCMarshalBlock(b, inclTx, fullTx, s.b.ChainConfig())
	if inclTx {
		fields["totalDifficulty"] = (*hexutil.Big)(s.b.GetTd(ctx, b.Hash()))
	}
	return fields, nil
}

// RPCTransaction represents a transaction that will serialize to the RPC representation of a transaction
type RPCTransaction struct {
	BlockHash           *common.Hash      `json:"blockHash"`
	BlockNumber         *hexutil.Big      `json:"blockNumber"`
	From                common.Address    `json:"from"`
	Gas                 hexutil.Uint64    `json:"gas"`
	GasPrice            *hexutil.Big      `json:"gasPrice"`
	GasFeeCap           *hexutil.Big      `json:"maxFeePerGas,omitempty"`
	GasTipCap           *hexutil.Big      `json:"maxPriorityFeePerGas,omitempty"`
	MaxFeePerBlobGas    *hexutil.Big      `json:"maxFeePerBlobGas,omitempty"`
	Hash                common.Hash       `json:"hash"`
	Input               hexutil.Bytes     `json:"input"`
	Nonce               hexutil.Uint64    `json:"nonce"`
	To                  *common.Address   `json:"to"`
	TransactionIndex    *hexutil.Uint64   `json:"transactionIndex"`
	Value               *hexutil.Big      `json:"value"`
	Type                hexutil.Uint64    `json:"type"`
	Accesses            *types.AccessList `json:"accessList,omitempty"`
	ChainID             *hexutil.Big      `json:"chainId,omitempty"`
	BlobVersionedHashes []common.Hash     `json:"blobVersionedHashes,omitempty"`
	V                   *hexutil.Big      `json:"v"`
	R                   *hexutil.Big      `json:"r"`
	S                   *hexutil.Big      `json:"s"`
	YParity             *hexutil.Uint64   `json:"yParity,omitempty"`
}

// newRPCTransaction returns a transaction that will serialize to the RPC
// representation, with the given location metadata set (if available).
func newRPCTransaction(tx *types.Transaction, blockHash common.Hash, blockNumber uint64, blockTime uint64, index uint64, baseFee *big.Int, config *params.ChainConfig) *RPCTransaction {
	signer := types.MakeSigner(config, new(big.Int).SetUint64(blockNumber), blockTime)
	from, _ := types.Sender(signer, tx)
	v, r, s := tx.RawSignatureValues()
	result := &RPCTransaction{
		Type:     hexutil.Uint64(tx.Type()),
		From:     from,
		Gas:      hexutil.Uint64(tx.Gas()),
		GasPrice: (*hexutil.Big)(tx.GasPrice()),
		Hash:     tx.Hash(),
		Input:    hexutil.Bytes(tx.Data()),
		Nonce:    hexutil.Uint64(tx.Nonce()),
		To:       tx.To(),
		Value:    (*hexutil.Big)(tx.Value()),
		V:        (*hexutil.Big)(v),
		R:        (*hexutil.Big)(r),
		S:        (*hexutil.Big)(s),
	}
	if blockHash != (common.Hash{}) {
		result.BlockHash = &blockHash
		result.BlockNumber = (*hexutil.Big)(new(big.Int).SetUint64(blockNumber))
		result.TransactionIndex = (*hexutil.Uint64)(&index)
	}

	switch tx.Type() {
	case types.LegacyTxType:
		// if a legacy transaction has an EIP-155 chain id, include it explicitly
		if id := tx.ChainId(); id.Sign() != 0 {
			result.ChainID = (*hexutil.Big)(id)
		}

	case types.AccessListTxType:
		al := tx.AccessList()
		yparity := hexutil.Uint64(v.Sign())
		result.Accesses = &al
		result.ChainID = (*hexutil.Big)(tx.ChainId())
		result.YParity = &yparity

	case types.DynamicFeeTxType:
		al := tx.AccessList()
		yparity := hexutil.Uint64(v.Sign())
		result.Accesses = &al
		result.ChainID = (*hexutil.Big)(tx.ChainId())
		result.YParity = &yparity
		result.GasFeeCap = (*hexutil.Big)(tx.GasFeeCap())
		result.GasTipCap = (*hexutil.Big)(tx.GasTipCap())
		// if the transaction has been mined, compute the effective gas price
		if baseFee != nil && blockHash != (common.Hash{}) {
			// price = min(gasTipCap + baseFee, gasFeeCap)
			result.GasPrice = (*hexutil.Big)(effectiveGasPrice(tx, baseFee))
		} else {
			result.GasPrice = (*hexutil.Big)(tx.GasFeeCap())
		}

	case types.BlobTxType:
		al := tx.AccessList()
		yparity := hexutil.Uint64(v.Sign())
		result.Accesses = &al
		result.ChainID = (*hexutil.Big)(tx.ChainId())
		result.YParity = &yparity
		result.GasFeeCap = (*hexutil.Big)(tx.GasFeeCap())
		result.GasTipCap = (*hexutil.Big)(tx.GasTipCap())
		// if the transaction has been mined, compute the effective gas price
		if baseFee != nil && blockHash != (common.Hash{}) {
			result.GasPrice = (*hexutil.Big)(effectiveGasPrice(tx, baseFee))
		} else {
			result.GasPrice = (*hexutil.Big)(tx.GasFeeCap())
		}
		result.MaxFeePerBlobGas = (*hexutil.Big)(tx.BlobGasFeeCap())
		result.BlobVersionedHashes = tx.BlobHashes()
	}
	return result
}

// effectiveGasPrice computes the transaction gas fee, based on the given basefee value.
//
//	price = min(gasTipCap + baseFee, gasFeeCap)
func effectiveGasPrice(tx *types.Transaction, baseFee *big.Int) *big.Int {
	fee := tx.GasTipCap()
	fee = fee.Add(fee, baseFee)
	if tx.GasFeeCapIntCmp(fee) < 0 {
		return tx.GasFeeCap()
	}
	return fee
}

// NewRPCPendingTransaction returns a pending transaction that will serialize to the RPC representation
func NewRPCPendingTransaction(tx *types.Transaction, current *types.Header, config *params.ChainConfig) *RPCTransaction {
	var (
		baseFee     *big.Int
		blockNumber = uint64(0)
		blockTime   = uint64(0)
	)
	if current != nil {
		baseFee = eip1559.CalcBaseFee(config, current)
		blockNumber = current.Number.Uint64()
		blockTime = current.Time
	}
	return newRPCTransaction(tx, common.Hash{}, blockNumber, blockTime, 0, baseFee, config)
}

// newRPCTransactionsFromBlockIndex returns transactions that will serialize to the RPC representation.
func newRPCTransactionsFromBlockIndex(b *types.Block, config *params.ChainConfig) []*RPCTransaction {
	txs := b.Transactions()
	result := make([]*RPCTransaction, 0, len(txs))

	for idx, tx := range txs {
		result = append(result, newRPCTransaction(tx, b.Hash(), b.NumberU64(), b.Time(), uint64(idx), b.BaseFee(), config))
	}
	return result
}

// newRPCTransactionFromBlockIndex returns a transaction that will serialize to the RPC representation.
func newRPCTransactionFromBlockIndex(b *types.Block, index uint64, config *params.ChainConfig) *RPCTransaction {
	txs := b.Transactions()
	if index >= uint64(len(txs)) {
		return nil
	}
	return newRPCTransaction(txs[index], b.Hash(), b.NumberU64(), b.Time(), index, b.BaseFee(), config)
}

// newRPCRawTransactionFromBlockIndex returns the bytes of a transaction given a block and a transaction index.
func newRPCRawTransactionFromBlockIndex(b *types.Block, index uint64) hexutil.Bytes {
	txs := b.Transactions()
	if index >= uint64(len(txs)) {
		return nil
	}
	blob, _ := txs[index].MarshalBinary()
	return blob
}

// accessListResult returns an optional accesslist
// It's the result of the `debug_createAccessList` RPC call.
// It contains an error if the transaction itself failed.
type accessListResult struct {
	Accesslist *types.AccessList `json:"accessList"`
	Error      string            `json:"error,omitempty"`
	GasUsed    hexutil.Uint64    `json:"gasUsed"`
}

// CreateAccessList creates an EIP-2930 type AccessList for the given transaction.
// Reexec and BlockNrOrHash can be specified to create the accessList on top of a certain state.
func (s *BlockChainAPI) CreateAccessList(ctx context.Context, args TransactionArgs, blockNrOrHash *rpc.BlockNumberOrHash) (*accessListResult, error) {
	bNrOrHash := rpc.BlockNumberOrHashWithNumber(rpc.LatestBlockNumber)
	if blockNrOrHash != nil {
		bNrOrHash = *blockNrOrHash
	}
	acl, gasUsed, vmerr, err := AccessList(ctx, s.b, bNrOrHash, args)
	if err != nil {
		return nil, err
	}
	result := &accessListResult{Accesslist: &acl, GasUsed: hexutil.Uint64(gasUsed)}
	if vmerr != nil {
		result.Error = vmerr.Error()
	}
	return result, nil
}

// AccessList creates an access list for the given transaction.
// If the accesslist creation fails an error is returned.
// If the transaction itself fails, an vmErr is returned.
func AccessList(ctx context.Context, b Backend, blockNrOrHash rpc.BlockNumberOrHash, args TransactionArgs) (acl types.AccessList, gasUsed uint64, vmErr error, err error) {
	// Retrieve the execution context
	db, header, err := b.StateAndHeaderByNumberOrHash(ctx, blockNrOrHash)
	if db == nil || err != nil {
		return nil, 0, nil, err
	}

	// Ensure any missing fields are filled, extract the recipient and input data
	if err := args.setDefaults(ctx, b, true); err != nil {
		return nil, 0, nil, err
	}
	var to common.Address
	if args.To != nil {
		to = *args.To
	} else {
		to = crypto.CreateAddress(args.from(), uint64(*args.Nonce))
	}
	isPostMerge := header.Difficulty.Cmp(common.Big0) == 0
	// Retrieve the precompiles since they don't need to be added to the access list
	precompiles := vm.ActivePrecompiles(b.ChainConfig().Rules(header.Number, isPostMerge, header.Time))

	// Create an initial tracer
	prevTracer := logger.NewAccessListTracer(nil, args.from(), to, precompiles)
	if args.AccessList != nil {
		prevTracer = logger.NewAccessListTracer(*args.AccessList, args.from(), to, precompiles)
	}
	for {
		// Retrieve the current access list to expand
		accessList := prevTracer.AccessList()
		log.Trace("Creating access list", "input", accessList)

		// Copy the original db so we don't modify it
		statedb := db.Copy()
		// Set the accesslist to the last al
		args.AccessList = &accessList
		msg, err := args.ToMessage(b.RPCGasCap(), header.BaseFee)
		if err != nil {
			return nil, 0, nil, err
		}

		// Apply the transaction with the access list tracer
		tracer := logger.NewAccessListTracer(accessList, args.from(), to, precompiles)
		config := vm.Config{Tracer: tracer, NoBaseFee: true}
		vmenv := b.GetEVM(ctx, msg, statedb, header, &config, nil)
		res, err := core.ApplyMessage(vmenv, msg, new(core.GasPool).AddGas(msg.GasLimit))
		if err != nil {
			return nil, 0, nil, fmt.Errorf("failed to apply transaction: %v err: %v", args.toTransaction().Hash(), err)
		}
		if tracer.Equal(prevTracer) {
			return accessList, res.UsedGas, res.Err, nil
		}
		prevTracer = tracer
	}
}

// TransactionAPI exposes methods for reading and creating transaction data.
type TransactionAPI struct {
	b         Backend
	nonceLock *AddrLocker
	signer    types.Signer
}

// NewTransactionAPI creates a new RPC service with methods for interacting with transactions.
func NewTransactionAPI(b Backend, nonceLock *AddrLocker) *TransactionAPI {
	// The signer used by the API should always be the 'latest' known one because we expect
	// signers to be backwards-compatible with old transactions.
	signer := types.LatestSigner(b.ChainConfig())
	return &TransactionAPI{b, nonceLock, signer}
}

// GetBlockTransactionCountByNumber returns the number of transactions in the block with the given block number.
func (s *TransactionAPI) GetBlockTransactionCountByNumber(ctx context.Context, blockNr rpc.BlockNumber) *hexutil.Uint {
	if block, _ := s.b.BlockByNumber(ctx, blockNr); block != nil {
		n := hexutil.Uint(len(block.Transactions()))
		return &n
	}
	return nil
}

// GetBlockTransactionCountByHash returns the number of transactions in the block with the given hash.
func (s *TransactionAPI) GetBlockTransactionCountByHash(ctx context.Context, blockHash common.Hash) *hexutil.Uint {
	if block, _ := s.b.BlockByHash(ctx, blockHash); block != nil {
		n := hexutil.Uint(len(block.Transactions()))
		return &n
	}
	return nil
}

// GetTransactionsByBlockNumber returns all the transactions for the given block number.
func (s *TransactionAPI) GetTransactionsByBlockNumber(ctx context.Context, blockNr rpc.BlockNumber) []*RPCTransaction {
	if block, _ := s.b.BlockByNumber(ctx, blockNr); block != nil {
		return newRPCTransactionsFromBlockIndex(block, s.b.ChainConfig())
	}
	return nil
}

// GetTransactionByBlockNumberAndIndex returns the transaction for the given block number and index.
func (s *TransactionAPI) GetTransactionByBlockNumberAndIndex(ctx context.Context, blockNr rpc.BlockNumber, index hexutil.Uint) *RPCTransaction {
	if block, _ := s.b.BlockByNumber(ctx, blockNr); block != nil {
		return newRPCTransactionFromBlockIndex(block, uint64(index), s.b.ChainConfig())
	}
	return nil
}

// GetTransactionByBlockHashAndIndex returns the transaction for the given block hash and index.
func (s *TransactionAPI) GetTransactionByBlockHashAndIndex(ctx context.Context, blockHash common.Hash, index hexutil.Uint) *RPCTransaction {
	if block, _ := s.b.BlockByHash(ctx, blockHash); block != nil {
		return newRPCTransactionFromBlockIndex(block, uint64(index), s.b.ChainConfig())
	}
	return nil
}

// GetRawTransactionByBlockNumberAndIndex returns the bytes of the transaction for the given block number and index.
func (s *TransactionAPI) GetRawTransactionByBlockNumberAndIndex(ctx context.Context, blockNr rpc.BlockNumber, index hexutil.Uint) hexutil.Bytes {
	if block, _ := s.b.BlockByNumber(ctx, blockNr); block != nil {
		return newRPCRawTransactionFromBlockIndex(block, uint64(index))
	}
	return nil
}

// GetRawTransactionByBlockHashAndIndex returns the bytes of the transaction for the given block hash and index.
func (s *TransactionAPI) GetRawTransactionByBlockHashAndIndex(ctx context.Context, blockHash common.Hash, index hexutil.Uint) hexutil.Bytes {
	if block, _ := s.b.BlockByHash(ctx, blockHash); block != nil {
		return newRPCRawTransactionFromBlockIndex(block, uint64(index))
	}
	return nil
}

// GetTransactionCount returns the number of transactions the given address has sent for the given block number
func (s *TransactionAPI) GetTransactionCount(ctx context.Context, address common.Address, blockNrOrHash rpc.BlockNumberOrHash) (*hexutil.Uint64, error) {
	// Ask transaction pool for the nonce which includes pending transactions
	if blockNr, ok := blockNrOrHash.Number(); ok && blockNr == rpc.PendingBlockNumber {
		nonce, err := s.b.GetPoolNonce(ctx, address)
		if err != nil {
			return nil, err
		}
		return (*hexutil.Uint64)(&nonce), nil
	}
	// Resolve block number and use its state to ask for the nonce
	state, _, err := s.b.StateAndHeaderByNumberOrHash(ctx, blockNrOrHash)
	if state == nil || err != nil {
		return nil, err
	}
	nonce := state.GetNonce(address)
	return (*hexutil.Uint64)(&nonce), state.Error()
}

// GetTransactionByHash returns the transaction for the given hash
func (s *TransactionAPI) GetTransactionByHash(ctx context.Context, hash common.Hash) (*RPCTransaction, error) {
	// Try to return an already finalized transaction
	found, tx, blockHash, blockNumber, index, err := s.b.GetTransaction(ctx, hash)
	if !found {
		// No finalized transaction, try to retrieve it from the pool
		if tx := s.b.GetPoolTransaction(hash); tx != nil {
			return NewRPCPendingTransaction(tx, s.b.CurrentHeader(), s.b.ChainConfig()), nil
		}
		if err == nil {
			return nil, nil
		}
		return nil, NewTxIndexingError()
	}
	header, err := s.b.HeaderByHash(ctx, blockHash)
	if err != nil {
		return nil, err
	}
	return newRPCTransaction(tx, blockHash, blockNumber, header.Time, index, header.BaseFee, s.b.ChainConfig()), nil
}

// GetRawTransactionByHash returns the bytes of the transaction for the given hash.
func (s *TransactionAPI) GetRawTransactionByHash(ctx context.Context, hash common.Hash) (hexutil.Bytes, error) {
	// Retrieve a finalized transaction, or a pooled otherwise
	found, tx, _, _, _, err := s.b.GetTransaction(ctx, hash)
	if !found {
		if tx = s.b.GetPoolTransaction(hash); tx != nil {
			return tx.MarshalBinary()
		}
		if err == nil {
			return nil, nil
		}
		return nil, NewTxIndexingError()
	}
	return tx.MarshalBinary()
}

// GetTransactionReceipt returns the transaction receipt for the given transaction hash.
func (s *TransactionAPI) GetTransactionReceiptsByBlockNumber(ctx context.Context, blockNr rpc.BlockNumber) ([]map[string]interface{}, error) {
	blockNumber := uint64(blockNr.Int64())
	blockHash := rawdb.ReadCanonicalHash(s.b.ChainDb(), blockNumber)

	receipts, err := s.b.GetReceipts(ctx, blockHash)
	if err != nil {
		return nil, err
	}
	if receipts == nil {
		return nil, fmt.Errorf("block %d receipts not found", blockNumber)
	}
	block, err := s.b.BlockByHash(ctx, blockHash)
	if err != nil {
		return nil, err
	}
	if block == nil {
		return nil, fmt.Errorf("block %d not found", blockNumber)
	}
	txs := block.Transactions()
	if len(txs) != len(receipts) {
		return nil, errors.New("txs length doesn't equal to receipts' length")
	}

	txReceipts := make([]map[string]interface{}, 0, len(txs))
	for idx, receipt := range receipts {
		tx := txs[idx]
		signer := types.MakeSigner(s.b.ChainConfig(), block.Number(), block.Time())
		from, _ := types.Sender(signer, tx)

		fields := map[string]interface{}{
			"blockHash":         blockHash,
			"blockNumber":       hexutil.Uint64(blockNumber),
			"transactionHash":   tx.Hash(),
			"transactionIndex":  hexutil.Uint64(idx),
			"from":              from,
			"to":                tx.To(),
			"gasUsed":           hexutil.Uint64(receipt.GasUsed),
			"cumulativeGasUsed": hexutil.Uint64(receipt.CumulativeGasUsed),
			"contractAddress":   nil,
			"logs":              receipt.Logs,
			"logsBloom":         receipt.Bloom,
			"type":              hexutil.Uint(tx.Type()),
			"effectiveGasPrice": (*hexutil.Big)(receipt.EffectiveGasPrice),
		}

		// Assign receipt status or post state.
		if len(receipt.PostState) > 0 {
			fields["root"] = hexutil.Bytes(receipt.PostState)
		} else {
			fields["status"] = hexutil.Uint(receipt.Status)
		}
		if receipt.Logs == nil {
			fields["logs"] = []*types.Log{}
		}
		// If the ContractAddress is 20 0x0 bytes, assume it is not a contract creation
		if receipt.ContractAddress != (common.Address{}) {
			fields["contractAddress"] = receipt.ContractAddress
		}

		txReceipts = append(txReceipts, fields)
	}

	return txReceipts, nil
}

// GetTransactionDataAndReceipt returns the original transaction data and transaction receipt for the given transaction hash.
func (s *TransactionAPI) GetTransactionDataAndReceipt(ctx context.Context, hash common.Hash) (map[string]interface{}, error) {
	tx, blockHash, blockNumber, index := rawdb.ReadTransaction(s.b.ChainDb(), hash)
	if tx == nil {
		return nil, nil
	}
	receipts, err := s.b.GetReceipts(ctx, blockHash)
	if err != nil {
		return nil, err
	}
	if len(receipts) <= int(index) {
		return nil, nil
	}
	receipt := receipts[index]

	// Derive the sender.
	header, err := s.b.HeaderByHash(ctx, blockHash)
	if err != nil {
		return nil, err
	}
	signer := types.MakeSigner(s.b.ChainConfig(), header.Number, header.Time)
	fields := marshalReceipt(receipt, blockHash, blockNumber, signer, tx, int(index))

	// TODO use nil basefee before landon fork is enabled
	rpcTransaction := newRPCTransaction(tx, blockHash, blockNumber, header.Time, index, nil, s.b.ChainConfig())
	txData := map[string]interface{}{
		"blockHash":        rpcTransaction.BlockHash.String(),
		"blockNumber":      rpcTransaction.BlockNumber.String(),
		"from":             rpcTransaction.From.String(),
		"gas":              rpcTransaction.Gas.String(),
		"gasPrice":         rpcTransaction.GasPrice.String(),
		"hash":             rpcTransaction.Hash.String(),
		"input":            rpcTransaction.Input.String(),
		"nonce":            rpcTransaction.Nonce.String(),
		"to":               rpcTransaction.To.String(),
		"transactionIndex": rpcTransaction.TransactionIndex.String(),
		"value":            rpcTransaction.Value.String(),
		"v":                rpcTransaction.V.String(),
		"r":                rpcTransaction.R.String(),
		"s":                rpcTransaction.S.String(),
	}

	result := map[string]interface{}{
		"txData":  txData,
		"receipt": fields,
	}
	return result, nil
}

// GetTransactionReceipt returns the transaction receipt for the given transaction hash.
func (s *TransactionAPI) GetTransactionReceipt(ctx context.Context, hash common.Hash) (map[string]interface{}, error) {
	found, tx, blockHash, blockNumber, index, err := s.b.GetTransaction(ctx, hash)
	if err != nil {
		return nil, NewTxIndexingError() // transaction is not fully indexed
	}
	if !found {
		return nil, nil // transaction is not existent or reachable
	}
	header, err := s.b.HeaderByHash(ctx, blockHash)
	if err != nil {
		return nil, err
	}
	receipts, err := s.b.GetReceipts(ctx, blockHash)
	if err != nil {
		return nil, err
	}
	if uint64(len(receipts)) <= index {
		return nil, nil
	}
	receipt := receipts[index]

	// Derive the sender.
	signer := types.MakeSigner(s.b.ChainConfig(), header.Number, header.Time)
	return marshalReceipt(receipt, blockHash, blockNumber, signer, tx, int(index)), nil
}

// marshalReceipt marshals a transaction receipt into a JSON object.
func marshalReceipt(receipt *types.Receipt, blockHash common.Hash, blockNumber uint64, signer types.Signer, tx *types.Transaction, txIndex int) map[string]interface{} {
	from, _ := types.Sender(signer, tx)

	fields := map[string]interface{}{
		"blockHash":         blockHash,
		"blockNumber":       hexutil.Uint64(blockNumber),
		"transactionHash":   tx.Hash(),
		"transactionIndex":  hexutil.Uint64(txIndex),
		"from":              from,
		"to":                tx.To(),
		"gasUsed":           hexutil.Uint64(receipt.GasUsed),
		"cumulativeGasUsed": hexutil.Uint64(receipt.CumulativeGasUsed),
		"contractAddress":   nil,
		"logs":              receipt.Logs,
		"logsBloom":         receipt.Bloom,
		"type":              hexutil.Uint(tx.Type()),
		"effectiveGasPrice": (*hexutil.Big)(receipt.EffectiveGasPrice),
	}

	// Assign receipt status or post state.
	if len(receipt.PostState) > 0 {
		fields["root"] = hexutil.Bytes(receipt.PostState)
	} else {
		fields["status"] = hexutil.Uint(receipt.Status)
	}
	if receipt.Logs == nil {
		fields["logs"] = []*types.Log{}
	}

	if tx.Type() == types.BlobTxType {
		fields["blobGasUsed"] = hexutil.Uint64(receipt.BlobGasUsed)
		fields["blobGasPrice"] = (*hexutil.Big)(receipt.BlobGasPrice)
	}

	// If the ContractAddress is 20 0x0 bytes, assume it is not a contract creation
	if receipt.ContractAddress != (common.Address{}) {
		fields["contractAddress"] = receipt.ContractAddress
	}
	return fields
}

func marshalBlobSidecar(sidecar *types.BlobSidecar) map[string]interface{} {
	fields := map[string]interface{}{
		"blockHash":   sidecar.BlockHash,
		"blockNumber": hexutil.EncodeUint64(sidecar.BlockNumber.Uint64()),
		"txHash":      sidecar.TxHash,
		"txIndex":     hexutil.EncodeUint64(sidecar.TxIndex),
		"blobSidecar": sidecar.BlobTxSidecar,
	}
	return fields
}

// sign is a helper function that signs a transaction with the private key of the given address.
func (s *TransactionAPI) sign(addr common.Address, tx *types.Transaction) (*types.Transaction, error) {
	// Look up the wallet containing the requested signer
	account := accounts.Account{Address: addr}

	wallet, err := s.b.AccountManager().Find(account)
	if err != nil {
		return nil, err
	}
	// Request the wallet to sign the transaction
	return wallet.SignTx(account, tx, s.b.ChainConfig().ChainID)
}

// SubmitTransaction is a helper function that submits tx to txPool and logs a message.
func SubmitTransaction(ctx context.Context, b Backend, tx *types.Transaction) (common.Hash, error) {
	// If the transaction fee cap is already specified, ensure the
	// fee of the given transaction is _reasonable_.
	if err := checkTxFee(tx.GasPrice(), tx.Gas(), b.RPCTxFeeCap()); err != nil {
		return common.Hash{}, err
	}
	if !b.UnprotectedAllowed() && !tx.Protected() {
		// Ensure only eip155 signed transactions are submitted if EIP155Required is set.
		return common.Hash{}, errors.New("only replay-protected (EIP-155) transactions allowed over RPC")
	}
	if err := b.SendTx(ctx, tx); err != nil {
		return common.Hash{}, err
	}
	// Print a log with full tx details for manual investigations and interventions
	head := b.CurrentBlock()
	signer := types.MakeSigner(b.ChainConfig(), head.Number, head.Time)
	from, err := types.Sender(signer, tx)
	if err != nil {
		return common.Hash{}, err
	}
	xForward := ctx.Value("X-Forwarded-For")

	if tx.To() == nil {
		addr := crypto.CreateAddress(from, tx.Nonce())
		log.Info("Submitted contract creation", "hash", tx.Hash().Hex(), "from", from, "nonce", tx.Nonce(), "contract", addr.Hex(), "value", tx.Value(), "x-forward-ip", xForward)
	} else {
		log.Info("Submitted transaction", "hash", tx.Hash().Hex(), "from", from, "nonce", tx.Nonce(), "recipient", tx.To(), "value", tx.Value(), "x-forward-ip", xForward)
	}
	return tx.Hash(), nil
}

// SendTransaction creates a transaction for the given argument, sign it and submit it to the
// transaction pool.
func (s *TransactionAPI) SendTransaction(ctx context.Context, args TransactionArgs) (common.Hash, error) {
	// Look up the wallet containing the requested signer
	account := accounts.Account{Address: args.from()}

	wallet, err := s.b.AccountManager().Find(account)
	if err != nil {
		return common.Hash{}, err
	}

	if args.Nonce == nil {
		// Hold the mutex around signing to prevent concurrent assignment of
		// the same nonce to multiple accounts.
		s.nonceLock.LockAddr(args.from())
		defer s.nonceLock.UnlockAddr(args.from())
	}
	if args.IsEIP4844() {
		return common.Hash{}, errBlobTxNotSupported
	}

	// Set some sanity defaults and terminate on failure
	if err := args.setDefaults(ctx, s.b, false); err != nil {
		return common.Hash{}, err
	}
	// Assemble the transaction and sign with the wallet
	tx := args.toTransaction()

	signed, err := wallet.SignTx(account, tx, s.b.ChainConfig().ChainID)
	if err != nil {
		return common.Hash{}, err
	}
	return SubmitTransaction(ctx, s.b, signed)
}

// FillTransaction fills the defaults (nonce, gas, gasPrice or 1559 fields)
// on a given unsigned transaction, and returns it to the caller for further
// processing (signing + broadcast).
func (s *TransactionAPI) FillTransaction(ctx context.Context, args TransactionArgs) (*SignTransactionResult, error) {
	args.blobSidecarAllowed = true

	// Set some sanity defaults and terminate on failure
	if err := args.setDefaults(ctx, s.b, false); err != nil {
		return nil, err
	}
	// Assemble the transaction and obtain rlp
	tx := args.toTransaction()
	data, err := tx.MarshalBinary()
	if err != nil {
		return nil, err
	}
	return &SignTransactionResult{data, tx}, nil
}

// SendRawTransaction will add the signed transaction to the transaction pool.
// The sender is responsible for signing the transaction and using the correct nonce.
func (s *TransactionAPI) SendRawTransaction(ctx context.Context, input hexutil.Bytes) (common.Hash, error) {
	tx := new(types.Transaction)
	if err := tx.UnmarshalBinary(input); err != nil {
		return common.Hash{}, err
	}
	return SubmitTransaction(ctx, s.b, tx)
}

// SendRawTransactionConditional will add the signed transaction to the transaction pool.
// The sender/bundler is responsible for signing the transaction
func (s *TransactionAPI) SendRawTransactionConditional(ctx context.Context, input hexutil.Bytes, opts TransactionOpts) (common.Hash, error) {
	tx := new(types.Transaction)
	if err := tx.UnmarshalBinary(input); err != nil {
		return common.Hash{}, err
	}
	header := s.b.CurrentHeader()
	state, _, err := s.b.StateAndHeaderByNumber(ctx, rpc.BlockNumber(header.Number.Int64()))
	if state == nil || err != nil {
		return common.Hash{}, err
	}
	if err := opts.Check(header.Number.Uint64(), header.Time, state); err != nil {
		return common.Hash{}, err
	}
	return SubmitTransaction(ctx, s.b, tx)
}

// Sign calculates an ECDSA signature for:
// keccak256("\x19Ethereum Signed Message:\n" + len(message) + message).
//
// Note, the produced signature conforms to the secp256k1 curve R, S and V values,
// where the V value will be 27 or 28 for legacy reasons.
//
// The account associated with addr must be unlocked.
//
// https://github.com/ethereum/wiki/wiki/JSON-RPC#eth_sign
func (s *TransactionAPI) Sign(addr common.Address, data hexutil.Bytes) (hexutil.Bytes, error) {
	// Look up the wallet containing the requested signer
	account := accounts.Account{Address: addr}

	wallet, err := s.b.AccountManager().Find(account)
	if err != nil {
		return nil, err
	}
	// Sign the requested hash with the wallet
	signature, err := wallet.SignText(account, data)
	if err == nil {
		signature[64] += 27 // Transform V from 0/1 to 27/28 according to the yellow paper
	}
	return signature, err
}

// SignTransactionResult represents a RLP encoded signed transaction.
type SignTransactionResult struct {
	Raw hexutil.Bytes      `json:"raw"`
	Tx  *types.Transaction `json:"tx"`
}

// SignTransaction will sign the given transaction with the from account.
// The node needs to have the private key of the account corresponding with
// the given from address and it needs to be unlocked.
func (s *TransactionAPI) SignTransaction(ctx context.Context, args TransactionArgs) (*SignTransactionResult, error) {
	if args.Gas == nil {
		return nil, errors.New("gas not specified")
	}
	if args.GasPrice == nil && (args.MaxPriorityFeePerGas == nil || args.MaxFeePerGas == nil) {
		return nil, errors.New("missing gasPrice or maxFeePerGas/maxPriorityFeePerGas")
	}
	if args.IsEIP4844() {
		return nil, errBlobTxNotSupported
	}
	if args.Nonce == nil {
		return nil, errors.New("nonce not specified")
	}
	if err := args.setDefaults(ctx, s.b, false); err != nil {
		return nil, err
	}
	// Before actually sign the transaction, ensure the transaction fee is reasonable.
	tx := args.toTransaction()
	if err := checkTxFee(tx.GasPrice(), tx.Gas(), s.b.RPCTxFeeCap()); err != nil {
		return nil, err
	}
	signed, err := s.sign(args.from(), tx)
	if err != nil {
		return nil, err
	}
	data, err := signed.MarshalBinary()
	if err != nil {
		return nil, err
	}
	return &SignTransactionResult{data, signed}, nil
}

// PendingTransactions returns the transactions that are in the transaction pool
// and have a from address that is one of the accounts this node manages.
func (s *TransactionAPI) PendingTransactions() ([]*RPCTransaction, error) {
	pending, err := s.b.GetPoolTransactions()
	if err != nil {
		return nil, err
	}
	accounts := make(map[common.Address]struct{})
	for _, wallet := range s.b.AccountManager().Wallets() {
		for _, account := range wallet.Accounts() {
			accounts[account.Address] = struct{}{}
		}
	}
	curHeader := s.b.CurrentHeader()
	transactions := make([]*RPCTransaction, 0, len(pending))
	for _, tx := range pending {
		from, _ := types.Sender(s.signer, tx)
		if _, exists := accounts[from]; exists {
			transactions = append(transactions, NewRPCPendingTransaction(tx, curHeader, s.b.ChainConfig()))
		}
	}
	return transactions, nil
}

// Resend accepts an existing transaction and a new gas price and limit. It will remove
// the given transaction from the pool and reinsert it with the new gas price and limit.
func (s *TransactionAPI) Resend(ctx context.Context, sendArgs TransactionArgs, gasPrice *hexutil.Big, gasLimit *hexutil.Uint64) (common.Hash, error) {
	if sendArgs.Nonce == nil {
		return common.Hash{}, errors.New("missing transaction nonce in transaction spec")
	}
	if err := sendArgs.setDefaults(ctx, s.b, false); err != nil {
		return common.Hash{}, err
	}
	matchTx := sendArgs.toTransaction()

	// Before replacing the old transaction, ensure the _new_ transaction fee is reasonable.
	var price = matchTx.GasPrice()
	if gasPrice != nil {
		price = gasPrice.ToInt()
	}
	var gas = matchTx.Gas()
	if gasLimit != nil {
		gas = uint64(*gasLimit)
	}
	if err := checkTxFee(price, gas, s.b.RPCTxFeeCap()); err != nil {
		return common.Hash{}, err
	}
	// Iterate the pending list for replacement
	pending, err := s.b.GetPoolTransactions()
	if err != nil {
		return common.Hash{}, err
	}
	for _, p := range pending {
		wantSigHash := s.signer.Hash(matchTx)
		pFrom, err := types.Sender(s.signer, p)
		if err == nil && pFrom == sendArgs.from() && s.signer.Hash(p) == wantSigHash {
			// Match. Re-sign and send the transaction.
			if gasPrice != nil && (*big.Int)(gasPrice).Sign() != 0 {
				sendArgs.GasPrice = gasPrice
			}
			if gasLimit != nil && *gasLimit != 0 {
				sendArgs.Gas = gasLimit
			}
			signedTx, err := s.sign(sendArgs.from(), sendArgs.toTransaction())
			if err != nil {
				return common.Hash{}, err
			}
			if err = s.b.SendTx(ctx, signedTx); err != nil {
				return common.Hash{}, err
			}
			return signedTx.Hash(), nil
		}
	}
	return common.Hash{}, fmt.Errorf("transaction %#x not found", matchTx.Hash())
}

// DebugAPI is the collection of Ethereum APIs exposed over the debugging
// namespace.
type DebugAPI struct {
	b Backend
}

// NewDebugAPI creates a new instance of DebugAPI.
func NewDebugAPI(b Backend) *DebugAPI {
	return &DebugAPI{b: b}
}

// GetRawHeader retrieves the RLP encoding for a single header.
func (api *DebugAPI) GetRawHeader(ctx context.Context, blockNrOrHash rpc.BlockNumberOrHash) (hexutil.Bytes, error) {
	var hash common.Hash
	if h, ok := blockNrOrHash.Hash(); ok {
		hash = h
	} else {
		block, err := api.b.BlockByNumberOrHash(ctx, blockNrOrHash)
		if err != nil {
			return nil, err
		}
		hash = block.Hash()
	}
	header, _ := api.b.HeaderByHash(ctx, hash)
	if header == nil {
		return nil, fmt.Errorf("header #%d not found", hash)
	}
	return rlp.EncodeToBytes(header)
}

// GetRawBlock retrieves the RLP encoded for a single block.
func (api *DebugAPI) GetRawBlock(ctx context.Context, blockNrOrHash rpc.BlockNumberOrHash) (hexutil.Bytes, error) {
	var hash common.Hash
	if h, ok := blockNrOrHash.Hash(); ok {
		hash = h
	} else {
		block, err := api.b.BlockByNumberOrHash(ctx, blockNrOrHash)
		if err != nil {
			return nil, err
		}
		hash = block.Hash()
	}
	block, _ := api.b.BlockByHash(ctx, hash)
	if block == nil {
		return nil, fmt.Errorf("block #%d not found", hash)
	}
	return rlp.EncodeToBytes(block)
}

// GetRawReceipts retrieves the binary-encoded receipts of a single block.
func (api *DebugAPI) GetRawReceipts(ctx context.Context, blockNrOrHash rpc.BlockNumberOrHash) ([]hexutil.Bytes, error) {
	var hash common.Hash
	if h, ok := blockNrOrHash.Hash(); ok {
		hash = h
	} else {
		block, err := api.b.BlockByNumberOrHash(ctx, blockNrOrHash)
		if err != nil {
			return nil, err
		}
		hash = block.Hash()
	}
	receipts, err := api.b.GetReceipts(ctx, hash)
	if err != nil {
		return nil, err
	}
	result := make([]hexutil.Bytes, len(receipts))
	for i, receipt := range receipts {
		b, err := receipt.MarshalBinary()
		if err != nil {
			return nil, err
		}
		result[i] = b
	}
	return result, nil
}

// GetRawTransaction returns the bytes of the transaction for the given hash.
func (s *DebugAPI) GetRawTransaction(ctx context.Context, hash common.Hash) (hexutil.Bytes, error) {
	// Retrieve a finalized transaction, or a pooled otherwise
	found, tx, _, _, _, err := s.b.GetTransaction(ctx, hash)
	if !found {
		if tx = s.b.GetPoolTransaction(hash); tx != nil {
			return tx.MarshalBinary()
		}
		if err == nil {
			return nil, nil
		}
		return nil, NewTxIndexingError()
	}
	return tx.MarshalBinary()
}

// PrintBlock retrieves a block and returns its pretty printed form.
func (api *DebugAPI) PrintBlock(ctx context.Context, number uint64) (string, error) {
	block, _ := api.b.BlockByNumber(ctx, rpc.BlockNumber(number))
	if block == nil {
		return "", fmt.Errorf("block #%d not found", number)
	}
	return spew.Sdump(block), nil
}

// ChaindbProperty returns leveldb properties of the key-value database.
func (api *DebugAPI) ChaindbProperty(property string) (string, error) {
	return api.b.ChainDb().Stat(property)
}

// ChaindbCompact flattens the entire key-value database into a single level,
// removing all unused slots and merging all keys.
func (api *DebugAPI) ChaindbCompact() error {
	cstart := time.Now()
	for b := 0; b <= 255; b++ {
		var (
			start = []byte{byte(b)}
			end   = []byte{byte(b + 1)}
		)
		if b == 255 {
			end = nil
		}
		log.Info("Compacting database", "range", fmt.Sprintf("%#X-%#X", start, end), "elapsed", common.PrettyDuration(time.Since(cstart)))
		if err := api.b.ChainDb().Compact(start, end); err != nil {
			log.Error("Database compaction failed", "err", err)
			return err
		}
	}
	return nil
}

// SetHead rewinds the head of the blockchain to a previous block.
func (api *DebugAPI) SetHead(number hexutil.Uint64) {
	api.b.SetHead(uint64(number))
}

// NetAPI offers network related RPC methods
type NetAPI struct {
	net            *p2p.Server
	networkVersion uint64
}

// NewNetAPI creates a new net API instance.
func NewNetAPI(net *p2p.Server, networkVersion uint64) *NetAPI {
	return &NetAPI{net, networkVersion}
}

// Listening returns an indication if the node is listening for network connections.
func (s *NetAPI) Listening() bool {
	return true // always listening
}

// PeerCount returns the number of connected peers
func (s *NetAPI) PeerCount() hexutil.Uint {
	return hexutil.Uint(s.net.PeerCount())
}

// Version returns the current ethereum protocol version.
func (s *NetAPI) Version() string {
	return fmt.Sprintf("%d", s.networkVersion)
}

// NodeInfo retrieves all the information we know about the host node at the
// protocol granularity. This is the same as the `admin_nodeInfo` method.
func (s *NetAPI) NodeInfo() (*p2p.NodeInfo, error) {
	server := s.net
	if server == nil {
		return nil, errors.New("server not found")
	}
	return s.net.NodeInfo(), nil
}

// checkTxFee is an internal function used to check whether the fee of
// the given transaction is _reasonable_(under the cap).
func checkTxFee(gasPrice *big.Int, gas uint64, cap float64) error {
	// Short circuit if there is no cap for transaction fee at all.
	if cap == 0 {
		return nil
	}
	feeEth := new(big.Float).Quo(new(big.Float).SetInt(new(big.Int).Mul(gasPrice, new(big.Int).SetUint64(gas))), new(big.Float).SetInt(big.NewInt(params.Ether)))
	feeFloat, _ := feeEth.Float64()
	if feeFloat > cap {
		return fmt.Errorf("tx fee (%.2f ether) exceeds the configured cap (%.2f ether)", feeFloat, cap)
	}
	return nil
}<|MERGE_RESOLUTION|>--- conflicted
+++ resolved
@@ -1010,15 +1010,11 @@
 	return result, nil
 }
 
-<<<<<<< HEAD
-func (s *BlockChainAPI) GetBlobSidecars(ctx context.Context, blockNrOrHash rpc.BlockNumberOrHash) ([]map[string]interface{}, error) {
-=======
 func (s *BlockChainAPI) GetBlobSidecars(ctx context.Context, blockNrOrHash rpc.BlockNumberOrHash, fullBlob *bool) ([]map[string]interface{}, error) {
 	showBlob := true
 	if fullBlob != nil {
 		showBlob = *fullBlob
 	}
->>>>>>> f5ba30ed
 	header, err := s.b.HeaderByNumberOrHash(ctx, blockNrOrHash)
 	if header == nil || err != nil {
 		// When the block doesn't exist, the RPC method should return JSON null
@@ -1031,24 +1027,16 @@
 	}
 	result := make([]map[string]interface{}, len(blobSidecars))
 	for i, sidecar := range blobSidecars {
-<<<<<<< HEAD
-		result[i] = marshalBlobSidecar(sidecar)
-=======
 		result[i] = marshalBlobSidecar(sidecar, showBlob)
->>>>>>> f5ba30ed
 	}
 	return result, nil
 }
 
-<<<<<<< HEAD
-func (s *BlockChainAPI) GetBlobSidecarByTxHash(ctx context.Context, hash common.Hash) (map[string]interface{}, error) {
-=======
 func (s *BlockChainAPI) GetBlobSidecarByTxHash(ctx context.Context, hash common.Hash, fullBlob *bool) (map[string]interface{}, error) {
 	showBlob := true
 	if fullBlob != nil {
 		showBlob = *fullBlob
 	}
->>>>>>> f5ba30ed
 	txTarget, blockHash, _, Index := rawdb.ReadTransaction(s.b.ChainDb(), hash)
 	if txTarget == nil {
 		return nil, nil
@@ -1065,11 +1053,7 @@
 	}
 	for _, sidecar := range blobSidecars {
 		if sidecar.TxIndex == Index {
-<<<<<<< HEAD
-			return marshalBlobSidecar(sidecar), nil
-=======
 			return marshalBlobSidecar(sidecar, showBlob), nil
->>>>>>> f5ba30ed
 		}
 	}
 
@@ -2166,13 +2150,31 @@
 	return fields
 }
 
-func marshalBlobSidecar(sidecar *types.BlobSidecar) map[string]interface{} {
+func marshalBlobSidecar(sidecar *types.BlobSidecar, fullBlob bool) map[string]interface{} {
 	fields := map[string]interface{}{
 		"blockHash":   sidecar.BlockHash,
 		"blockNumber": hexutil.EncodeUint64(sidecar.BlockNumber.Uint64()),
 		"txHash":      sidecar.TxHash,
 		"txIndex":     hexutil.EncodeUint64(sidecar.TxIndex),
-		"blobSidecar": sidecar.BlobTxSidecar,
+	}
+	fields["blobSidecar"] = marshalBlob(sidecar.BlobTxSidecar, fullBlob)
+	return fields
+}
+
+func marshalBlob(blobTxSidecar types.BlobTxSidecar, fullBlob bool) map[string]interface{} {
+	fields := map[string]interface{}{
+		"blobs":       blobTxSidecar.Blobs,
+		"commitments": blobTxSidecar.Commitments,
+		"proofs":      blobTxSidecar.Proofs,
+	}
+	if !fullBlob {
+		var blobs []common.Hash
+		for _, blob := range blobTxSidecar.Blobs {
+			var value common.Hash
+			copy(value[:], blob[:32])
+			blobs = append(blobs, value)
+		}
+		fields["blobs"] = blobs
 	}
 	return fields
 }
