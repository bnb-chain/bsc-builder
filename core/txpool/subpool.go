--- conflicted
+++ resolved
@@ -176,7 +176,9 @@
 
 	// SetMaxGas limit max acceptable tx gas when mine is enabled
 	SetMaxGas(maxGas uint64)
-<<<<<<< HEAD
+
+	// Clear removes all tracked transactions from the pool
+	Clear()
 }
 
 type BundleSubpool interface {
@@ -198,9 +200,4 @@
 
 	// BundleMetrics queries the metrics in the bundle pool.
 	BundleMetrics(fromBlock, toBlock int64) map[int64][][]common.Hash
-=======
-
-	// Clear removes all tracked transactions from the pool
-	Clear()
->>>>>>> 9b0130fd
 }