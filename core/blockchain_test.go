// Copyright 2014 The go-ethereum Authors
// This file is part of the go-ethereum library.
//
// The go-ethereum library is free software: you can redistribute it and/or modify
// it under the terms of the GNU Lesser General Public License as published by
// the Free Software Foundation, either version 3 of the License, or
// (at your option) any later version.
//
// The go-ethereum library is distributed in the hope that it will be useful,
// but WITHOUT ANY WARRANTY; without even the implied warranty of
// MERCHANTABILITY or FITNESS FOR A PARTICULAR PURPOSE. See the
// GNU Lesser General Public License for more details.
//
// You should have received a copy of the GNU Lesser General Public License
// along with the go-ethereum library. If not, see <http://www.gnu.org/licenses/>.

package core

import (
<<<<<<< HEAD
	"crypto/ecdsa"
=======
	"bytes"
>>>>>>> f808d735
	"errors"
	"fmt"
	gomath "math"
	"math/big"
	"math/rand"
	"os"
	"path"
	"sync"
	"testing"
	"time"

	"github.com/ethereum/go-ethereum/consensus/misc/eip4844"
	"github.com/ethereum/go-ethereum/crypto/kzg4844"
	"github.com/stretchr/testify/require"

	"github.com/ethereum/go-ethereum/common"
	"github.com/ethereum/go-ethereum/consensus"
	"github.com/ethereum/go-ethereum/consensus/beacon"
	"github.com/ethereum/go-ethereum/consensus/ethash"
	"github.com/ethereum/go-ethereum/core/rawdb"
	"github.com/ethereum/go-ethereum/core/state"
	"github.com/ethereum/go-ethereum/core/types"
	"github.com/ethereum/go-ethereum/core/vm"
	"github.com/ethereum/go-ethereum/core/vm/program"
	"github.com/ethereum/go-ethereum/crypto"
	"github.com/ethereum/go-ethereum/eth/tracers/logger"
	"github.com/ethereum/go-ethereum/ethdb"
	"github.com/ethereum/go-ethereum/ethdb/pebble"
	"github.com/ethereum/go-ethereum/params"
	"github.com/ethereum/go-ethereum/trie"
	"github.com/holiman/uint256"
)

// So we can deterministically seed different blockchains
var (
	canonicalSeed = 1
	forkSeed      = 2
)

// newCanonical creates a chain database, and injects a deterministic canonical
// chain. Depending on the full flag, it creates either a full block chain or a
// header only chain. The database and genesis specification for block generation
// are also returned in case more test blocks are needed later.
func newCanonical(engine consensus.Engine, n int, full bool, scheme string) (ethdb.Database, *Genesis, *BlockChain, error) {
	var (
		genesis = &Genesis{
			BaseFee: big.NewInt(params.InitialBaseFee),
			Config:  params.AllEthashProtocolChanges,
		}
	)
	// Initialize a fresh chain with only a genesis block
	var ops []BlockChainOption
	blockchain, _ := NewBlockChain(rawdb.NewMemoryDatabase(), DefaultCacheConfigWithScheme(scheme), genesis, nil, engine, vm.Config{}, nil, nil, ops...)
	// Create and inject the requested chain
	if n == 0 {
		return rawdb.NewMemoryDatabase(), genesis, blockchain, nil
	}
	if full {
		// Full block-chain requested
		genDb, blocks := makeBlockChainWithGenesis(genesis, n, engine, canonicalSeed)
		_, err := blockchain.InsertChain(blocks)
		return genDb, genesis, blockchain, err
	}
	// Header-only chain requested
	genDb, headers := makeHeaderChainWithGenesis(genesis, n, engine, canonicalSeed)
	_, err := blockchain.InsertHeaderChain(headers)
	return genDb, genesis, blockchain, err
}

func newGwei(n int64) *big.Int {
	return new(big.Int).Mul(big.NewInt(n), big.NewInt(params.GWei))
}

// Test fork of length N starting from block i
func testFork(t *testing.T, blockchain *BlockChain, i, n int, full bool, comparator func(td1, td2 *big.Int), scheme string) {
	// Copy old chain up to #i into a new db
	genDb, _, blockchain2, err := newCanonical(ethash.NewFaker(), i, full, scheme)
	if err != nil {
		t.Fatal("could not make new canonical in testFork", err)
	}
	defer blockchain2.Stop()

	// Assert the chains have the same header/block at #i
	var hash1, hash2 common.Hash
	if full {
		hash1 = blockchain.GetBlockByNumber(uint64(i)).Hash()
		hash2 = blockchain2.GetBlockByNumber(uint64(i)).Hash()
	} else {
		hash1 = blockchain.GetHeaderByNumber(uint64(i)).Hash()
		hash2 = blockchain2.GetHeaderByNumber(uint64(i)).Hash()
	}
	if hash1 != hash2 {
		t.Errorf("chain content mismatch at %d: have hash %v, want hash %v", i, hash2, hash1)
	}
	// Extend the newly created chain
	var (
		blockChainB  []*types.Block
		headerChainB []*types.Header
	)
	if full {
		blockChainB = makeBlockChain(blockchain2.chainConfig, blockchain2.GetBlockByHash(blockchain2.CurrentBlock().Hash()), n, ethash.NewFaker(), genDb, forkSeed)
		if _, err := blockchain2.InsertChain(blockChainB); err != nil {
			t.Fatalf("failed to insert forking chain: %v", err)
		}
	} else {
		headerChainB = makeHeaderChain(blockchain2.chainConfig, blockchain2.CurrentHeader(), n, ethash.NewFaker(), genDb, forkSeed)
		if _, err := blockchain2.InsertHeaderChain(headerChainB); err != nil {
			t.Fatalf("failed to insert forking chain: %v", err)
		}
	}
	// Sanity check that the forked chain can be imported into the original
	var tdPre, tdPost *big.Int

	if full {
		cur := blockchain.CurrentBlock()
		tdPre = blockchain.GetTd(cur.Hash(), cur.Number.Uint64())
		if err := testBlockChainImport(blockChainB, blockchain); err != nil {
			t.Fatalf("failed to import forked block chain: %v", err)
		}
		last := blockChainB[len(blockChainB)-1]
		tdPost = blockchain.GetTd(last.Hash(), last.NumberU64())
	} else {
		cur := blockchain.CurrentHeader()
		tdPre = blockchain.GetTd(cur.Hash(), cur.Number.Uint64())
		if err := testHeaderChainImport(headerChainB, blockchain); err != nil {
			t.Fatalf("failed to import forked header chain: %v", err)
		}
		last := headerChainB[len(headerChainB)-1]
		tdPost = blockchain.GetTd(last.Hash(), last.Number.Uint64())
	}
	// Compare the total difficulties of the chains
	comparator(tdPre, tdPost)
}

// testBlockChainImport tries to process a chain of blocks, writing them into
// the database if successful.
func testBlockChainImport(chain types.Blocks, blockchain *BlockChain) error {
	for _, block := range chain {
		// Try and process the block
		err := blockchain.engine.VerifyHeader(blockchain, block.Header())
		if err == nil {
			err = blockchain.validator.ValidateBody(block)
		}
		if err != nil {
			if err == ErrKnownBlock {
				continue
			}
			return err
		}
		statedb, err := state.New(blockchain.GetBlockByHash(block.ParentHash()).Root(), blockchain.statedb)
		if err != nil {
			return err
		}
		statedb.SetExpectedStateRoot(block.Root())
		res, err := blockchain.processor.Process(block, statedb, vm.Config{})
		if err != nil {
			blockchain.reportBlock(block, res, err)
			return err
		}
		err = blockchain.validator.ValidateState(block, statedb, res, false)
		if err != nil {
			blockchain.reportBlock(block, res, err)
			return err
		}

		blockchain.chainmu.MustLock()
		rawdb.WriteTd(blockchain.db, block.Hash(), block.NumberU64(), new(big.Int).Add(block.Difficulty(), blockchain.GetTd(block.ParentHash(), block.NumberU64()-1)))
		rawdb.WriteBlock(blockchain.db, block)
		statedb.Commit(block.NumberU64(), false)
		blockchain.chainmu.Unlock()
	}
	return nil
}

// testHeaderChainImport tries to process a chain of header, writing them into
// the database if successful.
func testHeaderChainImport(chain []*types.Header, blockchain *BlockChain) error {
	for _, header := range chain {
		// Try and validate the header
		if err := blockchain.engine.VerifyHeader(blockchain, header); err != nil {
			return err
		}
		// Manually insert the header into the database, but don't reorganise (allows subsequent testing)
		blockchain.chainmu.MustLock()
		rawdb.WriteTd(blockchain.db, header.Hash(), header.Number.Uint64(), new(big.Int).Add(header.Difficulty, blockchain.GetTd(header.ParentHash, header.Number.Uint64()-1)))
		rawdb.WriteHeader(blockchain.db, header)
		blockchain.chainmu.Unlock()
	}
	return nil
}

func TestLastBlock(t *testing.T) {
	testLastBlock(t, rawdb.HashScheme)
	testLastBlock(t, rawdb.PathScheme)
}

func testLastBlock(t *testing.T, scheme string) {
	genDb, _, blockchain, err := newCanonical(ethash.NewFaker(), 0, true, scheme)
	if err != nil {
		t.Fatalf("failed to create pristine chain: %v", err)
	}
	defer blockchain.Stop()

	blocks := makeBlockChain(blockchain.chainConfig, blockchain.GetBlockByHash(blockchain.CurrentBlock().Hash()), 1, ethash.NewFullFaker(), genDb, 0)
	if _, err := blockchain.InsertChain(blocks); err != nil {
		t.Fatalf("Failed to insert block: %v", err)
	}
	if blocks[len(blocks)-1].Hash() != rawdb.ReadHeadBlockHash(blockchain.db) {
		t.Fatalf("Write/Get HeadBlockHash failed")
	}
}

// Test inserts the blocks/headers after the fork choice rule is changed.
// The chain is reorged to whatever specified.
func testInsertAfterMerge(t *testing.T, blockchain *BlockChain, i, n int, full bool, scheme string) {
	// Copy old chain up to #i into a new db
	genDb, _, blockchain2, err := newCanonical(ethash.NewFaker(), i, full, scheme)
	if err != nil {
		t.Fatal("could not make new canonical in testFork", err)
	}
	defer blockchain2.Stop()

	// Assert the chains have the same header/block at #i
	var hash1, hash2 common.Hash
	if full {
		hash1 = blockchain.GetBlockByNumber(uint64(i)).Hash()
		hash2 = blockchain2.GetBlockByNumber(uint64(i)).Hash()
	} else {
		hash1 = blockchain.GetHeaderByNumber(uint64(i)).Hash()
		hash2 = blockchain2.GetHeaderByNumber(uint64(i)).Hash()
	}
	if hash1 != hash2 {
		t.Errorf("chain content mismatch at %d: have hash %v, want hash %v", i, hash2, hash1)
	}

	// Extend the newly created chain
	if full {
		blockChainB := makeBlockChain(blockchain2.chainConfig, blockchain2.GetBlockByHash(blockchain2.CurrentBlock().Hash()), n, ethash.NewFaker(), genDb, forkSeed)
		if _, err := blockchain2.InsertChain(blockChainB); err != nil {
			t.Fatalf("failed to insert forking chain: %v", err)
		}
		if blockchain2.CurrentBlock().Number.Uint64() != blockChainB[len(blockChainB)-1].NumberU64() {
			t.Fatalf("failed to reorg to the given chain")
		}
		if blockchain2.CurrentBlock().Hash() != blockChainB[len(blockChainB)-1].Hash() {
			t.Fatalf("failed to reorg to the given chain")
		}
	} else {
		headerChainB := makeHeaderChain(blockchain2.chainConfig, blockchain2.CurrentHeader(), n, ethash.NewFaker(), genDb, forkSeed)
		if _, err := blockchain2.InsertHeaderChain(headerChainB); err != nil {
			t.Fatalf("failed to insert forking chain: %v", err)
		}
		if blockchain2.CurrentHeader().Number.Uint64() != headerChainB[len(headerChainB)-1].Number.Uint64() {
			t.Fatalf("failed to reorg to the given chain")
		}
		if blockchain2.CurrentHeader().Hash() != headerChainB[len(headerChainB)-1].Hash() {
			t.Fatalf("failed to reorg to the given chain")
		}
	}
}

// Tests that given a starting canonical chain of a given size, it can be extended
// with various length chains.
func TestExtendCanonicalHeaders(t *testing.T) {
	testExtendCanonical(t, false, rawdb.HashScheme)
	testExtendCanonical(t, false, rawdb.PathScheme)
}

func TestExtendCanonicalBlocks(t *testing.T) {
	testExtendCanonical(t, true, rawdb.HashScheme)
	testExtendCanonical(t, true, rawdb.PathScheme)
}

func testExtendCanonical(t *testing.T, full bool, scheme string) {
	length := 5

	// Make first chain starting from genesis
	_, _, processor, err := newCanonical(ethash.NewFaker(), length, full, scheme)
	if err != nil {
		t.Fatalf("failed to make new canonical chain: %v", err)
	}
	defer processor.Stop()

	// Define the difficulty comparator
	better := func(td1, td2 *big.Int) {
		if td2.Cmp(td1) <= 0 {
			t.Errorf("total difficulty mismatch: have %v, expected more than %v", td2, td1)
		}
	}
	// Start fork from current height
	testFork(t, processor, length, 1, full, better, scheme)
	testFork(t, processor, length, 2, full, better, scheme)
	testFork(t, processor, length, 5, full, better, scheme)
	testFork(t, processor, length, 10, full, better, scheme)
}

// Tests that given a starting canonical chain of a given size, it can be extended
// with various length chains.
func TestExtendCanonicalHeadersAfterMerge(t *testing.T) {
	testExtendCanonicalAfterMerge(t, false, rawdb.HashScheme)
	testExtendCanonicalAfterMerge(t, false, rawdb.PathScheme)
}
func TestExtendCanonicalBlocksAfterMerge(t *testing.T) {
	testExtendCanonicalAfterMerge(t, true, rawdb.HashScheme)
	testExtendCanonicalAfterMerge(t, true, rawdb.PathScheme)
}

func testExtendCanonicalAfterMerge(t *testing.T, full bool, scheme string) {
	length := 5

	// Make first chain starting from genesis
	_, _, processor, err := newCanonical(ethash.NewFaker(), length, full, scheme)
	if err != nil {
		t.Fatalf("failed to make new canonical chain: %v", err)
	}
	defer processor.Stop()

	testInsertAfterMerge(t, processor, length, 1, full, scheme)
	testInsertAfterMerge(t, processor, length, 10, full, scheme)
}

// Tests that given a starting canonical chain of a given size, creating shorter
// forks do not take canonical ownership.
func TestShorterForkHeaders(t *testing.T) {
	testShorterFork(t, false, rawdb.HashScheme)
	testShorterFork(t, false, rawdb.PathScheme)
}
func TestShorterForkBlocks(t *testing.T) {
	testShorterFork(t, true, rawdb.HashScheme)
	testShorterFork(t, true, rawdb.PathScheme)
}

func testShorterFork(t *testing.T, full bool, scheme string) {
	length := 10

	// Make first chain starting from genesis
	_, _, processor, err := newCanonical(ethash.NewFaker(), length, full, scheme)
	if err != nil {
		t.Fatalf("failed to make new canonical chain: %v", err)
	}
	defer processor.Stop()

	// Define the difficulty comparator
	worse := func(td1, td2 *big.Int) {
		if td2.Cmp(td1) >= 0 {
			t.Errorf("total difficulty mismatch: have %v, expected less than %v", td2, td1)
		}
	}
	// Sum of numbers must be less than `length` for this to be a shorter fork
	testFork(t, processor, 0, 3, full, worse, scheme)
	testFork(t, processor, 0, 7, full, worse, scheme)
	testFork(t, processor, 1, 1, full, worse, scheme)
	testFork(t, processor, 1, 7, full, worse, scheme)
	testFork(t, processor, 5, 3, full, worse, scheme)
	testFork(t, processor, 5, 4, full, worse, scheme)
}

// Tests that given a starting canonical chain of a given size, creating shorter
// forks do not take canonical ownership.
func TestShorterForkHeadersAfterMerge(t *testing.T) {
	testShorterForkAfterMerge(t, false, rawdb.HashScheme)
	testShorterForkAfterMerge(t, false, rawdb.PathScheme)
}
func TestShorterForkBlocksAfterMerge(t *testing.T) {
	testShorterForkAfterMerge(t, true, rawdb.HashScheme)
	testShorterForkAfterMerge(t, true, rawdb.PathScheme)
}

func testShorterForkAfterMerge(t *testing.T, full bool, scheme string) {
	length := 10

	// Make first chain starting from genesis
	_, _, processor, err := newCanonical(ethash.NewFaker(), length, full, scheme)
	if err != nil {
		t.Fatalf("failed to make new canonical chain: %v", err)
	}
	defer processor.Stop()

	testInsertAfterMerge(t, processor, 0, 3, full, scheme)
	testInsertAfterMerge(t, processor, 0, 7, full, scheme)
	testInsertAfterMerge(t, processor, 1, 1, full, scheme)
	testInsertAfterMerge(t, processor, 1, 7, full, scheme)
	testInsertAfterMerge(t, processor, 5, 3, full, scheme)
	testInsertAfterMerge(t, processor, 5, 4, full, scheme)
}

// Tests that given a starting canonical chain of a given size, creating longer
// forks do take canonical ownership.
func TestLongerForkHeaders(t *testing.T) {
	testLongerFork(t, false, rawdb.HashScheme)
	testLongerFork(t, false, rawdb.PathScheme)
}
func TestLongerForkBlocks(t *testing.T) {
	testLongerFork(t, true, rawdb.HashScheme)
	testLongerFork(t, true, rawdb.PathScheme)
}

func testLongerFork(t *testing.T, full bool, scheme string) {
	length := 10

	// Make first chain starting from genesis
	_, _, processor, err := newCanonical(ethash.NewFaker(), length, full, scheme)
	if err != nil {
		t.Fatalf("failed to make new canonical chain: %v", err)
	}
	defer processor.Stop()

	testInsertAfterMerge(t, processor, 0, 11, full, scheme)
	testInsertAfterMerge(t, processor, 0, 15, full, scheme)
	testInsertAfterMerge(t, processor, 1, 10, full, scheme)
	testInsertAfterMerge(t, processor, 1, 12, full, scheme)
	testInsertAfterMerge(t, processor, 5, 6, full, scheme)
	testInsertAfterMerge(t, processor, 5, 8, full, scheme)
}

// Tests that given a starting canonical chain of a given size, creating longer
// forks do take canonical ownership.
func TestLongerForkHeadersAfterMerge(t *testing.T) {
	testLongerForkAfterMerge(t, false, rawdb.HashScheme)
	testLongerForkAfterMerge(t, false, rawdb.PathScheme)
}
func TestLongerForkBlocksAfterMerge(t *testing.T) {
	testLongerForkAfterMerge(t, true, rawdb.HashScheme)
	testLongerForkAfterMerge(t, true, rawdb.PathScheme)
}

func testLongerForkAfterMerge(t *testing.T, full bool, scheme string) {
	length := 10

	// Make first chain starting from genesis
	_, _, processor, err := newCanonical(ethash.NewFaker(), length, full, scheme)
	if err != nil {
		t.Fatalf("failed to make new canonical chain: %v", err)
	}
	defer processor.Stop()

	testInsertAfterMerge(t, processor, 0, 11, full, scheme)
	testInsertAfterMerge(t, processor, 0, 15, full, scheme)
	testInsertAfterMerge(t, processor, 1, 10, full, scheme)
	testInsertAfterMerge(t, processor, 1, 12, full, scheme)
	testInsertAfterMerge(t, processor, 5, 6, full, scheme)
	testInsertAfterMerge(t, processor, 5, 8, full, scheme)
}

// Tests that given a starting canonical chain of a given size, creating equal
// forks do take canonical ownership.
func TestEqualForkHeaders(t *testing.T) {
	testEqualFork(t, false, rawdb.HashScheme)
	testEqualFork(t, false, rawdb.PathScheme)
}
func TestEqualForkBlocks(t *testing.T) {
	testEqualFork(t, true, rawdb.HashScheme)
	testEqualFork(t, true, rawdb.PathScheme)
}

func testEqualFork(t *testing.T, full bool, scheme string) {
	length := 10

	// Make first chain starting from genesis
	_, _, processor, err := newCanonical(ethash.NewFaker(), length, full, scheme)
	if err != nil {
		t.Fatalf("failed to make new canonical chain: %v", err)
	}
	defer processor.Stop()

	// Define the difficulty comparator
	equal := func(td1, td2 *big.Int) {
		if td2.Cmp(td1) != 0 {
			t.Errorf("total difficulty mismatch: have %v, want %v", td2, td1)
		}
	}
	// Sum of numbers must be equal to `length` for this to be an equal fork
	testFork(t, processor, 0, 10, full, equal, scheme)
	testFork(t, processor, 1, 9, full, equal, scheme)
	testFork(t, processor, 2, 8, full, equal, scheme)
	testFork(t, processor, 5, 5, full, equal, scheme)
	testFork(t, processor, 6, 4, full, equal, scheme)
	testFork(t, processor, 9, 1, full, equal, scheme)
}

// Tests that given a starting canonical chain of a given size, creating equal
// forks do take canonical ownership.
func TestEqualForkHeadersAfterMerge(t *testing.T) {
	testEqualForkAfterMerge(t, false, rawdb.HashScheme)
	testEqualForkAfterMerge(t, false, rawdb.PathScheme)
}
func TestEqualForkBlocksAfterMerge(t *testing.T) {
	testEqualForkAfterMerge(t, true, rawdb.HashScheme)
	testEqualForkAfterMerge(t, true, rawdb.PathScheme)
}

func testEqualForkAfterMerge(t *testing.T, full bool, scheme string) {
	length := 10

	// Make first chain starting from genesis
	_, _, processor, err := newCanonical(ethash.NewFaker(), length, full, scheme)
	if err != nil {
		t.Fatalf("failed to make new canonical chain: %v", err)
	}
	defer processor.Stop()

	testInsertAfterMerge(t, processor, 0, 10, full, scheme)
	testInsertAfterMerge(t, processor, 1, 9, full, scheme)
	testInsertAfterMerge(t, processor, 2, 8, full, scheme)
	testInsertAfterMerge(t, processor, 5, 5, full, scheme)
	testInsertAfterMerge(t, processor, 6, 4, full, scheme)
	testInsertAfterMerge(t, processor, 9, 1, full, scheme)
}

// Tests that chains missing links do not get accepted by the processor.
func TestBrokenHeaderChain(t *testing.T) {
	testBrokenChain(t, false, rawdb.HashScheme)
	testBrokenChain(t, false, rawdb.PathScheme)
}
func TestBrokenBlockChain(t *testing.T) {
	testBrokenChain(t, true, rawdb.HashScheme)
	testBrokenChain(t, true, rawdb.PathScheme)
}

func testBrokenChain(t *testing.T, full bool, scheme string) {
	// Make chain starting from genesis
	genDb, _, blockchain, err := newCanonical(ethash.NewFaker(), 10, full, scheme)
	if err != nil {
		t.Fatalf("failed to make new canonical chain: %v", err)
	}
	defer blockchain.Stop()

	// Create a forked chain, and try to insert with a missing link
	if full {
		chain := makeBlockChain(blockchain.chainConfig, blockchain.GetBlockByHash(blockchain.CurrentBlock().Hash()), 5, ethash.NewFaker(), genDb, forkSeed)[1:]
		if err := testBlockChainImport(chain, blockchain); err == nil {
			t.Errorf("broken block chain not reported")
		}
	} else {
		chain := makeHeaderChain(blockchain.chainConfig, blockchain.CurrentHeader(), 5, ethash.NewFaker(), genDb, forkSeed)[1:]
		if err := testHeaderChainImport(chain, blockchain); err == nil {
			t.Errorf("broken header chain not reported")
		}
	}
}

// Tests that reorganising a long difficult chain after a short easy one
// overwrites the canonical numbers and links in the database.
func TestReorgLongHeaders(t *testing.T) {
	testReorgLong(t, false, rawdb.HashScheme)
	testReorgLong(t, false, rawdb.PathScheme)
}
func TestReorgLongBlocks(t *testing.T) {
	testReorgLong(t, true, rawdb.HashScheme)
	testReorgLong(t, true, rawdb.PathScheme)
}

func testReorgLong(t *testing.T, full bool, scheme string) {
	testReorg(t, []int64{0, 0, -9}, []int64{0, 0, 0, -9}, 393280+params.GenesisDifficulty.Int64(), full, scheme)
}

// Tests that reorganising a short difficult chain after a long easy one
// overwrites the canonical numbers and links in the database.
func TestReorgShortHeaders(t *testing.T) {
	testReorgShort(t, false, rawdb.HashScheme)
	testReorgShort(t, false, rawdb.PathScheme)
}
func TestReorgShortBlocks(t *testing.T) {
	testReorgShort(t, true, rawdb.HashScheme)
	testReorgShort(t, true, rawdb.PathScheme)
}

func testReorgShort(t *testing.T, full bool, scheme string) {
	// Create a long easy chain vs. a short heavy one. Due to difficulty adjustment
	// we need a fairly long chain of blocks with different difficulties for a short
	// one to become heavier than a long one. The 96 is an empirical value.
	easy := make([]int64, 96)
	for i := 0; i < len(easy); i++ {
		easy[i] = 60
	}
	diff := make([]int64, len(easy)-1)
	for i := 0; i < len(diff); i++ {
		diff[i] = -9
	}
	testReorg(t, easy, diff, 12615120+params.GenesisDifficulty.Int64(), full, scheme)
}

func testReorg(t *testing.T, first, second []int64, td int64, full bool, scheme string) {
	// Create a pristine chain and database
	genDb, _, blockchain, err := newCanonical(ethash.NewFaker(), 0, full, scheme)
	if err != nil {
		t.Fatalf("failed to create pristine chain: %v", err)
	}
	defer blockchain.Stop()

	// Insert an easy and a difficult chain afterwards
	easyBlocks, _ := GenerateChain(params.TestChainConfig, blockchain.GetBlockByHash(blockchain.CurrentBlock().Hash()), ethash.NewFaker(), genDb, len(first), func(i int, b *BlockGen) {
		b.OffsetTime(first[i])
	})
	diffBlocks, _ := GenerateChain(params.TestChainConfig, blockchain.GetBlockByHash(blockchain.CurrentBlock().Hash()), ethash.NewFaker(), genDb, len(second), func(i int, b *BlockGen) {
		b.OffsetTime(second[i])
	})
	if full {
		if _, err := blockchain.InsertChain(easyBlocks); err != nil {
			t.Fatalf("failed to insert easy chain: %v", err)
		}
		if _, err := blockchain.InsertChain(diffBlocks); err != nil {
			t.Fatalf("failed to insert difficult chain: %v", err)
		}
	} else {
		easyHeaders := make([]*types.Header, len(easyBlocks))
		for i, block := range easyBlocks {
			easyHeaders[i] = block.Header()
		}
		diffHeaders := make([]*types.Header, len(diffBlocks))
		for i, block := range diffBlocks {
			diffHeaders[i] = block.Header()
		}
		if _, err := blockchain.InsertHeaderChain(easyHeaders); err != nil {
			t.Fatalf("failed to insert easy chain: %v", err)
		}
		if _, err := blockchain.InsertHeaderChain(diffHeaders); err != nil {
			t.Fatalf("failed to insert difficult chain: %v", err)
		}
	}
	// Check that the chain is valid number and link wise
	if full {
		prev := blockchain.CurrentBlock()
		for block := blockchain.GetBlockByNumber(blockchain.CurrentBlock().Number.Uint64() - 1); block.NumberU64() != 0; prev, block = block.Header(), blockchain.GetBlockByNumber(block.NumberU64()-1) {
			if prev.ParentHash != block.Hash() {
				t.Errorf("parent block hash mismatch: have %x, want %x", prev.ParentHash, block.Hash())
			}
		}
	} else {
		prev := blockchain.CurrentHeader()
		for header := blockchain.GetHeaderByNumber(blockchain.CurrentHeader().Number.Uint64() - 1); header.Number.Uint64() != 0; prev, header = header, blockchain.GetHeaderByNumber(header.Number.Uint64()-1) {
			if prev.ParentHash != header.Hash() {
				t.Errorf("parent header hash mismatch: have %x, want %x", prev.ParentHash, header.Hash())
			}
		}
	}
	// Make sure the chain total difficulty is the correct one
	want := new(big.Int).Add(blockchain.genesisBlock.Difficulty(), big.NewInt(td))
	if full {
		cur := blockchain.CurrentBlock()
		if have := blockchain.GetTd(cur.Hash(), cur.Number.Uint64()); have.Cmp(want) != 0 {
			t.Errorf("total difficulty mismatch: have %v, want %v", have, want)
		}
	} else {
		cur := blockchain.CurrentHeader()
		if have := blockchain.GetTd(cur.Hash(), cur.Number.Uint64()); have.Cmp(want) != 0 {
			t.Errorf("total difficulty mismatch: have %v, want %v", have, want)
		}
	}
}

// Tests chain insertions in the face of one entity containing an invalid nonce.
func TestHeadersInsertNonceError(t *testing.T) {
	testInsertNonceError(t, false, rawdb.HashScheme)
	testInsertNonceError(t, false, rawdb.PathScheme)
}
func TestBlocksInsertNonceError(t *testing.T) {
	testInsertNonceError(t, true, rawdb.HashScheme)
	testInsertNonceError(t, true, rawdb.PathScheme)
}

func testInsertNonceError(t *testing.T, full bool, scheme string) {
	doTest := func(i int) {
		// Create a pristine chain and database
		genDb, _, blockchain, err := newCanonical(ethash.NewFaker(), 0, full, scheme)
		if err != nil {
			t.Fatalf("failed to create pristine chain: %v", err)
		}
		defer blockchain.Stop()

		// Create and insert a chain with a failing nonce
		var (
			failAt  int
			failRes int
			failNum uint64
		)
		if full {
			blocks := makeBlockChain(blockchain.chainConfig, blockchain.GetBlockByHash(blockchain.CurrentBlock().Hash()), i, ethash.NewFaker(), genDb, 0)

			failAt = rand.Int() % len(blocks)
			failNum = blocks[failAt].NumberU64()

			blockchain.engine = ethash.NewFakeFailer(failNum)
			failRes, err = blockchain.InsertChain(blocks)
		} else {
			headers := makeHeaderChain(blockchain.chainConfig, blockchain.CurrentHeader(), i, ethash.NewFaker(), genDb, 0)

			failAt = rand.Int() % len(headers)
			failNum = headers[failAt].Number.Uint64()

			blockchain.engine = ethash.NewFakeFailer(failNum)
			blockchain.hc.engine = blockchain.engine
			failRes, err = blockchain.InsertHeaderChain(headers)
		}
		// Check that the returned error indicates the failure
		if failRes != failAt {
			t.Errorf("test %d: failure (%v) index mismatch: have %d, want %d", i, err, failRes, failAt)
		}
		// Check that all blocks after the failing block have been inserted
		for j := 0; j < i-failAt; j++ {
			if full {
				if block := blockchain.GetBlockByNumber(failNum + uint64(j)); block != nil {
					t.Errorf("test %d: invalid block in chain: %v", i, block)
				}
			} else {
				if header := blockchain.GetHeaderByNumber(failNum + uint64(j)); header != nil {
					t.Errorf("test %d: invalid header in chain: %v", i, header)
				}
			}
		}
	}
	for i := 1; i < 25 && !t.Failed(); i++ {
		doTest(i)
	}
}

// Tests that fast importing a block chain produces the same chain data as the
// classical full block processing.
func TestFastVsFullChains(t *testing.T) {
	testFastVsFullChains(t, rawdb.HashScheme)
	testFastVsFullChains(t, rawdb.PathScheme)
}

func testFastVsFullChains(t *testing.T, scheme string) {
	// Configure and generate a sample block chain
	var (
		key, _  = crypto.HexToECDSA("b71c71a67e1177ad4e901695e1b4b9ee17ae16c6668d313eac2f96dbcda3f291")
		address = crypto.PubkeyToAddress(key.PublicKey)
		funds   = big.NewInt(1000000000000000)
		gspec   = &Genesis{
			Config:  params.TestChainConfig,
			Alloc:   types.GenesisAlloc{address: {Balance: funds}},
			BaseFee: big.NewInt(params.InitialBaseFee),
		}
		signer = types.LatestSigner(gspec.Config)
	)
	_, blocks, receipts := GenerateChainWithGenesis(gspec, ethash.NewFaker(), 1024, func(i int, block *BlockGen) {
		block.SetCoinbase(common.Address{0x00})

		// If the block number is multiple of 3, send a few bonus transactions to the miner
		if i%3 == 2 {
			for j := 0; j < i%4+1; j++ {
				tx, err := types.SignTx(types.NewTransaction(block.TxNonce(address), common.Address{0x00}, big.NewInt(1000), params.TxGas, block.header.BaseFee, nil), signer, key)
				if err != nil {
					panic(err)
				}
				block.AddTx(tx)
			}
		}
		// If the block number is a multiple of 5, add an uncle to the block
		if i%5 == 4 {
			block.AddUncle(&types.Header{ParentHash: block.PrevBlock(i - 2).Hash(), Number: big.NewInt(int64(i))})
		}
	})
	// Import the chain as an archive node for the comparison baseline
	archiveDb := rawdb.NewMemoryDatabase()
	archive, _ := NewBlockChain(archiveDb, DefaultCacheConfigWithScheme(scheme), gspec, nil, ethash.NewFaker(), vm.Config{}, nil, nil)
	defer archive.Stop()

	if n, err := archive.InsertChain(blocks); err != nil {
		t.Fatalf("failed to process block %d: %v", n, err)
	}
	// Fast import the chain as a non-archive node to test
	fastDb := rawdb.NewMemoryDatabase()
	fast, _ := NewBlockChain(fastDb, DefaultCacheConfigWithScheme(scheme), gspec, nil, ethash.NewFaker(), vm.Config{}, nil, nil)
	defer fast.Stop()

	headers := make([]*types.Header, len(blocks))
	for i, block := range blocks {
		headers[i] = block.Header()
	}
	if n, err := fast.InsertHeaderChain(headers); err != nil {
		t.Fatalf("failed to insert header %d: %v", n, err)
	}
	if n, err := fast.InsertReceiptChain(blocks, receipts, 0); err != nil {
		t.Fatalf("failed to insert receipt %d: %v", n, err)
	}
	// Freezer style fast import the chain.
	ancientDb, err := rawdb.NewDatabaseWithFreezer(rawdb.NewMemoryDatabase(), "", "", false, false, false, false, false)
	if err != nil {
		t.Fatalf("failed to create temp freezer db: %v", err)
	}
	defer ancientDb.Close()

	ancient, _ := NewBlockChain(ancientDb, DefaultCacheConfigWithScheme(scheme), gspec, nil, ethash.NewFaker(), vm.Config{}, nil, nil)
	defer ancient.Stop()

	if n, err := ancient.InsertHeaderChain(headers); err != nil {
		t.Fatalf("failed to insert header %d: %v", n, err)
	}
	if n, err := ancient.InsertReceiptChain(blocks, receipts, uint64(len(blocks)/2)); err != nil {
		t.Fatalf("failed to insert receipt %d: %v", n, err)
	}

	// Iterate over all chain data components, and cross reference
	for i := 0; i < len(blocks); i++ {
		num, hash, time := blocks[i].NumberU64(), blocks[i].Hash(), blocks[i].Time()

		if ftd, atd := fast.GetTd(hash, num), archive.GetTd(hash, num); ftd.Cmp(atd) != 0 {
			t.Errorf("block #%d [%x]: td mismatch: fastdb %v, archivedb %v", num, hash, ftd, atd)
		}
		if antd, artd := ancient.GetTd(hash, num), archive.GetTd(hash, num); antd.Cmp(artd) != 0 {
			t.Errorf("block #%d [%x]: td mismatch: ancientdb %v, archivedb %v", num, hash, antd, artd)
		}
		if fheader, aheader := fast.GetHeaderByHash(hash), archive.GetHeaderByHash(hash); fheader.Hash() != aheader.Hash() {
			t.Errorf("block #%d [%x]: header mismatch: fastdb %v, archivedb %v", num, hash, fheader, aheader)
		}
		if anheader, arheader := ancient.GetHeaderByHash(hash), archive.GetHeaderByHash(hash); anheader.Hash() != arheader.Hash() {
			t.Errorf("block #%d [%x]: header mismatch: ancientdb %v, archivedb %v", num, hash, anheader, arheader)
		}
		if fblock, arblock, anblock := fast.GetBlockByHash(hash), archive.GetBlockByHash(hash), ancient.GetBlockByHash(hash); fblock.Hash() != arblock.Hash() || anblock.Hash() != arblock.Hash() {
			t.Errorf("block #%d [%x]: block mismatch: fastdb %v, ancientdb %v, archivedb %v", num, hash, fblock, anblock, arblock)
		} else if types.DeriveSha(fblock.Transactions(), trie.NewStackTrie(nil)) != types.DeriveSha(arblock.Transactions(), trie.NewStackTrie(nil)) || types.DeriveSha(anblock.Transactions(), trie.NewStackTrie(nil)) != types.DeriveSha(arblock.Transactions(), trie.NewStackTrie(nil)) {
			t.Errorf("block #%d [%x]: transactions mismatch: fastdb %v, ancientdb %v, archivedb %v", num, hash, fblock.Transactions(), anblock.Transactions(), arblock.Transactions())
		} else if types.CalcUncleHash(fblock.Uncles()) != types.CalcUncleHash(arblock.Uncles()) || types.CalcUncleHash(anblock.Uncles()) != types.CalcUncleHash(arblock.Uncles()) {
			t.Errorf("block #%d [%x]: uncles mismatch: fastdb %v, ancientdb %v, archivedb %v", num, hash, fblock.Uncles(), anblock, arblock.Uncles())
		}

		// Check receipts.
		freceipts := rawdb.ReadReceipts(fastDb, hash, num, time, fast.Config())
		anreceipts := rawdb.ReadReceipts(ancientDb, hash, num, time, fast.Config())
		areceipts := rawdb.ReadReceipts(archiveDb, hash, num, time, fast.Config())
		if types.DeriveSha(freceipts, trie.NewStackTrie(nil)) != types.DeriveSha(areceipts, trie.NewStackTrie(nil)) {
			t.Errorf("block #%d [%x]: receipts mismatch: fastdb %v, ancientdb %v, archivedb %v", num, hash, freceipts, anreceipts, areceipts)
		}

		// Check that hash-to-number mappings are present in all databases.
		if m := rawdb.ReadHeaderNumber(fastDb, hash); m == nil || *m != num {
			t.Errorf("block #%d [%x]: wrong hash-to-number mapping in fastdb: %v", num, hash, m)
		}
		if m := rawdb.ReadHeaderNumber(ancientDb, hash); m == nil || *m != num {
			t.Errorf("block #%d [%x]: wrong hash-to-number mapping in ancientdb: %v", num, hash, m)
		}
		if m := rawdb.ReadHeaderNumber(archiveDb, hash); m == nil || *m != num {
			t.Errorf("block #%d [%x]: wrong hash-to-number mapping in archivedb: %v", num, hash, m)
		}
	}

	// Check that the canonical chains are the same between the databases
	for i := 0; i < len(blocks)+1; i++ {
		if fhash, ahash := rawdb.ReadCanonicalHash(fastDb, uint64(i)), rawdb.ReadCanonicalHash(archiveDb, uint64(i)); fhash != ahash {
			t.Errorf("block #%d: canonical hash mismatch: fastdb %v, archivedb %v", i, fhash, ahash)
		}
		if anhash, arhash := rawdb.ReadCanonicalHash(ancientDb, uint64(i)), rawdb.ReadCanonicalHash(archiveDb, uint64(i)); anhash != arhash {
			t.Errorf("block #%d: canonical hash mismatch: ancientdb %v, archivedb %v", i, anhash, arhash)
		}
	}
}

// Tests that various import methods move the chain head pointers to the correct
// positions.
func TestLightVsFastVsFullChainHeads(t *testing.T) {
	testLightVsFastVsFullChainHeads(t, rawdb.HashScheme)
	testLightVsFastVsFullChainHeads(t, rawdb.PathScheme)
}

func testLightVsFastVsFullChainHeads(t *testing.T, scheme string) {
	// Configure and generate a sample block chain
	var (
		key, _  = crypto.HexToECDSA("b71c71a67e1177ad4e901695e1b4b9ee17ae16c6668d313eac2f96dbcda3f291")
		address = crypto.PubkeyToAddress(key.PublicKey)
		funds   = big.NewInt(1000000000000000)
		gspec   = &Genesis{
			Config:  params.TestChainConfig,
			Alloc:   types.GenesisAlloc{address: {Balance: funds}},
			BaseFee: big.NewInt(params.InitialBaseFee),
		}
	)
	height := uint64(64)
	_, blocks, receipts := GenerateChainWithGenesis(gspec, ethash.NewFaker(), int(height), nil)

	// makeDb creates a db instance for testing.
	makeDb := func() ethdb.Database {
		db, err := rawdb.NewDatabaseWithFreezer(rawdb.NewMemoryDatabase(), "", "", false, false, false, false, false)
		if err != nil {
			t.Fatalf("failed to create temp freezer db: %v", err)
		}
		return db
	}
	// Configure a subchain to roll back
	remove := blocks[height/2].NumberU64()

	// Create a small assertion method to check the three heads
	assert := func(t *testing.T, kind string, chain *BlockChain, header uint64, fast uint64, block uint64) {
		t.Helper()

		if num := chain.CurrentBlock().Number.Uint64(); num != block {
			t.Errorf("%s head block mismatch: have #%v, want #%v", kind, num, block)
		}
		if num := chain.CurrentSnapBlock().Number.Uint64(); num != fast {
			t.Errorf("%s head snap-block mismatch: have #%v, want #%v", kind, num, fast)
		}
		if num := chain.CurrentHeader().Number.Uint64(); num != header {
			t.Errorf("%s head header mismatch: have #%v, want #%v", kind, num, header)
		}
	}
	// Import the chain as an archive node and ensure all pointers are updated
	archiveDb := makeDb()
	defer archiveDb.Close()

	archiveCaching := *defaultCacheConfig
	archiveCaching.TrieDirtyDisabled = true
	archiveCaching.StateScheme = scheme

	archive, _ := NewBlockChain(archiveDb, &archiveCaching, gspec, nil, ethash.NewFaker(), vm.Config{}, nil, nil)
	if n, err := archive.InsertChain(blocks); err != nil {
		t.Fatalf("failed to process block %d: %v", n, err)
	}
	defer archive.Stop()

	assert(t, "archive", archive, height, height, height)
	archive.SetHead(remove - 1)
	assert(t, "archive", archive, height/2, height/2, height/2)

	// Import the chain as a non-archive node and ensure all pointers are updated
	fastDb := makeDb()
	defer fastDb.Close()
	fast, _ := NewBlockChain(fastDb, DefaultCacheConfigWithScheme(scheme), gspec, nil, ethash.NewFaker(), vm.Config{}, nil, nil)
	defer fast.Stop()

	headers := make([]*types.Header, len(blocks))
	for i, block := range blocks {
		headers[i] = block.Header()
	}
	if n, err := fast.InsertHeaderChain(headers); err != nil {
		t.Fatalf("failed to insert header %d: %v", n, err)
	}
	if n, err := fast.InsertReceiptChain(blocks, receipts, 0); err != nil {
		t.Fatalf("failed to insert receipt %d: %v", n, err)
	}
	assert(t, "fast", fast, height, height, 0)
	fast.SetHead(remove - 1)
	assert(t, "fast", fast, height/2, height/2, 0)

	// Import the chain as a ancient-first node and ensure all pointers are updated
	ancientDb := makeDb()
	defer ancientDb.Close()
	ancient, _ := NewBlockChain(ancientDb, DefaultCacheConfigWithScheme(scheme), gspec, nil, ethash.NewFaker(), vm.Config{}, nil, nil)
	defer ancient.Stop()

	if n, err := ancient.InsertHeaderChain(headers); err != nil {
		t.Fatalf("failed to insert header %d: %v", n, err)
	}
	if n, err := ancient.InsertReceiptChain(blocks, receipts, uint64(3*len(blocks)/4)); err != nil {
		t.Fatalf("failed to insert receipt %d: %v", n, err)
	}
	assert(t, "ancient", ancient, height, height, 0)
	ancient.SetHead(remove - 1)
	assert(t, "ancient", ancient, 0, 0, 0)

	if frozen, err := ancientDb.Ancients(); err != nil || frozen != 1 {
		t.Fatalf("failed to truncate ancient store, want %v, have %v", 1, frozen)
	}
	// Import the chain as a light node and ensure all pointers are updated
	lightDb := makeDb()
	defer lightDb.Close()
	light, _ := NewBlockChain(lightDb, DefaultCacheConfigWithScheme(scheme), gspec, nil, ethash.NewFaker(), vm.Config{}, nil, nil)
	if n, err := light.InsertHeaderChain(headers); err != nil {
		t.Fatalf("failed to insert header %d: %v", n, err)
	}
	defer light.Stop()

	assert(t, "light", light, height, 0, 0)
	light.SetHead(remove - 1)
	assert(t, "light", light, height/2, 0, 0)
}

// Tests that chain reorganisations handle transaction removals and reinsertions.
func TestChainTxReorgs(t *testing.T) {
	testChainTxReorgs(t, rawdb.HashScheme)
	testChainTxReorgs(t, rawdb.PathScheme)
}

func testChainTxReorgs(t *testing.T, scheme string) {
	var (
		key1, _ = crypto.HexToECDSA("b71c71a67e1177ad4e901695e1b4b9ee17ae16c6668d313eac2f96dbcda3f291")
		key2, _ = crypto.HexToECDSA("8a1f9a8f95be41cd7ccb6168179afb4504aefe388d1e14474d32c45c72ce7b7a")
		key3, _ = crypto.HexToECDSA("49a7b37aa6f6645917e7b807e9d1c00d4fa71f18343b0d4122a4d2df64dd6fee")
		addr1   = crypto.PubkeyToAddress(key1.PublicKey)
		addr2   = crypto.PubkeyToAddress(key2.PublicKey)
		addr3   = crypto.PubkeyToAddress(key3.PublicKey)
		gspec   = &Genesis{
			Config:   params.TestChainConfig,
			GasLimit: 3141592,
			Alloc: types.GenesisAlloc{
				addr1: {Balance: big.NewInt(1000000000000000)},
				addr2: {Balance: big.NewInt(1000000000000000)},
				addr3: {Balance: big.NewInt(1000000000000000)},
			},
		}
		signer = types.LatestSigner(gspec.Config)
	)

	// Create two transactions shared between the chains:
	//  - postponed: transaction included at a later block in the forked chain
	//  - swapped: transaction included at the same block number in the forked chain
	postponed, _ := types.SignTx(types.NewTransaction(0, addr1, big.NewInt(1000), params.TxGas, big.NewInt(params.InitialBaseFee), nil), signer, key1)
	swapped, _ := types.SignTx(types.NewTransaction(1, addr1, big.NewInt(1000), params.TxGas, big.NewInt(params.InitialBaseFee), nil), signer, key1)

	// Create two transactions that will be dropped by the forked chain:
	//  - pastDrop: transaction dropped retroactively from a past block
	//  - freshDrop: transaction dropped exactly at the block where the reorg is detected
	var pastDrop, freshDrop *types.Transaction

	// Create three transactions that will be added in the forked chain:
	//  - pastAdd:   transaction added before the reorganization is detected
	//  - freshAdd:  transaction added at the exact block the reorg is detected
	//  - futureAdd: transaction added after the reorg has already finished
	var pastAdd, freshAdd, futureAdd *types.Transaction

	_, chain, _ := GenerateChainWithGenesis(gspec, ethash.NewFaker(), 3, func(i int, gen *BlockGen) {
		switch i {
		case 0:
			pastDrop, _ = types.SignTx(types.NewTransaction(gen.TxNonce(addr2), addr2, big.NewInt(1000), params.TxGas, gen.header.BaseFee, nil), signer, key2)

			gen.AddTx(pastDrop)  // This transaction will be dropped in the fork from below the split point
			gen.AddTx(postponed) // This transaction will be postponed till block #3 in the fork

		case 2:
			freshDrop, _ = types.SignTx(types.NewTransaction(gen.TxNonce(addr2), addr2, big.NewInt(1000), params.TxGas, gen.header.BaseFee, nil), signer, key2)

			gen.AddTx(freshDrop) // This transaction will be dropped in the fork from exactly at the split point
			gen.AddTx(swapped)   // This transaction will be swapped out at the exact height

			gen.OffsetTime(9) // Lower the block difficulty to simulate a weaker chain
		}
	})
	// Import the chain. This runs all block validation rules.
	db := rawdb.NewMemoryDatabase()
	blockchain, _ := NewBlockChain(db, DefaultCacheConfigWithScheme(scheme), gspec, nil, ethash.NewFaker(), vm.Config{}, nil, nil)
	if i, err := blockchain.InsertChain(chain); err != nil {
		t.Fatalf("failed to insert original chain[%d]: %v", i, err)
	}
	defer blockchain.Stop()

	// overwrite the old chain
	_, chain, _ = GenerateChainWithGenesis(gspec, ethash.NewFaker(), 5, func(i int, gen *BlockGen) {
		switch i {
		case 0:
			pastAdd, _ = types.SignTx(types.NewTransaction(gen.TxNonce(addr3), addr3, big.NewInt(1000), params.TxGas, gen.header.BaseFee, nil), signer, key3)
			gen.AddTx(pastAdd) // This transaction needs to be injected during reorg

		case 2:
			gen.AddTx(postponed) // This transaction was postponed from block #1 in the original chain
			gen.AddTx(swapped)   // This transaction was swapped from the exact current spot in the original chain

			freshAdd, _ = types.SignTx(types.NewTransaction(gen.TxNonce(addr3), addr3, big.NewInt(1000), params.TxGas, gen.header.BaseFee, nil), signer, key3)
			gen.AddTx(freshAdd) // This transaction will be added exactly at reorg time

		case 3:
			futureAdd, _ = types.SignTx(types.NewTransaction(gen.TxNonce(addr3), addr3, big.NewInt(1000), params.TxGas, gen.header.BaseFee, nil), signer, key3)
			gen.AddTx(futureAdd) // This transaction will be added after a full reorg
		}
	})
	if _, err := blockchain.InsertChain(chain); err != nil {
		t.Fatalf("failed to insert forked chain: %v", err)
	}

	// removed tx
	for i, tx := range (types.Transactions{pastDrop, freshDrop}) {
		if txn, _, _, _ := rawdb.ReadTransaction(db, tx.Hash()); txn != nil {
			t.Errorf("drop %d: tx %v found while shouldn't have been", i, txn)
		}
		if rcpt, _, _, _ := rawdb.ReadReceipt(db, tx.Hash(), blockchain.Config()); rcpt != nil {
			t.Errorf("drop %d: receipt %v found while shouldn't have been", i, rcpt)
		}
	}
	// added tx
	for i, tx := range (types.Transactions{pastAdd, freshAdd, futureAdd}) {
		if txn, _, _, _ := rawdb.ReadTransaction(db, tx.Hash()); txn == nil {
			t.Errorf("add %d: expected tx to be found", i)
		}
		if rcpt, _, _, _ := rawdb.ReadReceipt(db, tx.Hash(), blockchain.Config()); rcpt == nil {
			t.Errorf("add %d: expected receipt to be found", i)
		}
	}
	// shared tx
	for i, tx := range (types.Transactions{postponed, swapped}) {
		if txn, _, _, _ := rawdb.ReadTransaction(db, tx.Hash()); txn == nil {
			t.Errorf("share %d: expected tx to be found", i)
		}
		if rcpt, _, _, _ := rawdb.ReadReceipt(db, tx.Hash(), blockchain.Config()); rcpt == nil {
			t.Errorf("share %d: expected receipt to be found", i)
		}
	}
}

func TestLogReorgs(t *testing.T) {
	testLogReorgs(t, rawdb.HashScheme)
	testLogReorgs(t, rawdb.PathScheme)
}

func testLogReorgs(t *testing.T, scheme string) {
	var (
		key1, _ = crypto.HexToECDSA("b71c71a67e1177ad4e901695e1b4b9ee17ae16c6668d313eac2f96dbcda3f291")
		addr1   = crypto.PubkeyToAddress(key1.PublicKey)

		// this code generates a log
		code   = common.Hex2Bytes("60606040525b7f24ec1d3ff24c2f6ff210738839dbc339cd45a5294d85c79361016243157aae7b60405180905060405180910390a15b600a8060416000396000f360606040526008565b00")
		gspec  = &Genesis{Config: params.TestChainConfig, Alloc: types.GenesisAlloc{addr1: {Balance: big.NewInt(10000000000000000)}}}
		signer = types.LatestSigner(gspec.Config)
	)

	blockchain, _ := NewBlockChain(rawdb.NewMemoryDatabase(), DefaultCacheConfigWithScheme(scheme), gspec, nil, ethash.NewFaker(), vm.Config{}, nil, nil)
	defer blockchain.Stop()

	rmLogsCh := make(chan RemovedLogsEvent)
	blockchain.SubscribeRemovedLogsEvent(rmLogsCh)
	_, chain, _ := GenerateChainWithGenesis(gspec, ethash.NewFaker(), 2, func(i int, gen *BlockGen) {
		if i == 1 {
			tx, err := types.SignTx(types.NewContractCreation(gen.TxNonce(addr1), new(big.Int), 1000000, gen.header.BaseFee, code), signer, key1)
			if err != nil {
				t.Fatalf("failed to create tx: %v", err)
			}
			gen.AddTx(tx)
		}
	})
	if _, err := blockchain.InsertChain(chain); err != nil {
		t.Fatalf("failed to insert chain: %v", err)
	}

	_, chain, _ = GenerateChainWithGenesis(gspec, ethash.NewFaker(), 3, func(i int, gen *BlockGen) {})
	done := make(chan struct{})
	go func() {
		ev := <-rmLogsCh
		if len(ev.Logs) == 0 {
			t.Error("expected logs")
		}
		close(done)
	}()
	if _, err := blockchain.InsertChain(chain); err != nil {
		t.Fatalf("failed to insert forked chain: %v", err)
	}
	timeout := time.NewTimer(1 * time.Second)
	defer timeout.Stop()
	select {
	case <-done:
	case <-timeout.C:
		t.Fatal("Timeout. There is no RemovedLogsEvent has been sent.")
	}
}

// This EVM code generates a log when the contract is created.
var logCode = common.Hex2Bytes("60606040525b7f24ec1d3ff24c2f6ff210738839dbc339cd45a5294d85c79361016243157aae7b60405180905060405180910390a15b600a8060416000396000f360606040526008565b00")

// This test checks that log events and RemovedLogsEvent are sent
// when the chain reorganizes.
func TestLogRebirth(t *testing.T) {
	testLogRebirth(t, rawdb.HashScheme)
	testLogRebirth(t, rawdb.PathScheme)
}

func testLogRebirth(t *testing.T, scheme string) {
	var (
		key1, _       = crypto.HexToECDSA("b71c71a67e1177ad4e901695e1b4b9ee17ae16c6668d313eac2f96dbcda3f291")
		addr1         = crypto.PubkeyToAddress(key1.PublicKey)
		gspec         = &Genesis{Config: params.TestChainConfig, Alloc: types.GenesisAlloc{addr1: {Balance: big.NewInt(10000000000000000)}}}
		signer        = types.LatestSigner(gspec.Config)
		engine        = ethash.NewFaker()
		blockchain, _ = NewBlockChain(rawdb.NewMemoryDatabase(), DefaultCacheConfigWithScheme(scheme), gspec, nil, engine, vm.Config{}, nil, nil)
	)
	defer blockchain.Stop()

	// The event channels.
	newLogCh := make(chan []*types.Log, 10)
	rmLogsCh := make(chan RemovedLogsEvent, 10)
	blockchain.SubscribeLogsEvent(newLogCh)
	blockchain.SubscribeRemovedLogsEvent(rmLogsCh)

	// This chain contains 10 logs.
	genDb, chain, _ := GenerateChainWithGenesis(gspec, engine, 3, func(i int, gen *BlockGen) {
		if i < 2 {
			for ii := 0; ii < 5; ii++ {
				tx, err := types.SignNewTx(key1, signer, &types.LegacyTx{
					Nonce:    gen.TxNonce(addr1),
					GasPrice: gen.header.BaseFee,
					Gas:      uint64(1000001),
					Data:     logCode,
				})
				if err != nil {
					t.Fatalf("failed to create tx: %v", err)
				}
				gen.AddTx(tx)
			}
		}
	})
	if _, err := blockchain.InsertChain(chain); err != nil {
		t.Fatalf("failed to insert chain: %v", err)
	}
	checkLogEvents(t, newLogCh, rmLogsCh, 10, 0)

	// Generate long reorg chain containing more logs. Inserting the
	// chain removes one log and adds four.
	_, forkChain, _ := GenerateChainWithGenesis(gspec, engine, 3, func(i int, gen *BlockGen) {
		if i == 2 {
			// The last (head) block is not part of the reorg-chain, we can ignore it
			return
		}
		for ii := 0; ii < 5; ii++ {
			tx, err := types.SignNewTx(key1, signer, &types.LegacyTx{
				Nonce:    gen.TxNonce(addr1),
				GasPrice: gen.header.BaseFee,
				Gas:      uint64(1000000),
				Data:     logCode,
			})
			if err != nil {
				t.Fatalf("failed to create tx: %v", err)
			}
			gen.AddTx(tx)
		}
		gen.OffsetTime(-9) // higher block difficulty
	})
	if _, err := blockchain.InsertChain(forkChain); err != nil {
		t.Fatalf("failed to insert forked chain: %v", err)
	}
	checkLogEvents(t, newLogCh, rmLogsCh, 10, 10)

	// This chain segment is rooted in the original chain, but doesn't contain any logs.
	// When inserting it, the canonical chain switches away from forkChain and re-emits
	// the log event for the old chain, as well as a RemovedLogsEvent for forkChain.
	newBlocks, _ := GenerateChain(gspec.Config, chain[len(chain)-1], engine, genDb, 1, func(i int, gen *BlockGen) {})
	if _, err := blockchain.InsertChain(newBlocks); err != nil {
		t.Fatalf("failed to insert forked chain: %v", err)
	}
	checkLogEvents(t, newLogCh, rmLogsCh, 10, 10)
}

// This test is a variation of TestLogRebirth. It verifies that log events are emitted
// when a side chain containing log events overtakes the canonical chain.
func TestSideLogRebirth(t *testing.T) {
	testSideLogRebirth(t, rawdb.HashScheme)
	testSideLogRebirth(t, rawdb.PathScheme)
}

func testSideLogRebirth(t *testing.T, scheme string) {
	var (
		key1, _       = crypto.HexToECDSA("b71c71a67e1177ad4e901695e1b4b9ee17ae16c6668d313eac2f96dbcda3f291")
		addr1         = crypto.PubkeyToAddress(key1.PublicKey)
		gspec         = &Genesis{Config: params.TestChainConfig, Alloc: types.GenesisAlloc{addr1: {Balance: big.NewInt(10000000000000000)}}}
		signer        = types.LatestSigner(gspec.Config)
		blockchain, _ = NewBlockChain(rawdb.NewMemoryDatabase(), DefaultCacheConfigWithScheme(scheme), gspec, nil, ethash.NewFaker(), vm.Config{}, nil, nil)
	)
	defer blockchain.Stop()

	newLogCh := make(chan []*types.Log, 10)
	rmLogsCh := make(chan RemovedLogsEvent, 10)
	blockchain.SubscribeLogsEvent(newLogCh)
	blockchain.SubscribeRemovedLogsEvent(rmLogsCh)

	_, chain, _ := GenerateChainWithGenesis(gspec, ethash.NewFaker(), 2, func(i int, gen *BlockGen) {
		if i == 1 {
			gen.OffsetTime(-9) // higher block difficulty
		}
	})
	if _, err := blockchain.InsertChain(chain); err != nil {
		t.Fatalf("failed to insert forked chain: %v", err)
	}
	checkLogEvents(t, newLogCh, rmLogsCh, 0, 0)

	// Generate side chain with lower difficulty
	genDb, sideChain, _ := GenerateChainWithGenesis(gspec, ethash.NewFaker(), 2, func(i int, gen *BlockGen) {
		if i == 1 {
			tx, err := types.SignTx(types.NewContractCreation(gen.TxNonce(addr1), new(big.Int), 1000000, gen.header.BaseFee, logCode), signer, key1)
			if err != nil {
				t.Fatalf("failed to create tx: %v", err)
			}
			gen.AddTx(tx)
		}
	})
	if _, err := blockchain.InsertChain(sideChain); err != nil {
		t.Fatalf("failed to insert forked chain: %v", err)
	}
	checkLogEvents(t, newLogCh, rmLogsCh, 0, 0)

	// Generate a new block based on side chain.
	newBlocks, _ := GenerateChain(gspec.Config, sideChain[len(sideChain)-1], ethash.NewFaker(), genDb, 1, func(i int, gen *BlockGen) {})
	if _, err := blockchain.InsertChain(newBlocks); err != nil {
		t.Fatalf("failed to insert forked chain: %v", err)
	}
	checkLogEvents(t, newLogCh, rmLogsCh, 1, 0)
}

func checkLogEvents(t *testing.T, logsCh <-chan []*types.Log, rmLogsCh <-chan RemovedLogsEvent, wantNew, wantRemoved int) {
	t.Helper()
	var (
		countNew int
		countRm  int
		prev     int
	)
	// Drain events.
	for len(logsCh) > 0 {
		x := <-logsCh
		countNew += len(x)
		for _, log := range x {
			// We expect added logs to be in ascending order: 0:0, 0:1, 1:0 ...
			have := 100*int(log.BlockNumber) + int(log.TxIndex)
			if have < prev {
				t.Fatalf("Expected new logs to arrive in ascending order (%d < %d)", have, prev)
			}
			prev = have
		}
	}
	prev = 0
	for len(rmLogsCh) > 0 {
		x := <-rmLogsCh
		countRm += len(x.Logs)
		for _, log := range x.Logs {
			// We expect removed logs to be in ascending order: 0:0, 0:1, 1:0 ...
			have := 100*int(log.BlockNumber) + int(log.TxIndex)
			if have < prev {
				t.Fatalf("Expected removed logs to arrive in ascending order (%d < %d)", have, prev)
			}
			prev = have
		}
	}

	if countNew != wantNew {
		t.Fatalf("wrong number of log events: got %d, want %d", countNew, wantNew)
	}
	if countRm != wantRemoved {
		t.Fatalf("wrong number of removed log events: got %d, want %d", countRm, wantRemoved)
	}
}

// Tests if the canonical block can be fetched from the database during chain insertion.
func TestCanonicalBlockRetrieval(t *testing.T) {
	testCanonicalBlockRetrieval(t, rawdb.HashScheme)
	testCanonicalBlockRetrieval(t, rawdb.PathScheme)
}

func testCanonicalBlockRetrieval(t *testing.T, scheme string) {
	_, gspec, blockchain, err := newCanonical(ethash.NewFaker(), 0, true, scheme)
	if err != nil {
		t.Fatalf("failed to create pristine chain: %v", err)
	}
	defer blockchain.Stop()

	_, chain, _ := GenerateChainWithGenesis(gspec, ethash.NewFaker(), 10, func(i int, gen *BlockGen) {})

	var pend sync.WaitGroup
	pend.Add(len(chain))

	for i := range chain {
		go func(block *types.Block) {
			defer pend.Done()

			// try to retrieve a block by its canonical hash and see if the block data can be retrieved.
			for {
				ch := rawdb.ReadCanonicalHash(blockchain.db, block.NumberU64())
				if ch == (common.Hash{}) {
					continue // busy wait for canonical hash to be written
				}
				if ch != block.Hash() {
					t.Errorf("unknown canonical hash, want %s, got %s", block.Hash().Hex(), ch.Hex())
					return
				}
				fb := rawdb.ReadBlock(blockchain.db, ch, block.NumberU64())
				if fb == nil {
					t.Errorf("unable to retrieve block %d for canonical hash: %s", block.NumberU64(), ch.Hex())
					return
				}
				if fb.Hash() != block.Hash() {
					t.Errorf("invalid block hash for block %d, want %s, got %s", block.NumberU64(), block.Hash().Hex(), fb.Hash().Hex())
					return
				}
				return
			}
		}(chain[i])

		if _, err := blockchain.InsertChain(types.Blocks{chain[i]}); err != nil {
			t.Fatalf("failed to insert block %d: %v", i, err)
		}
	}
	pend.Wait()
}
func TestEIP155Transition(t *testing.T) {
	testEIP155Transition(t, rawdb.HashScheme)
	testEIP155Transition(t, rawdb.PathScheme)
}

func testEIP155Transition(t *testing.T, scheme string) {
	// Configure and generate a sample block chain
	var (
		key, _     = crypto.HexToECDSA("b71c71a67e1177ad4e901695e1b4b9ee17ae16c6668d313eac2f96dbcda3f291")
		address    = crypto.PubkeyToAddress(key.PublicKey)
		funds      = big.NewInt(1000000000)
		deleteAddr = common.Address{1}
		gspec      = &Genesis{
			Config: &params.ChainConfig{
				ChainID:        big.NewInt(1),
				EIP150Block:    big.NewInt(0),
				EIP155Block:    big.NewInt(2),
				HomesteadBlock: new(big.Int),
			},
			Alloc: types.GenesisAlloc{address: {Balance: funds}, deleteAddr: {Balance: new(big.Int)}},
		}
	)
	genDb, blocks, _ := GenerateChainWithGenesis(gspec, ethash.NewFaker(), 4, func(i int, block *BlockGen) {
		var (
			tx      *types.Transaction
			err     error
			basicTx = func(signer types.Signer) (*types.Transaction, error) {
				return types.SignTx(types.NewTransaction(block.TxNonce(address), common.Address{}, new(big.Int), 21000, new(big.Int), nil), signer, key)
			}
		)
		switch i {
		case 0:
			tx, err = basicTx(types.HomesteadSigner{})
			if err != nil {
				t.Fatal(err)
			}
			block.AddTx(tx)
		case 2:
			tx, err = basicTx(types.HomesteadSigner{})
			if err != nil {
				t.Fatal(err)
			}
			block.AddTx(tx)

			tx, err = basicTx(types.LatestSigner(gspec.Config))
			if err != nil {
				t.Fatal(err)
			}
			block.AddTx(tx)
		case 3:
			tx, err = basicTx(types.HomesteadSigner{})
			if err != nil {
				t.Fatal(err)
			}
			block.AddTx(tx)

			tx, err = basicTx(types.LatestSigner(gspec.Config))
			if err != nil {
				t.Fatal(err)
			}
			block.AddTx(tx)
		}
	})

	blockchain, _ := NewBlockChain(rawdb.NewMemoryDatabase(), DefaultCacheConfigWithScheme(scheme), gspec, nil, ethash.NewFaker(), vm.Config{}, nil, nil)
	defer blockchain.Stop()

	if _, err := blockchain.InsertChain(blocks); err != nil {
		t.Fatal(err)
	}
	block := blockchain.GetBlockByNumber(1)
	if block.Transactions()[0].Protected() {
		t.Error("Expected block[0].txs[0] to not be replay protected")
	}

	block = blockchain.GetBlockByNumber(3)
	if block.Transactions()[0].Protected() {
		t.Error("Expected block[3].txs[0] to not be replay protected")
	}
	if !block.Transactions()[1].Protected() {
		t.Error("Expected block[3].txs[1] to be replay protected")
	}
	if _, err := blockchain.InsertChain(blocks[4:]); err != nil {
		t.Fatal(err)
	}

	// generate an invalid chain id transaction
	config := &params.ChainConfig{
		ChainID:        big.NewInt(2),
		EIP150Block:    big.NewInt(0),
		EIP155Block:    big.NewInt(2),
		HomesteadBlock: new(big.Int),
	}
	blocks, _ = GenerateChain(config, blocks[len(blocks)-1], ethash.NewFaker(), genDb, 4, func(i int, block *BlockGen) {
		var (
			tx      *types.Transaction
			err     error
			basicTx = func(signer types.Signer) (*types.Transaction, error) {
				return types.SignTx(types.NewTransaction(block.TxNonce(address), common.Address{}, new(big.Int), 21000, new(big.Int), nil), signer, key)
			}
		)
		if i == 0 {
			tx, err = basicTx(types.LatestSigner(config))
			if err != nil {
				t.Fatal(err)
			}
			block.AddTx(tx)
		}
	})
	_, err := blockchain.InsertChain(blocks)
	if have, want := err, types.ErrInvalidChainId; !errors.Is(have, want) {
		t.Errorf("have %v, want %v", have, want)
	}
}
func TestEIP161AccountRemoval(t *testing.T) {
	testEIP161AccountRemoval(t, rawdb.HashScheme)
	testEIP161AccountRemoval(t, rawdb.PathScheme)
}

func testEIP161AccountRemoval(t *testing.T, scheme string) {
	// Configure and generate a sample block chain
	var (
		key, _  = crypto.HexToECDSA("b71c71a67e1177ad4e901695e1b4b9ee17ae16c6668d313eac2f96dbcda3f291")
		address = crypto.PubkeyToAddress(key.PublicKey)
		funds   = big.NewInt(1000000000)
		theAddr = common.Address{1}
		gspec   = &Genesis{
			Config: &params.ChainConfig{
				ChainID:        big.NewInt(1),
				HomesteadBlock: new(big.Int),
				EIP155Block:    new(big.Int),
				EIP150Block:    new(big.Int),
				EIP158Block:    big.NewInt(2),
			},
			Alloc: types.GenesisAlloc{address: {Balance: funds}},
		}
	)
	_, blocks, _ := GenerateChainWithGenesis(gspec, ethash.NewFaker(), 3, func(i int, block *BlockGen) {
		var (
			tx     *types.Transaction
			err    error
			signer = types.LatestSigner(gspec.Config)
		)
		switch i {
		case 0:
			tx, err = types.SignTx(types.NewTransaction(block.TxNonce(address), theAddr, new(big.Int), 21000, new(big.Int), nil), signer, key)
		case 1:
			tx, err = types.SignTx(types.NewTransaction(block.TxNonce(address), theAddr, new(big.Int), 21000, new(big.Int), nil), signer, key)
		case 2:
			tx, err = types.SignTx(types.NewTransaction(block.TxNonce(address), theAddr, new(big.Int), 21000, new(big.Int), nil), signer, key)
		}
		if err != nil {
			t.Fatal(err)
		}
		block.AddTx(tx)
	})
	// account must exist pre eip 161
	blockchain, _ := NewBlockChain(rawdb.NewMemoryDatabase(), DefaultCacheConfigWithScheme(scheme), gspec, nil, ethash.NewFaker(), vm.Config{}, nil, nil)
	defer blockchain.Stop()

	if _, err := blockchain.InsertChain(types.Blocks{blocks[0]}); err != nil {
		t.Fatal(err)
	}
	if st, _ := blockchain.State(); !st.Exist(theAddr) {
		t.Error("expected account to exist")
	}

	// account needs to be deleted post eip 161
	if _, err := blockchain.InsertChain(types.Blocks{blocks[1]}); err != nil {
		t.Fatal(err)
	}
	if st, _ := blockchain.State(); st.Exist(theAddr) {
		t.Error("account should not exist")
	}

	// account mustn't be created post eip 161
	if _, err := blockchain.InsertChain(types.Blocks{blocks[2]}); err != nil {
		t.Fatal(err)
	}
	if st, _ := blockchain.State(); st.Exist(theAddr) {
		t.Error("account should not exist")
	}
}

// This is a regression test (i.e. as weird as it is, don't delete it ever), which
// tests that under weird reorg conditions the blockchain and its internal header-
// chain return the same latest block/header.
//
// https://github.com/ethereum/go-ethereum/pull/15941
func TestBlockchainHeaderchainReorgConsistency(t *testing.T) {
	testBlockchainHeaderchainReorgConsistency(t, rawdb.HashScheme)
	testBlockchainHeaderchainReorgConsistency(t, rawdb.PathScheme)
}

func testBlockchainHeaderchainReorgConsistency(t *testing.T, scheme string) {
	// Generate a canonical chain to act as the main dataset
	engine := ethash.NewFaker()
	genesis := &Genesis{
		Config:  params.TestChainConfig,
		BaseFee: big.NewInt(params.InitialBaseFee),
	}
	genDb, blocks, _ := GenerateChainWithGenesis(genesis, engine, 64, func(i int, b *BlockGen) { b.SetCoinbase(common.Address{1}) })

	// Generate a bunch of fork blocks, each side forking from the canonical chain
	forks := make([]*types.Block, len(blocks))
	for i := 0; i < len(forks); i++ {
		parent := genesis.ToBlock()
		if i > 0 {
			parent = blocks[i-1]
		}
		fork, _ := GenerateChain(genesis.Config, parent, engine, genDb, 1, func(i int, b *BlockGen) { b.SetCoinbase(common.Address{2}) })
		forks[i] = fork[0]
	}
	// Import the canonical and fork chain side by side, verifying the current block
	// and current header consistency
	chain, err := NewBlockChain(rawdb.NewMemoryDatabase(), DefaultCacheConfigWithScheme(scheme), genesis, nil, engine, vm.Config{}, nil, nil)
	if err != nil {
		t.Fatalf("failed to create tester chain: %v", err)
	}
	defer chain.Stop()

	for i := 0; i < len(blocks); i++ {
		if _, err := chain.InsertChain(blocks[i : i+1]); err != nil {
			t.Fatalf("block %d: failed to insert into chain: %v", i, err)
		}
		if chain.CurrentBlock().Hash() != chain.CurrentHeader().Hash() {
			t.Errorf("block %d: current block/header mismatch: block #%d [%x..], header #%d [%x..]", i, chain.CurrentBlock().Number, chain.CurrentBlock().Hash().Bytes()[:4], chain.CurrentHeader().Number, chain.CurrentHeader().Hash().Bytes()[:4])
		}
		if _, err := chain.InsertChain(forks[i : i+1]); err != nil {
			t.Fatalf(" fork %d: failed to insert into chain: %v", i, err)
		}
		if chain.CurrentBlock().Hash() != chain.CurrentHeader().Hash() {
			t.Errorf(" fork %d: current block/header mismatch: block #%d [%x..], header #%d [%x..]", i, chain.CurrentBlock().Number, chain.CurrentBlock().Hash().Bytes()[:4], chain.CurrentHeader().Number, chain.CurrentHeader().Hash().Bytes()[:4])
		}
	}
}

// Tests that importing small side forks doesn't leave junk in the trie database
// cache (which would eventually cause memory issues).
func TestTrieForkGC(t *testing.T) {
	// Generate a canonical chain to act as the main dataset
	engine := ethash.NewFaker()
	genesis := &Genesis{
		Config:  params.TestChainConfig,
		BaseFee: big.NewInt(params.InitialBaseFee),
	}
	genDb, blocks, _ := GenerateChainWithGenesis(genesis, engine, 2*state.TriesInMemory, func(i int, b *BlockGen) { b.SetCoinbase(common.Address{1}) })

	// Generate a bunch of fork blocks, each side forking from the canonical chain
	forks := make([]*types.Block, len(blocks))
	for i := 0; i < len(forks); i++ {
		parent := genesis.ToBlock()
		if i > 0 {
			parent = blocks[i-1]
		}
		fork, _ := GenerateChain(genesis.Config, parent, engine, genDb, 1, func(i int, b *BlockGen) { b.SetCoinbase(common.Address{2}) })
		forks[i] = fork[0]
	}
	// Import the canonical and fork chain side by side, forcing the trie cache to cache both
	chain, err := NewBlockChain(rawdb.NewMemoryDatabase(), nil, genesis, nil, engine, vm.Config{}, nil, nil)
	if err != nil {
		t.Fatalf("failed to create tester chain: %v", err)
	}
	defer chain.Stop()

	for i := 0; i < len(blocks); i++ {
		if _, err := chain.InsertChain(blocks[i : i+1]); err != nil {
			t.Fatalf("block %d: failed to insert into chain: %v", i, err)
		}
		if _, err := chain.InsertChain(forks[i : i+1]); err != nil {
			t.Fatalf("fork %d: failed to insert into chain: %v", i, err)
		}
	}
	// Dereference all the recent tries and ensure no past trie is left in
	for i := 0; i < state.TriesInMemory; i++ {
		chain.TrieDB().Dereference(blocks[len(blocks)-1-i].Root())
		chain.TrieDB().Dereference(forks[len(blocks)-1-i].Root())
	}
	if _, nodes, _, _ := chain.TrieDB().Size(); nodes > 0 { // all memory is returned in the nodes return for hashdb
		t.Fatalf("stale tries still alive after garbase collection")
	}
}

// Tests that doing large reorgs works even if the state associated with the
// forking point is not available any more.
func TestLargeReorgTrieGC(t *testing.T) {
	testLargeReorgTrieGC(t, rawdb.HashScheme)
	testLargeReorgTrieGC(t, rawdb.PathScheme)
}

func testLargeReorgTrieGC(t *testing.T, scheme string) {
	// Generate the original common chain segment and the two competing forks
	engine := ethash.NewFaker()
	genesis := &Genesis{
		Config:  params.TestChainConfig,
		BaseFee: big.NewInt(params.InitialBaseFee),
	}
	genDb, shared, _ := GenerateChainWithGenesis(genesis, engine, 64, func(i int, b *BlockGen) { b.SetCoinbase(common.Address{1}) })
	original, _ := GenerateChain(genesis.Config, shared[len(shared)-1], engine, genDb, 2*state.TriesInMemory, func(i int, b *BlockGen) { b.SetCoinbase(common.Address{2}) })
	competitor, _ := GenerateChain(genesis.Config, shared[len(shared)-1], engine, genDb, 2*state.TriesInMemory+1, func(i int, b *BlockGen) { b.SetCoinbase(common.Address{3}) })

	// Import the shared chain and the original canonical one
	db, _ := rawdb.NewDatabaseWithFreezer(rawdb.NewMemoryDatabase(), "", "", false, false, false, false, false)
	defer db.Close()

	chain, err := NewBlockChain(db, DefaultCacheConfigWithScheme(scheme), genesis, nil, engine, vm.Config{}, nil, nil)
	if err != nil {
		t.Fatalf("failed to create tester chain: %v", err)
	}
	defer chain.Stop()

	if _, err := chain.InsertChain(shared); err != nil {
		t.Fatalf("failed to insert shared chain: %v", err)
	}
	if _, err := chain.InsertChain(original); err != nil {
		t.Fatalf("failed to insert original chain: %v", err)
	}
	// Ensure that the state associated with the forking point is pruned away
	if chain.HasState(shared[len(shared)-1].Root()) {
		t.Fatalf("common-but-old ancestor still cache")
	}
	// Import the competitor chain without exceeding the canonical's TD and ensure
	// we have not processed any of the blocks (protection against malicious blocks)
	if _, err := chain.InsertChain(competitor[:len(competitor)-2]); err != nil {
		t.Fatalf("failed to insert competitor chain: %v", err)
	}
	for i, block := range competitor[:len(competitor)-2] {
		if chain.HasState(block.Root()) {
			t.Fatalf("competitor %d: low TD chain became processed", i)
		}
	}
	// Import the head of the competitor chain, triggering the reorg and ensure we
	// successfully reprocess all the stashed away blocks.
	if _, err := chain.InsertChain(competitor[len(competitor)-2:]); err != nil {
		t.Fatalf("failed to finalize competitor chain: %v", err)
	}
	// In path-based trie database implementation, it will keep 128 diff + 1 disk
	// layers, totally 129 latest states available. In hash-based it's 128.
	states := state.TriesInMemory
	if scheme == rawdb.PathScheme {
		states = states + 1
	}
	for i, block := range competitor[:len(competitor)-states] {
		if chain.HasState(block.Root()) {
			t.Fatalf("competitor %d: unexpected competing chain state", i)
		}
	}
	for i, block := range competitor[len(competitor)-states:] {
		if !chain.HasState(block.Root()) {
			t.Fatalf("competitor %d: competing chain state missing", i)
		}
	}
}

func TestBlockchainRecovery(t *testing.T) {
	testBlockchainRecovery(t, rawdb.HashScheme)
	testBlockchainRecovery(t, rawdb.PathScheme)
}

func testBlockchainRecovery(t *testing.T, scheme string) {
	// Configure and generate a sample block chain
	var (
		key, _  = crypto.HexToECDSA("b71c71a67e1177ad4e901695e1b4b9ee17ae16c6668d313eac2f96dbcda3f291")
		address = crypto.PubkeyToAddress(key.PublicKey)
		funds   = big.NewInt(1000000000)
		gspec   = &Genesis{Config: params.TestChainConfig, Alloc: types.GenesisAlloc{address: {Balance: funds}}}
	)
	height := uint64(64)
	_, blocks, receipts := GenerateChainWithGenesis(gspec, ethash.NewFaker(), int(height), nil)

	// Import the chain as a ancient-first node and ensure all pointers are updated
	ancientDb, err := rawdb.NewDatabaseWithFreezer(rawdb.NewMemoryDatabase(), t.TempDir(), "", false, false, false, false, false)
	if err != nil {
		t.Fatalf("failed to create temp freezer db: %v", err)
	}
	defer ancientDb.Close()
	ancient, _ := NewBlockChain(ancientDb, DefaultCacheConfigWithScheme(scheme), gspec, nil, ethash.NewFaker(), vm.Config{}, nil, nil)

	headers := make([]*types.Header, len(blocks))
	for i, block := range blocks {
		headers[i] = block.Header()
	}
	if n, err := ancient.InsertHeaderChain(headers); err != nil {
		t.Fatalf("failed to insert header %d: %v", n, err)
	}
	if n, err := ancient.InsertReceiptChain(blocks, receipts, uint64(3*len(blocks)/4)); err != nil {
		t.Fatalf("failed to insert receipt %d: %v", n, err)
	}
	rawdb.WriteLastPivotNumber(ancientDb, blocks[len(blocks)-1].NumberU64()) // Force fast sync behavior
	ancient.Stop()

	// Destroy head fast block manually
	midBlock := blocks[len(blocks)/2]
	rawdb.WriteHeadFastBlockHash(ancientDb, midBlock.Hash())

	// Reopen broken blockchain again
	ancient, _ = NewBlockChain(ancientDb, DefaultCacheConfigWithScheme(scheme), gspec, nil, ethash.NewFaker(), vm.Config{}, nil, nil)
	defer ancient.Stop()
	if num := ancient.CurrentBlock().Number.Uint64(); num != 0 {
		t.Errorf("head block mismatch: have #%v, want #%v", num, 0)
	}
	if num := ancient.CurrentSnapBlock().Number.Uint64(); num != midBlock.NumberU64() {
		t.Errorf("head snap-block mismatch: have #%v, want #%v", num, midBlock.NumberU64())
	}
	if num := ancient.CurrentHeader().Number.Uint64(); num != midBlock.NumberU64() {
		t.Errorf("head header mismatch: have #%v, want #%v", num, midBlock.NumberU64())
	}
}

// This test checks that InsertReceiptChain will roll back correctly when attempting to insert a side chain.
func TestInsertReceiptChainRollback(t *testing.T) {
	testInsertReceiptChainRollback(t, rawdb.HashScheme)
	testInsertReceiptChainRollback(t, rawdb.PathScheme)
}

func testInsertReceiptChainRollback(t *testing.T, scheme string) {
	// Generate forked chain. The returned BlockChain object is used to process the side chain blocks.
	tmpChain, sideblocks, canonblocks, gspec, err := getLongAndShortChains(scheme)
	if err != nil {
		t.Fatal(err)
	}
	defer tmpChain.Stop()
	// Get the side chain receipts.
	if _, err := tmpChain.InsertChain(sideblocks); err != nil {
		t.Fatal("processing side chain failed:", err)
	}
	t.Log("sidechain head:", tmpChain.CurrentBlock().Number, tmpChain.CurrentBlock().Hash())
	sidechainReceipts := make([]types.Receipts, len(sideblocks))
	for i, block := range sideblocks {
		sidechainReceipts[i] = tmpChain.GetReceiptsByHash(block.Hash())
	}
	// Get the canon chain receipts.
	if _, err := tmpChain.InsertChain(canonblocks); err != nil {
		t.Fatal("processing canon chain failed:", err)
	}
	t.Log("canon head:", tmpChain.CurrentBlock().Number, tmpChain.CurrentBlock().Hash())
	canonReceipts := make([]types.Receipts, len(canonblocks))
	for i, block := range canonblocks {
		canonReceipts[i] = tmpChain.GetReceiptsByHash(block.Hash())
	}

	// Set up a BlockChain that uses the ancient store.
	ancientDb, err := rawdb.NewDatabaseWithFreezer(rawdb.NewMemoryDatabase(), "", "", false, false, false, false, false)
	if err != nil {
		t.Fatalf("failed to create temp freezer db: %v", err)
	}
	defer ancientDb.Close()

	ancientChain, _ := NewBlockChain(ancientDb, DefaultCacheConfigWithScheme(scheme), gspec, nil, ethash.NewFaker(), vm.Config{}, nil, nil)
	defer ancientChain.Stop()

	// Import the canonical header chain.
	canonHeaders := make([]*types.Header, len(canonblocks))
	for i, block := range canonblocks {
		canonHeaders[i] = block.Header()
	}
	if _, err = ancientChain.InsertHeaderChain(canonHeaders); err != nil {
		t.Fatal("can't import canon headers:", err)
	}

	// Try to insert blocks/receipts of the side chain.
	_, err = ancientChain.InsertReceiptChain(sideblocks, sidechainReceipts, uint64(len(sideblocks)))
	if err == nil {
		t.Fatal("expected error from InsertReceiptChain.")
	}
	if ancientChain.CurrentSnapBlock().Number.Uint64() != 0 {
		t.Fatalf("failed to rollback ancient data, want %d, have %d", 0, ancientChain.CurrentSnapBlock().Number)
	}
	if frozen, err := ancientChain.db.Ancients(); err != nil || frozen != 1 {
		t.Fatalf("failed to truncate ancient data, frozen index is %d", frozen)
	}

	// Insert blocks/receipts of the canonical chain.
	_, err = ancientChain.InsertReceiptChain(canonblocks, canonReceipts, uint64(len(canonblocks)))
	if err != nil {
		t.Fatalf("can't import canon chain receipts: %v", err)
	}
	if ancientChain.CurrentSnapBlock().Number.Uint64() != canonblocks[len(canonblocks)-1].NumberU64() {
		t.Fatalf("failed to insert ancient recept chain after rollback")
	}
	if frozen, _ := ancientChain.db.Ancients(); frozen != uint64(len(canonblocks))+1 {
		t.Fatalf("wrong ancients count %d", frozen)
	}
}

// Tests that importing a very large side fork, which is larger than the canon chain,
// but where the difficulty per block is kept low: this means that it will not
// overtake the 'canon' chain until after it's passed canon by about 200 blocks.
//
// Details at:
//   - https://github.com/ethereum/go-ethereum/issues/18977
//   - https://github.com/ethereum/go-ethereum/pull/18988
func TestLowDiffLongChain(t *testing.T) {
	testLowDiffLongChain(t, rawdb.HashScheme)
	testLowDiffLongChain(t, rawdb.PathScheme)
}

func testLowDiffLongChain(t *testing.T, scheme string) {
	// Generate a canonical chain to act as the main dataset
	engine := ethash.NewFaker()
	genesis := &Genesis{
		Config:  params.TestChainConfig,
		BaseFee: big.NewInt(params.InitialBaseFee),
	}
	// We must use a pretty long chain to ensure that the fork doesn't overtake us
	// until after at least 128 blocks post tip
	genDb, blocks, _ := GenerateChainWithGenesis(genesis, engine, 6*state.TriesInMemory, func(i int, b *BlockGen) {
		b.SetCoinbase(common.Address{1})
		b.OffsetTime(-9)
	})

	// Import the canonical chain
	diskdb, _ := rawdb.NewDatabaseWithFreezer(rawdb.NewMemoryDatabase(), "", "", false, false, false, false, false)
	defer diskdb.Close()

	chain, err := NewBlockChain(diskdb, DefaultCacheConfigWithScheme(scheme), genesis, nil, engine, vm.Config{}, nil, nil)
	if err != nil {
		t.Fatalf("failed to create tester chain: %v", err)
	}
	defer chain.Stop()

	if n, err := chain.InsertChain(blocks); err != nil {
		t.Fatalf("block %d: failed to insert into chain: %v", n, err)
	}
	// Generate fork chain, starting from an early block
	parent := blocks[10]
	fork, _ := GenerateChain(genesis.Config, parent, engine, genDb, 8*state.TriesInMemory, func(i int, b *BlockGen) {
		b.SetCoinbase(common.Address{2})
	})

	// And now import the fork
	if i, err := chain.InsertChain(fork); err != nil {
		t.Fatalf("block %d: failed to insert into chain: %v", i, err)
	}
	head := chain.CurrentBlock()
	if got := fork[len(fork)-1].Hash(); got != head.Hash() {
		t.Fatalf("head wrong, expected %x got %x", head.Hash(), got)
	}
	// Sanity check that all the canonical numbers are present
	header := chain.CurrentHeader()
	for number := head.Number.Uint64(); number > 0; number-- {
		if hash := chain.GetHeaderByNumber(number).Hash(); hash != header.Hash() {
			t.Fatalf("header %d: canonical hash mismatch: have %x, want %x", number, hash, header.Hash())
		}
		header = chain.GetHeader(header.ParentHash, number-1)
	}
}

// Tests that importing a sidechain (S), where
// - S is sidechain, containing blocks [Sn...Sm]
// - C is canon chain, containing blocks [G..Cn..Cm]
// - A common ancestor is placed at prune-point + blocksBetweenCommonAncestorAndPruneblock
// - The sidechain S is prepended with numCanonBlocksInSidechain blocks from the canon chain
//
// The mergePoint can be these values:
// -1: the transition won't happen
// 0:  the transition happens since genesis
// 1:  the transition happens after some chain segments
func testSideImport(t *testing.T, numCanonBlocksInSidechain, blocksBetweenCommonAncestorAndPruneblock int, mergePoint int) {
	// Generate a canonical chain to act as the main dataset
	chainConfig := *params.TestChainConfig
	var (
		engine = beacon.New(ethash.NewFaker())
		key, _ = crypto.HexToECDSA("b71c71a67e1177ad4e901695e1b4b9ee17ae16c6668d313eac2f96dbcda3f291")
		addr   = crypto.PubkeyToAddress(key.PublicKey)
		nonce  = uint64(0)

		gspec = &Genesis{
			Config:  &chainConfig,
			Alloc:   types.GenesisAlloc{addr: {Balance: big.NewInt(gomath.MaxInt64)}},
			BaseFee: big.NewInt(params.InitialBaseFee),
		}
		signer     = types.LatestSigner(gspec.Config)
		mergeBlock = gomath.MaxInt32
	)
	// Generate and import the canonical chain
	chain, err := NewBlockChain(rawdb.NewMemoryDatabase(), nil, gspec, nil, engine, vm.Config{}, nil, nil)
	if err != nil {
		t.Fatalf("failed to create tester chain: %v", err)
	}
	defer chain.Stop()

	// Activate the transition since genesis if required
	if mergePoint == 0 {
		mergeBlock = 0

		// Set the terminal total difficulty in the config
		gspec.Config.TerminalTotalDifficulty = big.NewInt(0)
	}
	genDb, blocks, _ := GenerateChainWithGenesis(gspec, engine, 2*state.TriesInMemory, func(i int, gen *BlockGen) {
		tx, err := types.SignTx(types.NewTransaction(nonce, common.HexToAddress("deadbeef"), big.NewInt(100), 21000, big.NewInt(int64(i+1)*params.GWei), nil), signer, key)
		if err != nil {
			t.Fatalf("failed to create tx: %v", err)
		}
		gen.AddTx(tx)
		if int(gen.header.Number.Uint64()) >= mergeBlock {
			gen.SetPoS()
		}
		nonce++
	})
	if n, err := chain.InsertChain(blocks); err != nil {
		t.Fatalf("block %d: failed to insert into chain: %v", n, err)
	}

	lastPrunedIndex := len(blocks) - state.TriesInMemory - 1
	lastPrunedBlock := blocks[lastPrunedIndex-1]
	firstNonPrunedBlock := blocks[len(blocks)-state.TriesInMemory]

	// Verify pruning of lastPrunedBlock
	if chain.HasBlockAndState(lastPrunedBlock.Hash(), lastPrunedBlock.NumberU64()) {
		t.Errorf("Block %d not pruned", lastPrunedBlock.NumberU64())
	}
	// Verify firstNonPrunedBlock is not pruned
	if !chain.HasBlockAndState(firstNonPrunedBlock.Hash(), firstNonPrunedBlock.NumberU64()) {
		t.Errorf("Block %d pruned", firstNonPrunedBlock.NumberU64())
	}

	// Activate the transition in the middle of the chain
	if mergePoint == 1 {
		// Set the terminal total difficulty in the config
		ttd := big.NewInt(int64(len(blocks)))
		ttd.Mul(ttd, params.GenesisDifficulty)
		gspec.Config.TerminalTotalDifficulty = ttd
		mergeBlock = len(blocks)
	}

	// Generate the sidechain
	// First block should be a known block, block after should be a pruned block. So
	// canon(pruned), side, side...

	// Generate fork chain, make it longer than canon
	parentIndex := lastPrunedIndex + blocksBetweenCommonAncestorAndPruneblock
	parent := blocks[parentIndex]
	fork, _ := GenerateChain(gspec.Config, parent, engine, genDb, 2*state.TriesInMemory, func(i int, b *BlockGen) {
		b.SetCoinbase(common.Address{2})
		if int(b.header.Number.Uint64()) >= mergeBlock {
			b.SetPoS()
		}
	})
	// Prepend the parent(s)
	var sidechain []*types.Block
	for i := numCanonBlocksInSidechain; i > 0; i-- {
		sidechain = append(sidechain, blocks[parentIndex+1-i])
	}
	sidechain = append(sidechain, fork...)
	n, err := chain.InsertChain(sidechain)
	if err != nil {
		t.Errorf("Got error, %v number %d - %d", err, sidechain[n].NumberU64(), n)
	}
	head := chain.CurrentBlock()
	if got := fork[len(fork)-1].Hash(); got != head.Hash() {
		t.Fatalf("head wrong, expected %x got %x", head.Hash(), got)
	}
}

// Tests that importing a sidechain (S), where
//   - S is sidechain, containing blocks [Sn...Sm]
//   - C is canon chain, containing blocks [G..Cn..Cm]
//   - The common ancestor Cc is pruned
//   - The first block in S: Sn, is == Cn
//
// That is: the sidechain for import contains some blocks already present in canon chain.
// So the blocks are:
//
//	[ Cn, Cn+1, Cc, Sn+3 ... Sm]
//	^    ^    ^  pruned
func TestPrunedImportSide(t *testing.T) {
	// glogger := log.NewGlogHandler(log.NewTerminalHandler(os.Stderr, false))
	// glogger.Verbosity(3)
	// log.SetDefault(log.NewLogger(glogger))
	testSideImport(t, 3, 3, -1)
	testSideImport(t, 3, -3, -1)
	testSideImport(t, 10, 0, -1)
	testSideImport(t, 1, 10, -1)
	testSideImport(t, 1, -10, -1)
}

func TestPrunedImportSideWithMerging(t *testing.T) {
	// glogger := log.NewGlogHandler(log.NewTerminalHandler(os.Stderr, false))
	// glogger.Verbosity(3)
	// log.SetDefault(log.NewLogger(glogger))
	testSideImport(t, 3, 3, 0)
	testSideImport(t, 3, -3, 0)
	testSideImport(t, 10, 0, 0)
	testSideImport(t, 1, 10, 0)
	testSideImport(t, 1, -10, 0)

	testSideImport(t, 3, 3, 1)
	testSideImport(t, 3, -3, 1)
	testSideImport(t, 10, 0, 1)
	testSideImport(t, 1, 10, 1)
	testSideImport(t, 1, -10, 1)
}

func TestInsertKnownHeaders(t *testing.T) {
	testInsertKnownChainData(t, "headers", rawdb.HashScheme)
	testInsertKnownChainData(t, "headers", rawdb.PathScheme)
}
func TestInsertKnownReceiptChain(t *testing.T) {
	testInsertKnownChainData(t, "receipts", rawdb.HashScheme)
	testInsertKnownChainData(t, "receipts", rawdb.PathScheme)
}
func TestInsertKnownBlocks(t *testing.T) {
	testInsertKnownChainData(t, "blocks", rawdb.HashScheme)
	testInsertKnownChainData(t, "blocks", rawdb.PathScheme)
}

func testInsertKnownChainData(t *testing.T, typ string, scheme string) {
	engine := ethash.NewFaker()
	genesis := &Genesis{
		Config:  params.TestChainConfig,
		BaseFee: big.NewInt(params.InitialBaseFee),
	}
	genDb, blocks, receipts := GenerateChainWithGenesis(genesis, engine, 32, func(i int, b *BlockGen) { b.SetCoinbase(common.Address{1}) })

	// A longer chain but total difficulty is lower.
	blocks2, receipts2 := GenerateChain(genesis.Config, blocks[len(blocks)-1], engine, genDb, 65, func(i int, b *BlockGen) { b.SetCoinbase(common.Address{1}) })

	// A shorter chain but total difficulty is higher.
	blocks3, receipts3 := GenerateChain(genesis.Config, blocks[len(blocks)-1], engine, genDb, 64, func(i int, b *BlockGen) {
		b.SetCoinbase(common.Address{1})
		b.OffsetTime(-9) // A higher difficulty
	})
	// Import the shared chain and the original canonical one
	chaindb, err := rawdb.NewDatabaseWithFreezer(rawdb.NewMemoryDatabase(), "", "", false, false, false, false, false)
	if err != nil {
		t.Fatalf("failed to create temp freezer db: %v", err)
	}
	defer chaindb.Close()

	chain, err := NewBlockChain(chaindb, DefaultCacheConfigWithScheme(scheme), genesis, nil, engine, vm.Config{}, nil, nil)
	if err != nil {
		t.Fatalf("failed to create tester chain: %v", err)
	}
	defer chain.Stop()

	var (
		inserter func(blocks []*types.Block, receipts []types.Receipts) error
		asserter func(t *testing.T, block *types.Block)
	)
	if typ == "headers" {
		inserter = func(blocks []*types.Block, receipts []types.Receipts) error {
			headers := make([]*types.Header, 0, len(blocks))
			for _, block := range blocks {
				headers = append(headers, block.Header())
			}
			_, err := chain.InsertHeaderChain(headers)
			return err
		}
		asserter = func(t *testing.T, block *types.Block) {
			if chain.CurrentHeader().Hash() != block.Hash() {
				t.Fatalf("current head header mismatch, have %v, want %v", chain.CurrentHeader().Hash().Hex(), block.Hash().Hex())
			}
		}
	} else if typ == "receipts" {
		inserter = func(blocks []*types.Block, receipts []types.Receipts) error {
			headers := make([]*types.Header, 0, len(blocks))
			for _, block := range blocks {
				headers = append(headers, block.Header())
			}
			_, err := chain.InsertHeaderChain(headers)
			if err != nil {
				return err
			}
			_, err = chain.InsertReceiptChain(blocks, receipts, 0)
			return err
		}
		asserter = func(t *testing.T, block *types.Block) {
			if chain.CurrentSnapBlock().Hash() != block.Hash() {
				t.Fatalf("current head fast block mismatch, have %v, want %v", chain.CurrentSnapBlock().Hash().Hex(), block.Hash().Hex())
			}
		}
	} else {
		inserter = func(blocks []*types.Block, receipts []types.Receipts) error {
			_, err := chain.InsertChain(blocks)
			return err
		}
		asserter = func(t *testing.T, block *types.Block) {
			if chain.CurrentBlock().Hash() != block.Hash() {
				t.Fatalf("current head block mismatch, have %v, want %v", chain.CurrentBlock().Hash().Hex(), block.Hash().Hex())
			}
		}
	}

	if err := inserter(blocks, receipts); err != nil {
		t.Fatalf("failed to insert chain data: %v", err)
	}

	// Reimport the chain data again. All the imported
	// chain data are regarded "known" data.
	if err := inserter(blocks, receipts); err != nil {
		t.Fatalf("failed to insert chain data: %v", err)
	}
	asserter(t, blocks[len(blocks)-1])

	// Import a long canonical chain with some known data as prefix.
	rollback := blocks[len(blocks)/2].NumberU64()

	chain.SetHead(rollback - 1)
	if err := inserter(append(blocks, blocks2...), append(receipts, receipts2...)); err != nil {
		t.Fatalf("failed to insert chain data: %v", err)
	}
	asserter(t, blocks2[len(blocks2)-1])

	// Import a heavier shorter but higher total difficulty chain with some known data as prefix.
	if err := inserter(append(blocks, blocks3...), append(receipts, receipts3...)); err != nil {
		t.Fatalf("failed to insert chain data: %v", err)
	}
	asserter(t, blocks3[len(blocks3)-1])

	// Import a longer but lower total difficulty chain with some known data as prefix.
	if err := inserter(append(blocks, blocks2...), append(receipts, receipts2...)); err != nil {
		t.Fatalf("failed to insert chain data: %v", err)
	}
	// The head shouldn't change.
	asserter(t, blocks3[len(blocks3)-1])

	// Rollback the heavier chain and re-insert the longer chain again
	chain.SetHead(rollback - 1)
	if err := inserter(append(blocks, blocks2...), append(receipts, receipts2...)); err != nil {
		t.Fatalf("failed to insert chain data: %v", err)
	}
	asserter(t, blocks2[len(blocks2)-1])
}

func TestInsertKnownHeadersWithMerging(t *testing.T) {
	testInsertKnownChainDataWithMerging(t, "headers", 0)
}
func TestInsertKnownReceiptChainWithMerging(t *testing.T) {
	testInsertKnownChainDataWithMerging(t, "receipts", 0)
}
func TestInsertKnownBlocksWithMerging(t *testing.T) {
	testInsertKnownChainDataWithMerging(t, "blocks", 0)
}
func TestInsertKnownHeadersAfterMerging(t *testing.T) {
	testInsertKnownChainDataWithMerging(t, "headers", 1)
}
func TestInsertKnownReceiptChainAfterMerging(t *testing.T) {
	testInsertKnownChainDataWithMerging(t, "receipts", 1)
}
func TestInsertKnownBlocksAfterMerging(t *testing.T) {
	testInsertKnownChainDataWithMerging(t, "blocks", 1)
}

// mergeHeight can be assigned in these values:
// 0: means the merging is applied since genesis
// 1: means the merging is applied after the first segment
func testInsertKnownChainDataWithMerging(t *testing.T, typ string, mergeHeight int) {
	// Copy the TestChainConfig so we can modify it during tests
	chainConfig := *params.TestChainConfig
	var (
		genesis = &Genesis{
			BaseFee: big.NewInt(params.InitialBaseFee),
			Config:  &chainConfig,
		}
		engine     = beacon.New(ethash.NewFaker())
		mergeBlock = uint64(gomath.MaxUint64)
	)
	// Apply merging since genesis
	if mergeHeight == 0 {
		genesis.Config.TerminalTotalDifficulty = big.NewInt(0)
		mergeBlock = uint64(0)
	}

	genDb, blocks, receipts := GenerateChainWithGenesis(genesis, engine, 32,
		func(i int, b *BlockGen) {
			if b.header.Number.Uint64() >= mergeBlock {
				b.SetPoS()
			}
			b.SetCoinbase(common.Address{1})
		})

	// Apply merging after the first segment
	if mergeHeight == 1 {
		// TTD is genesis diff + blocks
		ttd := big.NewInt(1 + int64(len(blocks)))
		ttd.Mul(ttd, params.GenesisDifficulty)
		genesis.Config.TerminalTotalDifficulty = ttd
		mergeBlock = uint64(len(blocks))
	}
	// Longer chain and shorter chain
	blocks2, receipts2 := GenerateChain(genesis.Config, blocks[len(blocks)-1], engine, genDb, 65, func(i int, b *BlockGen) {
		b.SetCoinbase(common.Address{1})
		if b.header.Number.Uint64() >= mergeBlock {
			b.SetPoS()
		}
	})
	blocks3, receipts3 := GenerateChain(genesis.Config, blocks[len(blocks)-1], engine, genDb, 64, func(i int, b *BlockGen) {
		b.SetCoinbase(common.Address{1})
		b.OffsetTime(-9) // Time shifted, difficulty shouldn't be changed
		if b.header.Number.Uint64() >= mergeBlock {
			b.SetPoS()
		}
	})
	// Import the shared chain and the original canonical one
	chaindb, err := rawdb.NewDatabaseWithFreezer(rawdb.NewMemoryDatabase(), "", "", false, false, false, false, false)
	if err != nil {
		t.Fatalf("failed to create temp freezer db: %v", err)
	}
	defer chaindb.Close()

	chain, err := NewBlockChain(chaindb, nil, genesis, nil, engine, vm.Config{}, nil, nil)
	if err != nil {
		t.Fatalf("failed to create tester chain: %v", err)
	}
	defer chain.Stop()

	var (
		inserter func(blocks []*types.Block, receipts []types.Receipts) error
		asserter func(t *testing.T, block *types.Block)
	)
	if typ == "headers" {
		inserter = func(blocks []*types.Block, receipts []types.Receipts) error {
			headers := make([]*types.Header, 0, len(blocks))
			for _, block := range blocks {
				headers = append(headers, block.Header())
			}
			i, err := chain.InsertHeaderChain(headers)
			if err != nil {
				return fmt.Errorf("index %d, number %d: %w", i, headers[i].Number, err)
			}
			return err
		}
		asserter = func(t *testing.T, block *types.Block) {
			if chain.CurrentHeader().Hash() != block.Hash() {
				t.Fatalf("current head header mismatch, have %v, want %v", chain.CurrentHeader().Hash().Hex(), block.Hash().Hex())
			}
		}
	} else if typ == "receipts" {
		inserter = func(blocks []*types.Block, receipts []types.Receipts) error {
			headers := make([]*types.Header, 0, len(blocks))
			for _, block := range blocks {
				headers = append(headers, block.Header())
			}
			i, err := chain.InsertHeaderChain(headers)
			if err != nil {
				return fmt.Errorf("index %d: %w", i, err)
			}
			_, err = chain.InsertReceiptChain(blocks, receipts, 0)
			return err
		}
		asserter = func(t *testing.T, block *types.Block) {
			if chain.CurrentSnapBlock().Hash() != block.Hash() {
				t.Fatalf("current head fast block mismatch, have %v, want %v", chain.CurrentSnapBlock().Hash().Hex(), block.Hash().Hex())
			}
		}
	} else {
		inserter = func(blocks []*types.Block, receipts []types.Receipts) error {
			i, err := chain.InsertChain(blocks)
			if err != nil {
				return fmt.Errorf("index %d: %w", i, err)
			}
			return nil
		}
		asserter = func(t *testing.T, block *types.Block) {
			if chain.CurrentBlock().Hash() != block.Hash() {
				t.Fatalf("current head block mismatch, have %v, want %v", chain.CurrentBlock().Hash().Hex(), block.Hash().Hex())
			}
		}
	}
	if err := inserter(blocks, receipts); err != nil {
		t.Fatalf("failed to insert chain data: %v", err)
	}

	// Reimport the chain data again. All the imported
	// chain data are regarded "known" data.
	if err := inserter(blocks, receipts); err != nil {
		t.Fatalf("failed to insert chain data: %v", err)
	}
	asserter(t, blocks[len(blocks)-1])

	// Import a long canonical chain with some known data as prefix.
	rollback := blocks[len(blocks)/2].NumberU64()
	chain.SetHead(rollback - 1)
	if err := inserter(blocks, receipts); err != nil {
		t.Fatalf("failed to insert chain data: %v", err)
	}
	asserter(t, blocks[len(blocks)-1])

	// Import a longer chain with some known data as prefix.
	if err := inserter(append(blocks, blocks2...), append(receipts, receipts2...)); err != nil {
		t.Fatalf("failed to insert chain data: %v", err)
	}
	asserter(t, blocks2[len(blocks2)-1])

	// Import a shorter chain with some known data as prefix.
	// The reorg is expected since the fork choice rule is
	// already changed.
	if err := inserter(append(blocks, blocks3...), append(receipts, receipts3...)); err != nil {
		t.Fatalf("failed to insert chain data: %v", err)
	}
	// The head shouldn't change.
	asserter(t, blocks3[len(blocks3)-1])

	// Reimport the longer chain again, the reorg is still expected
	chain.SetHead(rollback - 1)
	if err := inserter(append(blocks, blocks2...), append(receipts, receipts2...)); err != nil {
		t.Fatalf("failed to insert chain data: %v", err)
	}
	asserter(t, blocks2[len(blocks2)-1])
}

// getLongAndShortChains returns two chains: A is longer, B is heavier.
func getLongAndShortChains(scheme string) (*BlockChain, []*types.Block, []*types.Block, *Genesis, error) {
	// Generate a canonical chain to act as the main dataset
	engine := ethash.NewFaker()
	genesis := &Genesis{
		Config:  params.TestChainConfig,
		BaseFee: big.NewInt(params.InitialBaseFee),
	}
	// Generate and import the canonical chain,
	// Offset the time, to keep the difficulty low
	genDb, longChain, _ := GenerateChainWithGenesis(genesis, engine, 80, func(i int, b *BlockGen) {
		b.SetCoinbase(common.Address{1})
	})
	chain, err := NewBlockChain(rawdb.NewMemoryDatabase(), DefaultCacheConfigWithScheme(scheme), genesis, nil, engine, vm.Config{}, nil, nil)
	if err != nil {
		return nil, nil, nil, nil, fmt.Errorf("failed to create tester chain: %v", err)
	}
	// Generate fork chain, make it shorter than canon, with common ancestor pretty early
	parentIndex := 3
	parent := longChain[parentIndex]
	heavyChainExt, _ := GenerateChain(genesis.Config, parent, engine, genDb, 75, func(i int, b *BlockGen) {
		b.SetCoinbase(common.Address{2})
		b.OffsetTime(-9)
	})
	var heavyChain []*types.Block
	heavyChain = append(heavyChain, longChain[:parentIndex+1]...)
	heavyChain = append(heavyChain, heavyChainExt...)

	// Verify that the test is sane
	var (
		longerTd  = new(big.Int)
		shorterTd = new(big.Int)
	)
	for index, b := range longChain {
		longerTd.Add(longerTd, b.Difficulty())
		if index <= parentIndex {
			shorterTd.Add(shorterTd, b.Difficulty())
		}
	}
	for _, b := range heavyChain {
		shorterTd.Add(shorterTd, b.Difficulty())
	}
	if shorterTd.Cmp(longerTd) <= 0 {
		return nil, nil, nil, nil, fmt.Errorf("test is moot, heavyChain td (%v) must be larger than canon td (%v)", shorterTd, longerTd)
	}
	longerNum := longChain[len(longChain)-1].NumberU64()
	shorterNum := heavyChain[len(heavyChain)-1].NumberU64()
	if shorterNum >= longerNum {
		return nil, nil, nil, nil, fmt.Errorf("test is moot, heavyChain num (%v) must be lower than canon num (%v)", shorterNum, longerNum)
	}
	return chain, longChain, heavyChain, genesis, nil
}

// TestReorgToShorterRemovesCanonMapping tests that if we
// 1. Have a chain [0 ... N .. X]
// 2. Reorg to shorter but heavier chain [0 ... N ... Y]
// 3. Then there should be no canon mapping for the block at height X
// 4. The forked block should still be retrievable by hash
func TestReorgToShorterRemovesCanonMapping(t *testing.T) {
	testReorgToShorterRemovesCanonMapping(t, rawdb.HashScheme)
	testReorgToShorterRemovesCanonMapping(t, rawdb.PathScheme)
}

func testReorgToShorterRemovesCanonMapping(t *testing.T, scheme string) {
	chain, canonblocks, sideblocks, _, err := getLongAndShortChains(scheme)
	if err != nil {
		t.Fatal(err)
	}
	defer chain.Stop()

	if n, err := chain.InsertChain(canonblocks); err != nil {
		t.Fatalf("block %d: failed to insert into chain: %v", n, err)
	}
	canonNum := chain.CurrentBlock().Number.Uint64()
	canonHash := chain.CurrentBlock().Hash()
	_, err = chain.InsertChain(sideblocks)
	if err != nil {
		t.Errorf("Got error, %v", err)
	}
	head := chain.CurrentBlock()
	if got := sideblocks[len(sideblocks)-1].Hash(); got != head.Hash() {
		t.Fatalf("head wrong, expected %x got %x", head.Hash(), got)
	}
	// We have now inserted a sidechain.
	if blockByNum := chain.GetBlockByNumber(canonNum); blockByNum != nil {
		t.Errorf("expected block to be gone: %v", blockByNum.NumberU64())
	}
	if headerByNum := chain.GetHeaderByNumber(canonNum); headerByNum != nil {
		t.Errorf("expected header to be gone: %v", headerByNum.Number)
	}
	if blockByHash := chain.GetBlockByHash(canonHash); blockByHash == nil {
		t.Errorf("expected block to be present: %x", blockByHash.Hash())
	}
	if headerByHash := chain.GetHeaderByHash(canonHash); headerByHash == nil {
		t.Errorf("expected header to be present: %x", headerByHash.Hash())
	}
}

// TestReorgToShorterRemovesCanonMappingHeaderChain is the same scenario
// as TestReorgToShorterRemovesCanonMapping, but applied on headerchain
// imports -- that is, for fast sync
func TestReorgToShorterRemovesCanonMappingHeaderChain(t *testing.T) {
	testReorgToShorterRemovesCanonMappingHeaderChain(t, rawdb.HashScheme)
	testReorgToShorterRemovesCanonMappingHeaderChain(t, rawdb.PathScheme)
}

func testReorgToShorterRemovesCanonMappingHeaderChain(t *testing.T, scheme string) {
	chain, canonblocks, sideblocks, _, err := getLongAndShortChains(scheme)
	if err != nil {
		t.Fatal(err)
	}
	defer chain.Stop()

	// Convert into headers
	canonHeaders := make([]*types.Header, len(canonblocks))
	for i, block := range canonblocks {
		canonHeaders[i] = block.Header()
	}
	if n, err := chain.InsertHeaderChain(canonHeaders); err != nil {
		t.Fatalf("header %d: failed to insert into chain: %v", n, err)
	}
	canonNum := chain.CurrentHeader().Number.Uint64()
	canonHash := chain.CurrentBlock().Hash()
	sideHeaders := make([]*types.Header, len(sideblocks))
	for i, block := range sideblocks {
		sideHeaders[i] = block.Header()
	}
	if n, err := chain.InsertHeaderChain(sideHeaders); err != nil {
		t.Fatalf("header %d: failed to insert into chain: %v", n, err)
	}
	head := chain.CurrentHeader()
	if got := sideblocks[len(sideblocks)-1].Hash(); got != head.Hash() {
		t.Fatalf("head wrong, expected %x got %x", head.Hash(), got)
	}
	// We have now inserted a sidechain.
	if blockByNum := chain.GetBlockByNumber(canonNum); blockByNum != nil {
		t.Errorf("expected block to be gone: %v", blockByNum.NumberU64())
	}
	if headerByNum := chain.GetHeaderByNumber(canonNum); headerByNum != nil {
		t.Errorf("expected header to be gone: %v", headerByNum.Number.Uint64())
	}
	if blockByHash := chain.GetBlockByHash(canonHash); blockByHash == nil {
		t.Errorf("expected block to be present: %x", blockByHash.Hash())
	}
	if headerByHash := chain.GetHeaderByHash(canonHash); headerByHash == nil {
		t.Errorf("expected header to be present: %x", headerByHash.Hash())
	}
}

// Benchmarks large blocks with value transfers to non-existing accounts
func benchmarkLargeNumberOfValueToNonexisting(b *testing.B, numTxs, numBlocks int, recipientFn func(uint64) common.Address, dataFn func(uint64) []byte) {
	var (
		signer          = types.HomesteadSigner{}
		testBankKey, _  = crypto.HexToECDSA("b71c71a67e1177ad4e901695e1b4b9ee17ae16c6668d313eac2f96dbcda3f291")
		testBankAddress = crypto.PubkeyToAddress(testBankKey.PublicKey)
		bankFunds       = big.NewInt(100000000000000000)
		gspec           = &Genesis{
			Config: params.TestChainConfig,
			Alloc: types.GenesisAlloc{
				testBankAddress: {Balance: bankFunds},
				common.HexToAddress("0xc0de"): {
					Code:    []byte{0x60, 0x01, 0x50},
					Balance: big.NewInt(0),
				}, // push 1, pop
			},
			GasLimit: 100e6, // 100 M
		}
	)
	// Generate the original common chain segment and the two competing forks
	engine := ethash.NewFaker()

	blockGenerator := func(i int, block *BlockGen) {
		block.SetCoinbase(common.Address{1})
		for txi := 0; txi < numTxs; txi++ {
			uniq := uint64(i*numTxs + txi)
			recipient := recipientFn(uniq)
			tx, err := types.SignTx(types.NewTransaction(uniq, recipient, big.NewInt(1), params.TxGas, block.header.BaseFee, nil), signer, testBankKey)
			if err != nil {
				b.Error(err)
			}
			block.AddTx(tx)
		}
	}

	_, shared, _ := GenerateChainWithGenesis(gspec, engine, numBlocks, blockGenerator)
	b.StopTimer()
	b.ResetTimer()
	for i := 0; i < b.N; i++ {
		// Import the shared chain and the original canonical one
		chain, err := NewBlockChain(rawdb.NewMemoryDatabase(), nil, gspec, nil, engine, vm.Config{}, nil, nil)
		if err != nil {
			b.Fatalf("failed to create tester chain: %v", err)
		}
		b.StartTimer()
		if _, err := chain.InsertChain(shared); err != nil {
			b.Fatalf("failed to insert shared chain: %v", err)
		}
		b.StopTimer()
		block := chain.GetBlockByHash(chain.CurrentBlock().Hash())
		if got := block.Transactions().Len(); got != numTxs*numBlocks {
			b.Fatalf("Transactions were not included, expected %d, got %d", numTxs*numBlocks, got)
		}
	}
}

func BenchmarkBlockChain_1x1000ValueTransferToNonexisting(b *testing.B) {
	var (
		numTxs    = 1000
		numBlocks = 1
	)
	recipientFn := func(nonce uint64) common.Address {
		return common.BigToAddress(new(big.Int).SetUint64(1337 + nonce))
	}
	dataFn := func(nonce uint64) []byte {
		return nil
	}
	benchmarkLargeNumberOfValueToNonexisting(b, numTxs, numBlocks, recipientFn, dataFn)
}

func BenchmarkBlockChain_1x1000ValueTransferToExisting(b *testing.B) {
	var (
		numTxs    = 1000
		numBlocks = 1
	)
	b.StopTimer()
	b.ResetTimer()

	recipientFn := func(nonce uint64) common.Address {
		return common.BigToAddress(new(big.Int).SetUint64(1337))
	}
	dataFn := func(nonce uint64) []byte {
		return nil
	}
	benchmarkLargeNumberOfValueToNonexisting(b, numTxs, numBlocks, recipientFn, dataFn)
}

func BenchmarkBlockChain_1x1000Executions(b *testing.B) {
	var (
		numTxs    = 1000
		numBlocks = 1
	)
	b.StopTimer()
	b.ResetTimer()

	recipientFn := func(nonce uint64) common.Address {
		return common.BigToAddress(new(big.Int).SetUint64(0xc0de))
	}
	dataFn := func(nonce uint64) []byte {
		return nil
	}
	benchmarkLargeNumberOfValueToNonexisting(b, numTxs, numBlocks, recipientFn, dataFn)
}

// Tests that importing a some old blocks, where all blocks are before the
// pruning point.
// This internally leads to a sidechain import, since the blocks trigger an
// ErrPrunedAncestor error.
// This may e.g. happen if
//  1. Downloader rollbacks a batch of inserted blocks and exits
//  2. Downloader starts to sync again
//  3. The blocks fetched are all known and canonical blocks
func TestSideImportPrunedBlocks(t *testing.T) {
	testSideImportPrunedBlocks(t, rawdb.HashScheme)
	testSideImportPrunedBlocks(t, rawdb.PathScheme)
}

func testSideImportPrunedBlocks(t *testing.T, scheme string) {
	// Generate a canonical chain to act as the main dataset
	engine := ethash.NewFaker()
	genesis := &Genesis{
		Config:  params.TestChainConfig,
		BaseFee: big.NewInt(params.InitialBaseFee),
	}
	// Generate and import the canonical chain
	_, blocks, _ := GenerateChainWithGenesis(genesis, engine, 2*state.TriesInMemory, nil)

	// Construct a database with freezer enabled
	datadir := t.TempDir()
	ancient := path.Join(datadir, "ancient")

	pdb, err := pebble.New(datadir, 0, 0, "", false)
	if err != nil {
		t.Fatalf("Failed to create persistent key-value database: %v", err)
	}
	db, err := rawdb.NewDatabaseWithFreezer(pdb, ancient, "", false, false, false, false, false)
	if err != nil {
		t.Fatalf("Failed to create persistent freezer database: %v", err)
	}
	defer db.Close()

	chain, err := NewBlockChain(rawdb.NewMemoryDatabase(), DefaultCacheConfigWithScheme(scheme), genesis, nil, engine, vm.Config{}, nil, nil)
	if err != nil {
		t.Fatalf("failed to create tester chain: %v", err)
	}
	defer chain.Stop()

	if n, err := chain.InsertChain(blocks); err != nil {
		t.Fatalf("block %d: failed to insert into chain: %v", n, err)
	}
	// In path-based trie database implementation, it will keep 128 diff + 1 disk
	// layers, totally 129 latest states available. In hash-based it's 128.
	states := state.TriesInMemory
	if scheme == rawdb.PathScheme {
		states = state.TriesInMemory + 1
	}
	lastPrunedIndex := len(blocks) - states - 1
	lastPrunedBlock := blocks[lastPrunedIndex]

	// Verify pruning of lastPrunedBlock
	if chain.HasBlockAndState(lastPrunedBlock.Hash(), lastPrunedBlock.NumberU64()) {
		t.Errorf("Block %d not pruned", lastPrunedBlock.NumberU64())
	}
	firstNonPrunedBlock := blocks[len(blocks)-states]
	// Verify firstNonPrunedBlock is not pruned
	if !chain.HasBlockAndState(firstNonPrunedBlock.Hash(), firstNonPrunedBlock.NumberU64()) {
		t.Errorf("Block %d pruned", firstNonPrunedBlock.NumberU64())
	}
	// Now re-import some old blocks
	blockToReimport := blocks[5:8]
	_, err = chain.InsertChain(blockToReimport)
	if err != nil {
		t.Errorf("Got error, %v", err)
	}
}

// TestDeleteCreateRevert tests a weird state transition corner case that we hit
// while changing the internals of statedb. The workflow is that a contract is
// self destructed, then in a followup transaction (but same block) it's created
// again and the transaction reverted.
//
// The original statedb implementation flushed dirty objects to the tries after
// each transaction, so this works ok. The rework accumulated writes in memory
// first, but the journal wiped the entire state object on create-revert.
func TestDeleteCreateRevert(t *testing.T) {
	testDeleteCreateRevert(t, rawdb.HashScheme)
	testDeleteCreateRevert(t, rawdb.PathScheme)
}

func testDeleteCreateRevert(t *testing.T, scheme string) {
	var (
		aa     = common.HexToAddress("0x000000000000000000000000000000000000aaaa")
		bb     = common.HexToAddress("0x000000000000000000000000000000000000bbbb")
		engine = ethash.NewFaker()

		// A sender who makes transactions, has some funds
		key, _  = crypto.HexToECDSA("b71c71a67e1177ad4e901695e1b4b9ee17ae16c6668d313eac2f96dbcda3f291")
		address = crypto.PubkeyToAddress(key.PublicKey)
		funds   = big.NewInt(100000000000000000)
		gspec   = &Genesis{
			Config: params.TestChainConfig,
			Alloc: types.GenesisAlloc{
				address: {Balance: funds},
				// The address 0xAAAAA selfdestructs if called
				aa: {
					// Code needs to just selfdestruct
					Code:    []byte{byte(vm.PC), byte(vm.SELFDESTRUCT)},
					Nonce:   1,
					Balance: big.NewInt(0),
				},
				// The address 0xBBBB send 1 wei to 0xAAAA, then reverts
				bb: {
					Code: []byte{
						byte(vm.PC),          // [0]
						byte(vm.DUP1),        // [0,0]
						byte(vm.DUP1),        // [0,0,0]
						byte(vm.DUP1),        // [0,0,0,0]
						byte(vm.PUSH1), 0x01, // [0,0,0,0,1] (value)
						byte(vm.PUSH2), 0xaa, 0xaa, // [0,0,0,0,1, 0xaaaa]
						byte(vm.GAS),
						byte(vm.CALL),
						byte(vm.REVERT),
					},
					Balance: big.NewInt(1),
				},
			},
		}
	)

	_, blocks, _ := GenerateChainWithGenesis(gspec, engine, 1, func(i int, b *BlockGen) {
		b.SetCoinbase(common.Address{1})
		// One transaction to AAAA
		tx, _ := types.SignTx(types.NewTransaction(0, aa,
			big.NewInt(0), 50000, b.header.BaseFee, nil), types.HomesteadSigner{}, key)
		b.AddTx(tx)
		// One transaction to BBBB
		tx, _ = types.SignTx(types.NewTransaction(1, bb,
			big.NewInt(0), 100000, b.header.BaseFee, nil), types.HomesteadSigner{}, key)
		b.AddTx(tx)
	})
	// Import the canonical chain
	chain, err := NewBlockChain(rawdb.NewMemoryDatabase(), DefaultCacheConfigWithScheme(scheme), gspec, nil, engine, vm.Config{}, nil, nil)
	if err != nil {
		t.Fatalf("failed to create tester chain: %v", err)
	}
	defer chain.Stop()

	if n, err := chain.InsertChain(blocks); err != nil {
		t.Fatalf("block %d: failed to insert into chain: %v", n, err)
	}
}

// TestDeleteRecreateSlots tests a state-transition that contains both deletion
// and recreation of contract state.
// Contract A exists, has slots 1 and 2 set
// Tx 1: Selfdestruct A
// Tx 2: Re-create A, set slots 3 and 4
// Expected outcome is that _all_ slots are cleared from A, due to the selfdestruct,
// and then the new slots exist
func TestDeleteRecreateSlots(t *testing.T) {
	testDeleteRecreateSlots(t, rawdb.HashScheme)
	testDeleteRecreateSlots(t, rawdb.PathScheme)
}

func testDeleteRecreateSlots(t *testing.T, scheme string) {
	var (
		engine = ethash.NewFaker()

		// A sender who makes transactions, has some funds
		key, _    = crypto.HexToECDSA("b71c71a67e1177ad4e901695e1b4b9ee17ae16c6668d313eac2f96dbcda3f291")
		address   = crypto.PubkeyToAddress(key.PublicKey)
		funds     = big.NewInt(1000000000000000)
		bb        = common.HexToAddress("0x000000000000000000000000000000000000bbbb")
		aaStorage = make(map[common.Hash]common.Hash)          // Initial storage in AA
		aaCode    = []byte{byte(vm.PC), byte(vm.SELFDESTRUCT)} // Code for AA (simple selfdestruct)
	)
	// Populate two slots
	aaStorage[common.HexToHash("01")] = common.HexToHash("01")
	aaStorage[common.HexToHash("02")] = common.HexToHash("02")

	// The bb-code needs to CREATE2 the aa contract. It consists of
	// both initcode and deployment code
	// initcode:
	// 1. Set slots 3=3, 4=4,
	// 2. Return aaCode

	initCode := []byte{
		byte(vm.PUSH1), 0x3, // value
		byte(vm.PUSH1), 0x3, // location
		byte(vm.SSTORE),     // Set slot[3] = 3
		byte(vm.PUSH1), 0x4, // value
		byte(vm.PUSH1), 0x4, // location
		byte(vm.SSTORE), // Set slot[4] = 4
		// Slots are set, now return the code
		byte(vm.PUSH2), byte(vm.PC), byte(vm.SELFDESTRUCT), // Push code on stack
		byte(vm.PUSH1), 0x0, // memory start on stack
		byte(vm.MSTORE),
		// Code is now in memory.
		byte(vm.PUSH1), 0x2, // size
		byte(vm.PUSH1), byte(32 - 2), // offset
		byte(vm.RETURN),
	}
	if l := len(initCode); l > 32 {
		t.Fatalf("init code is too long for a pushx, need a more elaborate deployer")
	}
	bbCode := []byte{
		// Push initcode onto stack
		byte(vm.PUSH1) + byte(len(initCode)-1)}
	bbCode = append(bbCode, initCode...)
	bbCode = append(bbCode, []byte{
		byte(vm.PUSH1), 0x0, // memory start on stack
		byte(vm.MSTORE),
		byte(vm.PUSH1), 0x00, // salt
		byte(vm.PUSH1), byte(len(initCode)), // size
		byte(vm.PUSH1), byte(32 - len(initCode)), // offset
		byte(vm.PUSH1), 0x00, // endowment
		byte(vm.CREATE2),
	}...)

	initHash := crypto.Keccak256Hash(initCode)
	aa := crypto.CreateAddress2(bb, [32]byte{}, initHash[:])
	t.Logf("Destination address: %x\n", aa)

	gspec := &Genesis{
		Config: params.TestChainConfig,
		Alloc: types.GenesisAlloc{
			address: {Balance: funds},
			// The address 0xAAAAA selfdestructs if called
			aa: {
				// Code needs to just selfdestruct
				Code:    aaCode,
				Nonce:   1,
				Balance: big.NewInt(0),
				Storage: aaStorage,
			},
			// The contract BB recreates AA
			bb: {
				Code:    bbCode,
				Balance: big.NewInt(1),
			},
		},
	}
	_, blocks, _ := GenerateChainWithGenesis(gspec, engine, 1, func(i int, b *BlockGen) {
		b.SetCoinbase(common.Address{1})
		// One transaction to AA, to kill it
		tx, _ := types.SignTx(types.NewTransaction(0, aa,
			big.NewInt(0), 50000, b.header.BaseFee, nil), types.HomesteadSigner{}, key)
		b.AddTx(tx)
		// One transaction to BB, to recreate AA
		tx, _ = types.SignTx(types.NewTransaction(1, bb,
			big.NewInt(0), 100000, b.header.BaseFee, nil), types.HomesteadSigner{}, key)
		b.AddTx(tx)
	})
	// Import the canonical chain
	chain, err := NewBlockChain(rawdb.NewMemoryDatabase(), DefaultCacheConfigWithScheme(scheme), gspec, nil, engine, vm.Config{
		Tracer: logger.NewJSONLogger(nil, os.Stdout),
	}, nil, nil)
	if err != nil {
		t.Fatalf("failed to create tester chain: %v", err)
	}
	defer chain.Stop()

	if n, err := chain.InsertChain(blocks); err != nil {
		t.Fatalf("block %d: failed to insert into chain: %v", n, err)
	}
	statedb, _ := chain.State()

	// If all is correct, then slot 1 and 2 are zero
	if got, exp := statedb.GetState(aa, common.HexToHash("01")), (common.Hash{}); got != exp {
		t.Errorf("got %x exp %x", got, exp)
	}
	if got, exp := statedb.GetState(aa, common.HexToHash("02")), (common.Hash{}); got != exp {
		t.Errorf("got %x exp %x", got, exp)
	}
	// Also, 3 and 4 should be set
	if got, exp := statedb.GetState(aa, common.HexToHash("03")), common.HexToHash("03"); got != exp {
		t.Fatalf("got %x exp %x", got, exp)
	}
	if got, exp := statedb.GetState(aa, common.HexToHash("04")), common.HexToHash("04"); got != exp {
		t.Fatalf("got %x exp %x", got, exp)
	}
}

// TestDeleteRecreateAccount tests a state-transition that contains deletion of a
// contract with storage, and a recreate of the same contract via a
// regular value-transfer
// Expected outcome is that _all_ slots are cleared from A
func TestDeleteRecreateAccount(t *testing.T) {
	testDeleteRecreateAccount(t, rawdb.HashScheme)
	testDeleteRecreateAccount(t, rawdb.PathScheme)
}

func testDeleteRecreateAccount(t *testing.T, scheme string) {
	var (
		engine = ethash.NewFaker()

		// A sender who makes transactions, has some funds
		key, _  = crypto.HexToECDSA("b71c71a67e1177ad4e901695e1b4b9ee17ae16c6668d313eac2f96dbcda3f291")
		address = crypto.PubkeyToAddress(key.PublicKey)
		funds   = big.NewInt(1000000000000000)

		aa        = common.HexToAddress("0x7217d81b76bdd8707601e959454e3d776aee5f43")
		aaStorage = make(map[common.Hash]common.Hash)          // Initial storage in AA
		aaCode    = []byte{byte(vm.PC), byte(vm.SELFDESTRUCT)} // Code for AA (simple selfdestruct)
	)
	// Populate two slots
	aaStorage[common.HexToHash("01")] = common.HexToHash("01")
	aaStorage[common.HexToHash("02")] = common.HexToHash("02")

	gspec := &Genesis{
		Config: params.TestChainConfig,
		Alloc: types.GenesisAlloc{
			address: {Balance: funds},
			// The address 0xAAAAA selfdestructs if called
			aa: {
				// Code needs to just selfdestruct
				Code:    aaCode,
				Nonce:   1,
				Balance: big.NewInt(0),
				Storage: aaStorage,
			},
		},
	}

	_, blocks, _ := GenerateChainWithGenesis(gspec, engine, 1, func(i int, b *BlockGen) {
		b.SetCoinbase(common.Address{1})
		// One transaction to AA, to kill it
		tx, _ := types.SignTx(types.NewTransaction(0, aa,
			big.NewInt(0), 50000, b.header.BaseFee, nil), types.HomesteadSigner{}, key)
		b.AddTx(tx)
		// One transaction to AA, to recreate it (but without storage
		tx, _ = types.SignTx(types.NewTransaction(1, aa,
			big.NewInt(1), 100000, b.header.BaseFee, nil), types.HomesteadSigner{}, key)
		b.AddTx(tx)
	})
	// Import the canonical chain
	chain, err := NewBlockChain(rawdb.NewMemoryDatabase(), DefaultCacheConfigWithScheme(scheme), gspec, nil, engine, vm.Config{
		Tracer: logger.NewJSONLogger(nil, os.Stdout),
	}, nil, nil)
	if err != nil {
		t.Fatalf("failed to create tester chain: %v", err)
	}
	defer chain.Stop()

	if n, err := chain.InsertChain(blocks); err != nil {
		t.Fatalf("block %d: failed to insert into chain: %v", n, err)
	}
	statedb, _ := chain.State()

	// If all is correct, then both slots are zero
	if got, exp := statedb.GetState(aa, common.HexToHash("01")), (common.Hash{}); got != exp {
		t.Errorf("got %x exp %x", got, exp)
	}
	if got, exp := statedb.GetState(aa, common.HexToHash("02")), (common.Hash{}); got != exp {
		t.Errorf("got %x exp %x", got, exp)
	}
}

// TestDeleteRecreateSlotsAcrossManyBlocks tests multiple state-transition that contains both deletion
// and recreation of contract state.
// Contract A exists, has slots 1 and 2 set
// Tx 1: Selfdestruct A
// Tx 2: Re-create A, set slots 3 and 4
// Expected outcome is that _all_ slots are cleared from A, due to the selfdestruct,
// and then the new slots exist
func TestDeleteRecreateSlotsAcrossManyBlocks(t *testing.T) {
	testDeleteRecreateSlotsAcrossManyBlocks(t, rawdb.HashScheme)
	testDeleteRecreateSlotsAcrossManyBlocks(t, rawdb.PathScheme)
}

func testDeleteRecreateSlotsAcrossManyBlocks(t *testing.T, scheme string) {
	var (
		engine = ethash.NewFaker()

		// A sender who makes transactions, has some funds
		key, _    = crypto.HexToECDSA("b71c71a67e1177ad4e901695e1b4b9ee17ae16c6668d313eac2f96dbcda3f291")
		address   = crypto.PubkeyToAddress(key.PublicKey)
		funds     = big.NewInt(1000000000000000)
		bb        = common.HexToAddress("0x000000000000000000000000000000000000bbbb")
		aaStorage = make(map[common.Hash]common.Hash)          // Initial storage in AA
		aaCode    = []byte{byte(vm.PC), byte(vm.SELFDESTRUCT)} // Code for AA (simple selfdestruct)
	)
	// Populate two slots
	aaStorage[common.HexToHash("01")] = common.HexToHash("01")
	aaStorage[common.HexToHash("02")] = common.HexToHash("02")

	// The bb-code needs to CREATE2 the aa contract. It consists of
	// both initcode and deployment code
	// initcode:
	// 1. Set slots 3=blocknum+1, 4=4,
	// 2. Return aaCode

	initCode := []byte{
		byte(vm.PUSH1), 0x1, //
		byte(vm.NUMBER),     // value = number + 1
		byte(vm.ADD),        //
		byte(vm.PUSH1), 0x3, // location
		byte(vm.SSTORE),     // Set slot[3] = number + 1
		byte(vm.PUSH1), 0x4, // value
		byte(vm.PUSH1), 0x4, // location
		byte(vm.SSTORE), // Set slot[4] = 4
		// Slots are set, now return the code
		byte(vm.PUSH2), byte(vm.PC), byte(vm.SELFDESTRUCT), // Push code on stack
		byte(vm.PUSH1), 0x0, // memory start on stack
		byte(vm.MSTORE),
		// Code is now in memory.
		byte(vm.PUSH1), 0x2, // size
		byte(vm.PUSH1), byte(32 - 2), // offset
		byte(vm.RETURN),
	}
	if l := len(initCode); l > 32 {
		t.Fatalf("init code is too long for a pushx, need a more elaborate deployer")
	}
	bbCode := []byte{
		// Push initcode onto stack
		byte(vm.PUSH1) + byte(len(initCode)-1)}
	bbCode = append(bbCode, initCode...)
	bbCode = append(bbCode, []byte{
		byte(vm.PUSH1), 0x0, // memory start on stack
		byte(vm.MSTORE),
		byte(vm.PUSH1), 0x00, // salt
		byte(vm.PUSH1), byte(len(initCode)), // size
		byte(vm.PUSH1), byte(32 - len(initCode)), // offset
		byte(vm.PUSH1), 0x00, // endowment
		byte(vm.CREATE2),
	}...)

	initHash := crypto.Keccak256Hash(initCode)
	aa := crypto.CreateAddress2(bb, [32]byte{}, initHash[:])
	t.Logf("Destination address: %x\n", aa)
	gspec := &Genesis{
		Config: params.TestChainConfig,
		Alloc: types.GenesisAlloc{
			address: {Balance: funds},
			// The address 0xAAAAA selfdestructs if called
			aa: {
				// Code needs to just selfdestruct
				Code:    aaCode,
				Nonce:   1,
				Balance: big.NewInt(0),
				Storage: aaStorage,
			},
			// The contract BB recreates AA
			bb: {
				Code:    bbCode,
				Balance: big.NewInt(1),
			},
		},
	}
	var nonce uint64

	type expectation struct {
		exist    bool
		blocknum int
		values   map[int]int
	}
	var current = &expectation{
		exist:    true, // exists in genesis
		blocknum: 0,
		values:   map[int]int{1: 1, 2: 2},
	}
	var expectations []*expectation
	var newDestruct = func(e *expectation, b *BlockGen) *types.Transaction {
		tx, _ := types.SignTx(types.NewTransaction(nonce, aa,
			big.NewInt(0), 50000, b.header.BaseFee, nil), types.HomesteadSigner{}, key)
		nonce++
		if e.exist {
			e.exist = false
			e.values = nil
		}
		//t.Logf("block %d; adding destruct\n", e.blocknum)
		return tx
	}
	var newResurrect = func(e *expectation, b *BlockGen) *types.Transaction {
		tx, _ := types.SignTx(types.NewTransaction(nonce, bb,
			big.NewInt(0), 100000, b.header.BaseFee, nil), types.HomesteadSigner{}, key)
		nonce++
		if !e.exist {
			e.exist = true
			e.values = map[int]int{3: e.blocknum + 1, 4: 4}
		}
		//t.Logf("block %d; adding resurrect\n", e.blocknum)
		return tx
	}

	_, blocks, _ := GenerateChainWithGenesis(gspec, engine, 150, func(i int, b *BlockGen) {
		var exp = new(expectation)
		exp.blocknum = i + 1
		exp.values = make(map[int]int)
		for k, v := range current.values {
			exp.values[k] = v
		}
		exp.exist = current.exist

		b.SetCoinbase(common.Address{1})
		if i%2 == 0 {
			b.AddTx(newDestruct(exp, b))
		}
		if i%3 == 0 {
			b.AddTx(newResurrect(exp, b))
		}
		if i%5 == 0 {
			b.AddTx(newDestruct(exp, b))
		}
		if i%7 == 0 {
			b.AddTx(newResurrect(exp, b))
		}
		expectations = append(expectations, exp)
		current = exp
	})
	// Import the canonical chain
	chain, err := NewBlockChain(rawdb.NewMemoryDatabase(), DefaultCacheConfigWithScheme(scheme), gspec, nil, engine, vm.Config{
		//Debug:  true,
		//Tracer: vm.NewJSONLogger(nil, os.Stdout),
	}, nil, nil)
	if err != nil {
		t.Fatalf("failed to create tester chain: %v", err)
	}
	defer chain.Stop()

	var asHash = func(num int) common.Hash {
		return common.BytesToHash([]byte{byte(num)})
	}
	for i, block := range blocks {
		blockNum := i + 1
		if n, err := chain.InsertChain([]*types.Block{block}); err != nil {
			t.Fatalf("block %d: failed to insert into chain: %v", n, err)
		}
		statedb, _ := chain.State()
		// If all is correct, then slot 1 and 2 are zero
		if got, exp := statedb.GetState(aa, common.HexToHash("01")), (common.Hash{}); got != exp {
			t.Errorf("block %d, got %x exp %x", blockNum, got, exp)
		}
		if got, exp := statedb.GetState(aa, common.HexToHash("02")), (common.Hash{}); got != exp {
			t.Errorf("block %d, got %x exp %x", blockNum, got, exp)
		}
		exp := expectations[i]
		if exp.exist {
			if !statedb.Exist(aa) {
				t.Fatalf("block %d, expected %v to exist, it did not", blockNum, aa)
			}
			for slot, val := range exp.values {
				if gotValue, expValue := statedb.GetState(aa, asHash(slot)), asHash(val); gotValue != expValue {
					t.Fatalf("block %d, slot %d, got %x exp %x", blockNum, slot, gotValue, expValue)
				}
			}
		} else {
			if statedb.Exist(aa) {
				t.Fatalf("block %d, expected %v to not exist, it did", blockNum, aa)
			}
		}
	}
}

// TestInitThenFailCreateContract tests a pretty notorious case that happened
// on mainnet over blocks 7338108, 7338110 and 7338115.
//   - Block 7338108: address e771789f5cccac282f23bb7add5690e1f6ca467c is initiated
//     with 0.001 ether (thus created but no code)
//   - Block 7338110: a CREATE2 is attempted. The CREATE2 would deploy code on
//     the same address e771789f5cccac282f23bb7add5690e1f6ca467c. However, the
//     deployment fails due to OOG during initcode execution
//   - Block 7338115: another tx checks the balance of
//     e771789f5cccac282f23bb7add5690e1f6ca467c, and the snapshotter returned it as
//     zero.
//
// The problem being that the snapshotter maintains a destructset, and adds items
// to the destructset in case something is created "onto" an existing item.
// We need to either roll back the snapDestructs, or not place it into snapDestructs
// in the first place.
//

func TestInitThenFailCreateContract(t *testing.T) {
	testInitThenFailCreateContract(t, rawdb.HashScheme)
	testInitThenFailCreateContract(t, rawdb.PathScheme)
}

func testInitThenFailCreateContract(t *testing.T, scheme string) {
	var (
		engine = ethash.NewFaker()

		// A sender who makes transactions, has some funds
		key, _  = crypto.HexToECDSA("b71c71a67e1177ad4e901695e1b4b9ee17ae16c6668d313eac2f96dbcda3f291")
		address = crypto.PubkeyToAddress(key.PublicKey)
		funds   = big.NewInt(1000000000000000)
		bb      = common.HexToAddress("0x000000000000000000000000000000000000bbbb")
	)

	// The bb-code needs to CREATE2 the aa contract. It consists of
	// both initcode and deployment code
	// initcode:
	// 1. If blocknum < 1, error out (e.g invalid opcode)
	// 2. else, return a snippet of code
	initCode := []byte{
		byte(vm.PUSH1), 0x1, // y (2)
		byte(vm.NUMBER), // x (number)
		byte(vm.GT),     // x > y?
		byte(vm.PUSH1), byte(0x8),
		byte(vm.JUMPI), // jump to label if number > 2
		byte(0xFE),     // illegal opcode
		byte(vm.JUMPDEST),
		byte(vm.PUSH1), 0x2, // size
		byte(vm.PUSH1), 0x0, // offset
		byte(vm.RETURN), // return 2 bytes of zero-code
	}
	if l := len(initCode); l > 32 {
		t.Fatalf("init code is too long for a pushx, need a more elaborate deployer")
	}
	bbCode := []byte{
		// Push initcode onto stack
		byte(vm.PUSH1) + byte(len(initCode)-1)}
	bbCode = append(bbCode, initCode...)
	bbCode = append(bbCode, []byte{
		byte(vm.PUSH1), 0x0, // memory start on stack
		byte(vm.MSTORE),
		byte(vm.PUSH1), 0x00, // salt
		byte(vm.PUSH1), byte(len(initCode)), // size
		byte(vm.PUSH1), byte(32 - len(initCode)), // offset
		byte(vm.PUSH1), 0x00, // endowment
		byte(vm.CREATE2),
	}...)

	initHash := crypto.Keccak256Hash(initCode)
	aa := crypto.CreateAddress2(bb, [32]byte{}, initHash[:])
	t.Logf("Destination address: %x\n", aa)

	gspec := &Genesis{
		Config: params.TestChainConfig,
		Alloc: types.GenesisAlloc{
			address: {Balance: funds},
			// The address aa has some funds
			aa: {Balance: big.NewInt(100000)},
			// The contract BB tries to create code onto AA
			bb: {
				Code:    bbCode,
				Balance: big.NewInt(1),
			},
		},
	}
	nonce := uint64(0)
	_, blocks, _ := GenerateChainWithGenesis(gspec, engine, 4, func(i int, b *BlockGen) {
		b.SetCoinbase(common.Address{1})
		// One transaction to BB
		tx, _ := types.SignTx(types.NewTransaction(nonce, bb,
			big.NewInt(0), 100000, b.header.BaseFee, nil), types.HomesteadSigner{}, key)
		b.AddTx(tx)
		nonce++
	})

	// Import the canonical chain
	chain, err := NewBlockChain(rawdb.NewMemoryDatabase(), DefaultCacheConfigWithScheme(scheme), gspec, nil, engine, vm.Config{
		//Debug:  true,
		//Tracer: vm.NewJSONLogger(nil, os.Stdout),
	}, nil, nil)
	if err != nil {
		t.Fatalf("failed to create tester chain: %v", err)
	}
	defer chain.Stop()

	statedb, _ := chain.State()
	if got, exp := statedb.GetBalance(aa), uint256.NewInt(100000); got.Cmp(exp) != 0 {
		t.Fatalf("Genesis err, got %v exp %v", got, exp)
	}
	// First block tries to create, but fails
	{
		block := blocks[0]
		if _, err := chain.InsertChain([]*types.Block{blocks[0]}); err != nil {
			t.Fatalf("block %d: failed to insert into chain: %v", block.NumberU64(), err)
		}
		statedb, _ = chain.State()
		if got, exp := statedb.GetBalance(aa), uint256.NewInt(100000); got.Cmp(exp) != 0 {
			t.Fatalf("block %d: got %v exp %v", block.NumberU64(), got, exp)
		}
	}
	// Import the rest of the blocks
	for _, block := range blocks[1:] {
		if _, err := chain.InsertChain([]*types.Block{block}); err != nil {
			t.Fatalf("block %d: failed to insert into chain: %v", block.NumberU64(), err)
		}
	}
}

// TestEIP2718Transition* tests that an EIP-2718 transaction will be accepted
// after the fork block has passed. This is verified by sending an EIP-2930
// access list transaction, which specifies a single slot access, and then
// checking that the gas usage of a hot SLOAD and a cold SLOAD are calculated
// correctly.

// TestEIP2718TransitionWithTestChainConfig tests EIP-2718 with TestChainConfig.
func TestEIP2718TransitionWithTestChainConfig(t *testing.T) {
	testEIP2718TransitionWithConfig(t, rawdb.HashScheme, params.TestChainConfig)
	testEIP2718TransitionWithConfig(t, rawdb.HashScheme, params.TestChainConfig)
}

func preShanghaiConfig() *params.ChainConfig {
	config := *params.ParliaTestChainConfig
	config.ShanghaiTime = nil
	config.KeplerTime = nil
	config.FeynmanTime = nil
	config.FeynmanFixTime = nil
	config.CancunTime = nil
	return &config
}

// TestEIP2718TransitionWithParliaConfig tests EIP-2718 with Parlia Config.
func TestEIP2718TransitionWithParliaConfig(t *testing.T) {
	testEIP2718TransitionWithConfig(t, rawdb.HashScheme, preShanghaiConfig())
	testEIP2718TransitionWithConfig(t, rawdb.PathScheme, preShanghaiConfig())
}

// testEIP2718TransitionWithConfig tests EIP02718 with given ChainConfig.
func testEIP2718TransitionWithConfig(t *testing.T, scheme string, config *params.ChainConfig) {
	var (
		aa     = common.HexToAddress("0x000000000000000000000000000000000000aaaa")
		engine = ethash.NewFaker()

		// A sender who makes transactions, has some funds
		key, _  = crypto.HexToECDSA("b71c71a67e1177ad4e901695e1b4b9ee17ae16c6668d313eac2f96dbcda3f291")
		address = crypto.PubkeyToAddress(key.PublicKey)
		funds   = big.NewInt(1000000000000000)
		gspec   = &Genesis{
			Config: config,
			Alloc: types.GenesisAlloc{
				address: {Balance: funds},
				// The address 0xAAAA sloads 0x00 and 0x01
				aa: {
					Code: []byte{
						byte(vm.PC),
						byte(vm.PC),
						byte(vm.SLOAD),
						byte(vm.SLOAD),
					},
					Nonce:   0,
					Balance: big.NewInt(0),
				},
			},
		}
	)
	// Generate blocks
	_, blocks, _ := GenerateChainWithGenesis(gspec, engine, 1, func(i int, b *BlockGen) {
		b.SetCoinbase(common.Address{1})

		// One transaction to 0xAAAA
		signer := types.LatestSigner(gspec.Config)
		tx, _ := types.SignNewTx(key, signer, &types.AccessListTx{
			ChainID:  gspec.Config.ChainID,
			Nonce:    0,
			To:       &aa,
			Gas:      30000,
			GasPrice: b.header.BaseFee,
			AccessList: types.AccessList{{
				Address:     aa,
				StorageKeys: []common.Hash{{0}},
			}},
		})
		b.AddTx(tx)
	})

	// Import the canonical chain
	chain, err := NewBlockChain(rawdb.NewMemoryDatabase(), DefaultCacheConfigWithScheme(scheme), gspec, nil, engine, vm.Config{}, nil, nil)
	if err != nil {
		t.Fatalf("failed to create tester chain: %v", err)
	}
	defer chain.Stop()

	if n, err := chain.InsertChain(blocks); err != nil {
		t.Fatalf("block %d: failed to insert into chain: %v", n, err)
	}

	block := chain.GetBlockByNumber(1)

	// Expected gas is intrinsic + 2 * pc + hot load + cold load, since only one load is in the access list
	expected := params.TxGas + params.TxAccessListAddressGas + params.TxAccessListStorageKeyGas +
		vm.GasQuickStep*2 + params.WarmStorageReadCostEIP2929 + params.ColdSloadCostEIP2929
	if block.GasUsed() != expected {
		t.Fatalf("incorrect amount of gas spent: expected %d, got %d", expected, block.GasUsed())
	}
}

// TestEIP1559Transition tests the following:
//
//  1. A transaction whose gasFeeCap is greater than the baseFee is valid.
//  2. Gas accounting for access lists on EIP-1559 transactions is correct.
//  3. Only the transaction's tip will be received by the coinbase.
//  4. The transaction sender pays for both the tip and baseFee.
//  5. The coinbase receives only the partially realized tip when
//     gasFeeCap - gasTipCap < baseFee.
//  6. Legacy transaction behave as expected (e.g. gasPrice = gasFeeCap = gasTipCap).
func TestEIP1559Transition(t *testing.T) {
	testEIP1559Transition(t, rawdb.HashScheme)
	testEIP1559Transition(t, rawdb.PathScheme)
}

func testEIP1559Transition(t *testing.T, scheme string) {
	var (
		aa     = common.HexToAddress("0x000000000000000000000000000000000000aaaa")
		engine = ethash.NewFaker()

		// A sender who makes transactions, has some funds
		key1, _ = crypto.HexToECDSA("b71c71a67e1177ad4e901695e1b4b9ee17ae16c6668d313eac2f96dbcda3f291")
		key2, _ = crypto.HexToECDSA("8a1f9a8f95be41cd7ccb6168179afb4504aefe388d1e14474d32c45c72ce7b7a")
		addr1   = crypto.PubkeyToAddress(key1.PublicKey)
		addr2   = crypto.PubkeyToAddress(key2.PublicKey)
		funds   = new(big.Int).Mul(common.Big1, big.NewInt(params.Ether))
		config  = *params.AllEthashProtocolChanges
		gspec   = &Genesis{
			Config: &config,
			Alloc: types.GenesisAlloc{
				addr1: {Balance: funds},
				addr2: {Balance: funds},
				// The address 0xAAAA sloads 0x00 and 0x01
				aa: {
					Code: []byte{
						byte(vm.PC),
						byte(vm.PC),
						byte(vm.SLOAD),
						byte(vm.SLOAD),
					},
					Nonce:   0,
					Balance: big.NewInt(0),
				},
			},
		}
	)

	gspec.Config.BerlinBlock = common.Big0
	gspec.Config.LondonBlock = common.Big0
	signer := types.LatestSigner(gspec.Config)

	genDb, blocks, _ := GenerateChainWithGenesis(gspec, engine, 1, func(i int, b *BlockGen) {
		b.SetCoinbase(common.Address{1})

		// One transaction to 0xAAAA
		accesses := types.AccessList{types.AccessTuple{
			Address:     aa,
			StorageKeys: []common.Hash{{0}},
		}}

		txdata := &types.DynamicFeeTx{
			ChainID:    gspec.Config.ChainID,
			Nonce:      0,
			To:         &aa,
			Gas:        30000,
			GasFeeCap:  newGwei(5),
			GasTipCap:  big.NewInt(2),
			AccessList: accesses,
			Data:       []byte{},
		}
		tx := types.NewTx(txdata)
		tx, _ = types.SignTx(tx, signer, key1)

		b.AddTx(tx)
	})
	chain, err := NewBlockChain(rawdb.NewMemoryDatabase(), DefaultCacheConfigWithScheme(scheme), gspec, nil, engine, vm.Config{}, nil, nil)
	if err != nil {
		t.Fatalf("failed to create tester chain: %v", err)
	}
	defer chain.Stop()

	if n, err := chain.InsertChain(blocks); err != nil {
		t.Fatalf("block %d: failed to insert into chain: %v", n, err)
	}

	block := chain.GetBlockByNumber(1)

	// 1+2: Ensure EIP-1559 access lists are accounted for via gas usage.
	expectedGas := params.TxGas + params.TxAccessListAddressGas + params.TxAccessListStorageKeyGas +
		vm.GasQuickStep*2 + params.WarmStorageReadCostEIP2929 + params.ColdSloadCostEIP2929
	if block.GasUsed() != expectedGas {
		t.Fatalf("incorrect amount of gas spent: expected %d, got %d", expectedGas, block.GasUsed())
	}

	state, _ := chain.State()

	// 3: Ensure that miner received only the tx's tip.
	actual := state.GetBalance(block.Coinbase()).ToBig()
	expected := new(big.Int).Add(
		new(big.Int).SetUint64(block.GasUsed()*block.Transactions()[0].GasTipCap().Uint64()),
		ethash.ConstantinopleBlockReward.ToBig(),
	)
	if actual.Cmp(expected) != 0 {
		t.Fatalf("miner balance incorrect: expected %d, got %d", expected, actual)
	}

	// 4: Ensure the tx sender paid for the gasUsed * (tip + block baseFee).
	actual = new(big.Int).Sub(funds, state.GetBalance(addr1).ToBig())
	expected = new(big.Int).SetUint64(block.GasUsed() * (block.Transactions()[0].GasTipCap().Uint64() + block.BaseFee().Uint64()))
	if actual.Cmp(expected) != 0 {
		t.Fatalf("sender balance incorrect: expected %d, got %d", expected, actual)
	}

	blocks, _ = GenerateChain(gspec.Config, block, engine, genDb, 1, func(i int, b *BlockGen) {
		b.SetCoinbase(common.Address{2})

		txdata := &types.LegacyTx{
			Nonce:    0,
			To:       &aa,
			Gas:      30000,
			GasPrice: newGwei(5),
		}
		tx := types.NewTx(txdata)
		tx, _ = types.SignTx(tx, signer, key2)

		b.AddTx(tx)
	})

	if n, err := chain.InsertChain(blocks); err != nil {
		t.Fatalf("block %d: failed to insert into chain: %v", n, err)
	}

	block = chain.GetBlockByNumber(2)
	state, _ = chain.State()
	effectiveTip := block.Transactions()[0].GasTipCap().Uint64() - block.BaseFee().Uint64()

	// 6+5: Ensure that miner received only the tx's effective tip.
	actual = state.GetBalance(block.Coinbase()).ToBig()
	expected = new(big.Int).Add(
		new(big.Int).SetUint64(block.GasUsed()*effectiveTip),
		ethash.ConstantinopleBlockReward.ToBig(),
	)
	if actual.Cmp(expected) != 0 {
		t.Fatalf("miner balance incorrect: expected %d, got %d", expected, actual)
	}

	// 4: Ensure the tx sender paid for the gasUsed * (effectiveTip + block baseFee).
	actual = new(big.Int).Sub(funds, state.GetBalance(addr2).ToBig())
	expected = new(big.Int).SetUint64(block.GasUsed() * (effectiveTip + block.BaseFee().Uint64()))
	if actual.Cmp(expected) != 0 {
		t.Fatalf("sender balance incorrect: expected %d, got %d", expected, actual)
	}
}

// Tests the scenario the chain is requested to another point with the missing state.
// It expects the state is recovered and all relevant chain markers are set correctly.
func TestSetCanonical(t *testing.T) {
	testSetCanonical(t, rawdb.HashScheme)
	testSetCanonical(t, rawdb.PathScheme)
}

func testSetCanonical(t *testing.T, scheme string) {
	// log.SetDefault(log.NewLogger(log.NewTerminalHandlerWithLevel(os.Stderr, log.LevelInfo, true)))

	var (
		key, _  = crypto.HexToECDSA("b71c71a67e1177ad4e901695e1b4b9ee17ae16c6668d313eac2f96dbcda3f291")
		address = crypto.PubkeyToAddress(key.PublicKey)
		funds   = big.NewInt(100000000000000000)
		gspec   = &Genesis{
			Config:  params.TestChainConfig,
			Alloc:   types.GenesisAlloc{address: {Balance: funds}},
			BaseFee: big.NewInt(params.InitialBaseFee),
		}
		signer      = types.LatestSigner(gspec.Config)
		engine      = ethash.NewFaker()
		chainLength = 10
	)
	// Generate and import the canonical chain
	_, canon, _ := GenerateChainWithGenesis(gspec, engine, chainLength, func(i int, gen *BlockGen) {
		tx, err := types.SignTx(types.NewTransaction(gen.TxNonce(address), common.Address{0x00}, big.NewInt(1000), params.TxGas, gen.header.BaseFee, nil), signer, key)
		if err != nil {
			panic(err)
		}
		gen.AddTx(tx)
	})
	diskdb, _ := rawdb.NewDatabaseWithFreezer(rawdb.NewMemoryDatabase(), "", "", false, false, false, false, false)
	defer diskdb.Close()

	chain, err := NewBlockChain(diskdb, DefaultCacheConfigWithScheme(scheme), gspec, nil, engine, vm.Config{}, nil, nil)
	if err != nil {
		t.Fatalf("failed to create tester chain: %v", err)
	}
	defer chain.Stop()

	if n, err := chain.InsertChain(canon); err != nil {
		t.Fatalf("block %d: failed to insert into chain: %v", n, err)
	}

	// Generate the side chain and import them
	_, side, _ := GenerateChainWithGenesis(gspec, engine, chainLength, func(i int, gen *BlockGen) {
		tx, err := types.SignTx(types.NewTransaction(gen.TxNonce(address), common.Address{0x00}, big.NewInt(1), params.TxGas, gen.header.BaseFee, nil), signer, key)
		if err != nil {
			panic(err)
		}
		gen.AddTx(tx)
	})
	for _, block := range side {
		_, err := chain.InsertBlockWithoutSetHead(block, false)
		if err != nil {
			t.Fatalf("Failed to insert into chain: %v", err)
		}
	}
	for _, block := range side {
		got := chain.GetBlockByHash(block.Hash())
		if got == nil {
			t.Fatalf("Lost the inserted block")
		}
	}

	// Set the chain head to the side chain, ensure all the relevant markers are updated.
	verify := func(head *types.Block) {
		if chain.CurrentBlock().Hash() != head.Hash() {
			t.Fatalf("Unexpected block hash, want %x, got %x", head.Hash(), chain.CurrentBlock().Hash())
		}
		if chain.CurrentSnapBlock().Hash() != head.Hash() {
			t.Fatalf("Unexpected fast block hash, want %x, got %x", head.Hash(), chain.CurrentSnapBlock().Hash())
		}
		if chain.CurrentHeader().Hash() != head.Hash() {
			t.Fatalf("Unexpected head header, want %x, got %x", head.Hash(), chain.CurrentHeader().Hash())
		}
		if !chain.HasState(head.Root()) {
			t.Fatalf("Lost block state %v %x", head.Number(), head.Hash())
		}
	}
	chain.SetCanonical(side[len(side)-1])
	verify(side[len(side)-1])

	// Reset the chain head to original chain
	chain.SetCanonical(canon[chainLength-1])
	verify(canon[chainLength-1])
}

// TestCanonicalHashMarker tests all the canonical hash markers are updated/deleted
// correctly in case reorg is called.
func TestCanonicalHashMarker(t *testing.T) {
	testCanonicalHashMarker(t, rawdb.HashScheme)
	testCanonicalHashMarker(t, rawdb.PathScheme)
}

func testCanonicalHashMarker(t *testing.T, scheme string) {
	var cases = []struct {
		forkA int
		forkB int
	}{
		// ForkA: 10 blocks
		// ForkB: 1 blocks
		//
		// reorged:
		//      markers [2, 10] should be deleted
		//      markers [1] should be updated
		{10, 1},

		// ForkA: 10 blocks
		// ForkB: 2 blocks
		//
		// reorged:
		//      markers [3, 10] should be deleted
		//      markers [1, 2] should be updated
		{10, 2},

		// ForkA: 10 blocks
		// ForkB: 10 blocks
		//
		// reorged:
		//      markers [1, 10] should be updated
		{10, 10},

		// ForkA: 10 blocks
		// ForkB: 11 blocks
		//
		// reorged:
		//      markers [1, 11] should be updated
		{10, 11},
	}
	for _, c := range cases {
		var (
			gspec = &Genesis{
				Config:  params.TestChainConfig,
				Alloc:   types.GenesisAlloc{},
				BaseFee: big.NewInt(params.InitialBaseFee),
			}
			engine = ethash.NewFaker()
		)
		_, forkA, _ := GenerateChainWithGenesis(gspec, engine, c.forkA, func(i int, gen *BlockGen) {})
		_, forkB, _ := GenerateChainWithGenesis(gspec, engine, c.forkB, func(i int, gen *BlockGen) {})

		// Initialize test chain
		chain, err := NewBlockChain(rawdb.NewMemoryDatabase(), DefaultCacheConfigWithScheme(scheme), gspec, nil, engine, vm.Config{}, nil, nil)
		if err != nil {
			t.Fatalf("failed to create tester chain: %v", err)
		}
		// Insert forkA and forkB, the canonical should on forkA still
		if n, err := chain.InsertChain(forkA); err != nil {
			t.Fatalf("block %d: failed to insert into chain: %v", n, err)
		}
		if n, err := chain.InsertChain(forkB); err != nil {
			t.Fatalf("block %d: failed to insert into chain: %v", n, err)
		}

		verify := func(head *types.Block) {
			if chain.CurrentBlock().Hash() != head.Hash() {
				t.Fatalf("Unexpected block hash, want %x, got %x", head.Hash(), chain.CurrentBlock().Hash())
			}
			if chain.CurrentSnapBlock().Hash() != head.Hash() {
				t.Fatalf("Unexpected fast block hash, want %x, got %x", head.Hash(), chain.CurrentSnapBlock().Hash())
			}
			if chain.CurrentHeader().Hash() != head.Hash() {
				t.Fatalf("Unexpected head header, want %x, got %x", head.Hash(), chain.CurrentHeader().Hash())
			}
			if !chain.HasState(head.Root()) {
				t.Fatalf("Lost block state %v %x", head.Number(), head.Hash())
			}
		}

		// Switch canonical chain to forkB if necessary
		if len(forkA) < len(forkB) {
			verify(forkB[len(forkB)-1])
		} else {
			verify(forkA[len(forkA)-1])
			chain.SetCanonical(forkB[len(forkB)-1])
			verify(forkB[len(forkB)-1])
		}

		// Ensure all hash markers are updated correctly
		for i := 0; i < len(forkB); i++ {
			block := forkB[i]
			hash := chain.GetCanonicalHash(block.NumberU64())
			if hash != block.Hash() {
				t.Fatalf("Unexpected canonical hash %d", block.NumberU64())
			}
		}
		if c.forkA > c.forkB {
			for i := uint64(c.forkB) + 1; i <= uint64(c.forkA); i++ {
				hash := chain.GetCanonicalHash(i)
				if hash != (common.Hash{}) {
					t.Fatalf("Unexpected canonical hash %d", i)
				}
			}
		}
		chain.Stop()
	}
}

func TestCreateThenDeletePreByzantium(t *testing.T) {
	// We use Ropsten chain config instead of Testchain config, this is
	// deliberate: we want to use pre-byz rules where we have intermediate state roots
	// between transactions.
	testCreateThenDelete(t, &params.ChainConfig{
		ChainID:        big.NewInt(3),
		HomesteadBlock: big.NewInt(0),
		EIP150Block:    big.NewInt(0),
		EIP155Block:    big.NewInt(10),
		EIP158Block:    big.NewInt(10),
		ByzantiumBlock: big.NewInt(1_700_000),
	})
}
func TestCreateThenDeletePostByzantium(t *testing.T) {
	testCreateThenDelete(t, params.TestChainConfig)
}

// testCreateThenDelete tests a creation and subsequent deletion of a contract, happening
// within the same block.
func testCreateThenDelete(t *testing.T, config *params.ChainConfig) {
	var (
		engine = ethash.NewFaker()
		// A sender who makes transactions, has some funds
		key, _      = crypto.HexToECDSA("b71c71a67e1177ad4e901695e1b4b9ee17ae16c6668d313eac2f96dbcda3f291")
		address     = crypto.PubkeyToAddress(key.PublicKey)
		destAddress = crypto.CreateAddress(address, 0)
		funds       = big.NewInt(1000000000000000)
	)

	// runtime code is 	0x60ffff : PUSH1 0xFF SELFDESTRUCT, a.k.a SELFDESTRUCT(0xFF)
	code := append([]byte{0x60, 0xff, 0xff}, make([]byte, 32-3)...)
	initCode := []byte{
		// SSTORE 1:1
		byte(vm.PUSH1), 0x1,
		byte(vm.PUSH1), 0x1,
		byte(vm.SSTORE),
		// Get the runtime-code on the stack
		byte(vm.PUSH32)}
	initCode = append(initCode, code...)
	initCode = append(initCode, []byte{
		byte(vm.PUSH1), 0x0, // offset
		byte(vm.MSTORE),
		byte(vm.PUSH1), 0x3, // size
		byte(vm.PUSH1), 0x0, // offset
		byte(vm.RETURN), // return 3 bytes of zero-code
	}...)
	gspec := &Genesis{
		Config: config,
		Alloc: types.GenesisAlloc{
			address: {Balance: funds},
		},
	}
	nonce := uint64(0)
	signer := types.HomesteadSigner{}
	_, blocks, _ := GenerateChainWithGenesis(gspec, engine, 2, func(i int, b *BlockGen) {
		fee := big.NewInt(1)
		if b.header.BaseFee != nil {
			fee = b.header.BaseFee
		}
		b.SetCoinbase(common.Address{1})
		tx, _ := types.SignNewTx(key, signer, &types.LegacyTx{
			Nonce:    nonce,
			GasPrice: new(big.Int).Set(fee),
			Gas:      100000,
			Data:     initCode,
		})
		nonce++
		b.AddTx(tx)
		tx, _ = types.SignNewTx(key, signer, &types.LegacyTx{
			Nonce:    nonce,
			GasPrice: new(big.Int).Set(fee),
			Gas:      100000,
			To:       &destAddress,
		})
		b.AddTx(tx)
		nonce++
	})
	// Import the canonical chain
	chain, err := NewBlockChain(rawdb.NewMemoryDatabase(), nil, gspec, nil, engine, vm.Config{
		//Debug:  true,
		//Tracer: logger.NewJSONLogger(nil, os.Stdout),
	}, nil, nil)
	if err != nil {
		t.Fatalf("failed to create tester chain: %v", err)
	}
	defer chain.Stop()
	// Import the blocks
	for _, block := range blocks {
		if _, err := chain.InsertChain([]*types.Block{block}); err != nil {
			t.Fatalf("block %d: failed to insert into chain: %v", block.NumberU64(), err)
		}
	}
}

func TestDeleteThenCreate(t *testing.T) {
	var (
		engine      = ethash.NewFaker()
		key, _      = crypto.HexToECDSA("b71c71a67e1177ad4e901695e1b4b9ee17ae16c6668d313eac2f96dbcda3f291")
		address     = crypto.PubkeyToAddress(key.PublicKey)
		factoryAddr = crypto.CreateAddress(address, 0)
		funds       = big.NewInt(1000000000000000)
	)
	/*
		contract Factory {
		  function deploy(bytes memory code) public {
			address addr;
			assembly {
			  addr := create2(0, add(code, 0x20), mload(code), 0)
			  if iszero(extcodesize(addr)) {
				revert(0, 0)
			  }
			}
		  }
		}
	*/
	factoryBIN := common.Hex2Bytes("608060405234801561001057600080fd5b50610241806100206000396000f3fe608060405234801561001057600080fd5b506004361061002a5760003560e01c80627743601461002f575b600080fd5b610049600480360381019061004491906100d8565b61004b565b005b6000808251602084016000f59050803b61006457600080fd5b5050565b600061007b61007684610146565b610121565b905082815260208101848484011115610097576100966101eb565b5b6100a2848285610177565b509392505050565b600082601f8301126100bf576100be6101e6565b5b81356100cf848260208601610068565b91505092915050565b6000602082840312156100ee576100ed6101f5565b5b600082013567ffffffffffffffff81111561010c5761010b6101f0565b5b610118848285016100aa565b91505092915050565b600061012b61013c565b90506101378282610186565b919050565b6000604051905090565b600067ffffffffffffffff821115610161576101606101b7565b5b61016a826101fa565b9050602081019050919050565b82818337600083830152505050565b61018f826101fa565b810181811067ffffffffffffffff821117156101ae576101ad6101b7565b5b80604052505050565b7f4e487b7100000000000000000000000000000000000000000000000000000000600052604160045260246000fd5b600080fd5b600080fd5b600080fd5b600080fd5b6000601f19601f830116905091905056fea2646970667358221220ea8b35ed310d03b6b3deef166941140b4d9e90ea2c92f6b41eb441daf49a59c364736f6c63430008070033")

	/*
		contract C {
			uint256 value;
			constructor() {
				value = 100;
			}
			function destruct() public payable {
				selfdestruct(payable(msg.sender));
			}
			receive() payable external {}
		}
	*/
	contractABI := common.Hex2Bytes("6080604052348015600f57600080fd5b5060646000819055506081806100266000396000f3fe608060405260043610601f5760003560e01c80632b68b9c614602a576025565b36602557005b600080fd5b60306032565b005b3373ffffffffffffffffffffffffffffffffffffffff16fffea2646970667358221220ab749f5ed1fcb87bda03a74d476af3f074bba24d57cb5a355e8162062ad9a4e664736f6c63430008070033")
	contractAddr := crypto.CreateAddress2(factoryAddr, [32]byte{}, crypto.Keccak256(contractABI))

	gspec := &Genesis{
		Config: params.TestChainConfig,
		Alloc: types.GenesisAlloc{
			address: {Balance: funds},
		},
	}
	nonce := uint64(0)
	signer := types.HomesteadSigner{}
	_, blocks, _ := GenerateChainWithGenesis(gspec, engine, 2, func(i int, b *BlockGen) {
		fee := big.NewInt(1)
		if b.header.BaseFee != nil {
			fee = b.header.BaseFee
		}
		b.SetCoinbase(common.Address{1})

		// Block 1
		if i == 0 {
			tx, _ := types.SignNewTx(key, signer, &types.LegacyTx{
				Nonce:    nonce,
				GasPrice: new(big.Int).Set(fee),
				Gas:      500000,
				Data:     factoryBIN,
			})
			nonce++
			b.AddTx(tx)

			data := common.Hex2Bytes("00774360000000000000000000000000000000000000000000000000000000000000002000000000000000000000000000000000000000000000000000000000000000a76080604052348015600f57600080fd5b5060646000819055506081806100266000396000f3fe608060405260043610601f5760003560e01c80632b68b9c614602a576025565b36602557005b600080fd5b60306032565b005b3373ffffffffffffffffffffffffffffffffffffffff16fffea2646970667358221220ab749f5ed1fcb87bda03a74d476af3f074bba24d57cb5a355e8162062ad9a4e664736f6c6343000807003300000000000000000000000000000000000000000000000000")
			tx, _ = types.SignNewTx(key, signer, &types.LegacyTx{
				Nonce:    nonce,
				GasPrice: new(big.Int).Set(fee),
				Gas:      500000,
				To:       &factoryAddr,
				Data:     data,
			})
			b.AddTx(tx)
			nonce++
		} else {
			// Block 2
			tx, _ := types.SignNewTx(key, signer, &types.LegacyTx{
				Nonce:    nonce,
				GasPrice: new(big.Int).Set(fee),
				Gas:      500000,
				To:       &contractAddr,
				Data:     common.Hex2Bytes("2b68b9c6"), // destruct
			})
			nonce++
			b.AddTx(tx)

			data := common.Hex2Bytes("00774360000000000000000000000000000000000000000000000000000000000000002000000000000000000000000000000000000000000000000000000000000000a76080604052348015600f57600080fd5b5060646000819055506081806100266000396000f3fe608060405260043610601f5760003560e01c80632b68b9c614602a576025565b36602557005b600080fd5b60306032565b005b3373ffffffffffffffffffffffffffffffffffffffff16fffea2646970667358221220ab749f5ed1fcb87bda03a74d476af3f074bba24d57cb5a355e8162062ad9a4e664736f6c6343000807003300000000000000000000000000000000000000000000000000")
			tx, _ = types.SignNewTx(key, signer, &types.LegacyTx{
				Nonce:    nonce,
				GasPrice: new(big.Int).Set(fee),
				Gas:      500000,
				To:       &factoryAddr, // re-creation
				Data:     data,
			})
			b.AddTx(tx)
			nonce++
		}
	})
	// Import the canonical chain
	chain, err := NewBlockChain(rawdb.NewMemoryDatabase(), nil, gspec, nil, engine, vm.Config{}, nil, nil)
	if err != nil {
		t.Fatalf("failed to create tester chain: %v", err)
	}
	for _, block := range blocks {
		if _, err := chain.InsertChain([]*types.Block{block}); err != nil {
			t.Fatalf("block %d: failed to insert into chain: %v", block.NumberU64(), err)
		}
	}
}

// TestTransientStorageReset ensures the transient storage is wiped correctly
// between transactions.
func TestTransientStorageReset(t *testing.T) {
	var (
		engine      = ethash.NewFaker()
		key, _      = crypto.HexToECDSA("b71c71a67e1177ad4e901695e1b4b9ee17ae16c6668d313eac2f96dbcda3f291")
		address     = crypto.PubkeyToAddress(key.PublicKey)
		destAddress = crypto.CreateAddress(address, 0)
		funds       = big.NewInt(1000000000000000)
		vmConfig    = vm.Config{
			ExtraEips: []int{1153}, // Enable transient storage EIP
		}
	)
	code := append([]byte{
		// TLoad value with location 1
		byte(vm.PUSH1), 0x1,
		byte(vm.TLOAD),

		// PUSH location
		byte(vm.PUSH1), 0x1,

		// SStore location:value
		byte(vm.SSTORE),
	}, make([]byte, 32-6)...)
	initCode := []byte{
		// TSTORE 1:1
		byte(vm.PUSH1), 0x1,
		byte(vm.PUSH1), 0x1,
		byte(vm.TSTORE),

		// Get the runtime-code on the stack
		byte(vm.PUSH32)}
	initCode = append(initCode, code...)
	initCode = append(initCode, []byte{
		byte(vm.PUSH1), 0x0, // offset
		byte(vm.MSTORE),
		byte(vm.PUSH1), 0x6, // size
		byte(vm.PUSH1), 0x0, // offset
		byte(vm.RETURN), // return 6 bytes of zero-code
	}...)
	gspec := &Genesis{
		Config: params.TestChainConfig,
		Alloc: types.GenesisAlloc{
			address: {Balance: funds},
		},
	}
	nonce := uint64(0)
	signer := types.HomesteadSigner{}
	_, blocks, _ := GenerateChainWithGenesis(gspec, engine, 1, func(i int, b *BlockGen) {
		fee := big.NewInt(1)
		if b.header.BaseFee != nil {
			fee = b.header.BaseFee
		}
		b.SetCoinbase(common.Address{1})
		tx, _ := types.SignNewTx(key, signer, &types.LegacyTx{
			Nonce:    nonce,
			GasPrice: new(big.Int).Set(fee),
			Gas:      100000,
			Data:     initCode,
		})
		nonce++
		b.AddTxWithVMConfig(tx, vmConfig)

		tx, _ = types.SignNewTx(key, signer, &types.LegacyTx{
			Nonce:    nonce,
			GasPrice: new(big.Int).Set(fee),
			Gas:      100000,
			To:       &destAddress,
		})
		b.AddTxWithVMConfig(tx, vmConfig)
		nonce++
	})

	// Initialize the blockchain with 1153 enabled.
	chain, err := NewBlockChain(rawdb.NewMemoryDatabase(), nil, gspec, nil, engine, vmConfig, nil, nil)
	if err != nil {
		t.Fatalf("failed to create tester chain: %v", err)
	}
	defer chain.Stop()
	// Import the blocks
	if _, err := chain.InsertChain(blocks); err != nil {
		t.Fatalf("failed to insert into chain: %v", err)
	}
	// Check the storage
	state, err := chain.StateAt(chain.CurrentHeader().Root)
	if err != nil {
		t.Fatalf("Failed to load state %v", err)
	}
	loc := common.BytesToHash([]byte{1})
	slot := state.GetState(destAddress, loc)
	if slot != (common.Hash{}) {
		t.Fatalf("Unexpected dirty storage slot")
	}
}

func TestEIP3651(t *testing.T) {
	var (
		aa     = common.HexToAddress("0x000000000000000000000000000000000000aaaa")
		bb     = common.HexToAddress("0x000000000000000000000000000000000000bbbb")
		engine = beacon.NewFaker()

		// A sender who makes transactions, has some funds
		key1, _ = crypto.HexToECDSA("b71c71a67e1177ad4e901695e1b4b9ee17ae16c6668d313eac2f96dbcda3f291")
		key2, _ = crypto.HexToECDSA("8a1f9a8f95be41cd7ccb6168179afb4504aefe388d1e14474d32c45c72ce7b7a")
		addr1   = crypto.PubkeyToAddress(key1.PublicKey)
		addr2   = crypto.PubkeyToAddress(key2.PublicKey)
		funds   = new(big.Int).Mul(common.Big1, big.NewInt(params.Ether))
		config  = *params.AllEthashProtocolChanges
		gspec   = &Genesis{
			Config: &config,
			Alloc: types.GenesisAlloc{
				addr1: {Balance: funds},
				addr2: {Balance: funds},
				// The address 0xAAAA sloads 0x00 and 0x01
				aa: {
					Code: []byte{
						byte(vm.PC),
						byte(vm.PC),
						byte(vm.SLOAD),
						byte(vm.SLOAD),
					},
					Nonce:   0,
					Balance: big.NewInt(0),
				},
				// The address 0xBBBB calls 0xAAAA
				bb: {
					Code: []byte{
						byte(vm.PUSH1), 0, // out size
						byte(vm.DUP1),  // out offset
						byte(vm.DUP1),  // out insize
						byte(vm.DUP1),  // in offset
						byte(vm.PUSH2), // address
						byte(0xaa),
						byte(0xaa),
						byte(vm.GAS), // gas
						byte(vm.DELEGATECALL),
					},
					Nonce:   0,
					Balance: big.NewInt(0),
				},
			},
		}
	)

	gspec.Config.BerlinBlock = common.Big0
	gspec.Config.LondonBlock = common.Big0
	gspec.Config.TerminalTotalDifficulty = common.Big0
	gspec.Config.ShanghaiTime = u64(0)
	signer := types.LatestSigner(gspec.Config)

	_, blocks, _ := GenerateChainWithGenesis(gspec, engine, 1, func(i int, b *BlockGen) {
		b.SetCoinbase(aa)
		// One transaction to Coinbase
		txdata := &types.DynamicFeeTx{
			ChainID:    gspec.Config.ChainID,
			Nonce:      0,
			To:         &bb,
			Gas:        500000,
			GasFeeCap:  newGwei(5),
			GasTipCap:  big.NewInt(2),
			AccessList: nil,
			Data:       []byte{},
		}
		tx := types.NewTx(txdata)
		tx, _ = types.SignTx(tx, signer, key1)

		b.AddTx(tx)
	})
	chain, err := NewBlockChain(rawdb.NewMemoryDatabase(), nil, gspec, nil, engine, vm.Config{Tracer: logger.NewMarkdownLogger(&logger.Config{}, os.Stderr).Hooks()}, nil, nil)
	if err != nil {
		t.Fatalf("failed to create tester chain: %v", err)
	}
	defer chain.Stop()
	if n, err := chain.InsertChain(blocks); err != nil {
		t.Fatalf("block %d: failed to insert into chain: %v", n, err)
	}

	block := chain.GetBlockByNumber(1)

	// 1+2: Ensure EIP-1559 access lists are accounted for via gas usage.
	innerGas := vm.GasQuickStep*2 + params.ColdSloadCostEIP2929*2
	expectedGas := params.TxGas + 5*vm.GasFastestStep + vm.GasQuickStep + 100 + innerGas // 100 because 0xaaaa is in access list
	if block.GasUsed() != expectedGas {
		t.Fatalf("incorrect amount of gas spent: expected %d, got %d", expectedGas, block.GasUsed())
	}

	state, _ := chain.State()

	// 3: Ensure that miner received only the tx's tip.
	actual := state.GetBalance(block.Coinbase()).ToBig()
	expected := new(big.Int).SetUint64(block.GasUsed() * block.Transactions()[0].GasTipCap().Uint64())
	if actual.Cmp(expected) != 0 {
		t.Fatalf("miner balance incorrect: expected %d, got %d", expected, actual)
	}

	// 4: Ensure the tx sender paid for the gasUsed * (tip + block baseFee).
	actual = new(big.Int).Sub(funds, state.GetBalance(addr1).ToBig())
	expected = new(big.Int).SetUint64(block.GasUsed() * (block.Transactions()[0].GasTipCap().Uint64() + block.BaseFee().Uint64()))
	if actual.Cmp(expected) != 0 {
		t.Fatalf("sender balance incorrect: expected %d, got %d", expected, actual)
	}
}

type mockParlia struct {
	consensus.Engine
}

func (c *mockParlia) Author(header *types.Header) (common.Address, error) {
	return header.Coinbase, nil
}

func (c *mockParlia) VerifyUncles(chain consensus.ChainReader, block *types.Block) error {
	return nil
}

func (c *mockParlia) VerifyRequests(header *types.Header, Requests [][]byte) error {
	return nil
}

func (c *mockParlia) VerifyHeader(chain consensus.ChainHeaderReader, header *types.Header) error {
	return nil
}

func (c *mockParlia) VerifyHeaders(chain consensus.ChainHeaderReader, headers []*types.Header) (chan<- struct{}, <-chan error) {
	abort := make(chan<- struct{})
	results := make(chan error, len(headers))
	for i := 0; i < len(headers); i++ {
		results <- nil
	}
	return abort, results
}

func (c *mockParlia) Finalize(chain consensus.ChainHeaderReader, header *types.Header, state vm.StateDB, _ *[]*types.Transaction, uncles []*types.Header, withdrawals []*types.Withdrawal,
	_ *[]*types.Receipt, _ *[]*types.Transaction, _ *uint64) (err error) {
	return
}

func (c *mockParlia) FinalizeAndAssemble(chain consensus.ChainHeaderReader, header *types.Header, state *state.StateDB, body *types.Body, receipts []*types.Receipt) (*types.Block, []*types.Receipt, error) {
	// Finalize block
	c.Finalize(chain, header, state, &body.Transactions, body.Uncles, body.Withdrawals, nil, nil, nil)

	// Assign the final state root to header.
	header.Root = state.IntermediateRoot(chain.Config().IsEIP158(header.Number))

	// Header seems complete, assemble into a block and return
	return types.NewBlock(header, body, receipts, trie.NewStackTrie(nil)), receipts, nil
}

func (c *mockParlia) CalcDifficulty(chain consensus.ChainHeaderReader, time uint64, parent *types.Header) *big.Int {
	return big.NewInt(1)
}

func TestParliaBlobFeeReward(t *testing.T) {
	// Have N headers in the freezer
	frdir := t.TempDir()
	db, err := rawdb.NewDatabaseWithFreezer(rawdb.NewMemoryDatabase(), frdir, "", false, false, false, false, false)
	if err != nil {
		t.Fatalf("failed to create database with ancient backend")
	}
	config := params.ParliaTestChainConfig
	gspec := &Genesis{
		Config: config,
		Alloc:  types.GenesisAlloc{testAddr: {Balance: new(big.Int).SetUint64(10 * params.Ether)}},
	}
	engine := &mockParlia{}
	chain, _ := NewBlockChain(db, nil, gspec, nil, engine, vm.Config{}, nil, nil)
	signer := types.LatestSigner(config)

	_, bs, _ := GenerateChainWithGenesis(gspec, engine, 1, func(i int, gen *BlockGen) {
		tx, _ := makeMockTx(config, signer, testKey, gen.TxNonce(testAddr), gen.BaseFee().Uint64(), eip4844.CalcBlobFee(gen.ExcessBlobGas()).Uint64(), false)
		gen.AddTxWithChain(chain, tx)
		tx, sidecar := makeMockTx(config, signer, testKey, gen.TxNonce(testAddr), gen.BaseFee().Uint64(), eip4844.CalcBlobFee(gen.ExcessBlobGas()).Uint64(), true)
		gen.AddTxWithChain(chain, tx)
		gen.AddBlobSidecar(&types.BlobSidecar{
			BlobTxSidecar: *sidecar,
			TxIndex:       1,
			TxHash:        tx.Hash(),
		})
	})
	if _, err := chain.InsertChain(bs); err != nil {
		panic(err)
	}

	stateDB, err := chain.State()
	if err != nil {
		panic(err)
	}
	expect := new(big.Int)
	for _, block := range bs {
		receipts := chain.GetReceiptsByHash(block.Hash())
		for _, receipt := range receipts {
			if receipt.BlobGasPrice != nil {
				blob := receipt.BlobGasPrice.Mul(receipt.BlobGasPrice, new(big.Int).SetUint64(receipt.BlobGasUsed))
				expect.Add(expect, blob)
			}
			plain := receipt.EffectiveGasPrice.Mul(receipt.EffectiveGasPrice, new(big.Int).SetUint64(receipt.GasUsed))
			expect.Add(expect, plain)
		}
	}
	actual := stateDB.GetBalance(params.SystemAddress)
	require.Equal(t, expect.Uint64(), actual.Uint64())
}

func makeMockTx(config *params.ChainConfig, signer types.Signer, key *ecdsa.PrivateKey, nonce uint64, baseFee uint64, blobBaseFee uint64, isBlobTx bool) (*types.Transaction, *types.BlobTxSidecar) {
	if !isBlobTx {
		raw := &types.DynamicFeeTx{
			ChainID:   config.ChainID,
			Nonce:     nonce,
			GasTipCap: big.NewInt(10),
			GasFeeCap: new(big.Int).SetUint64(baseFee + 10),
			Gas:       params.TxGas,
			To:        &common.Address{0x00},
			Value:     big.NewInt(0),
		}
		tx, _ := types.SignTx(types.NewTx(raw), signer, key)
		return tx, nil
	}
	sidecar := &types.BlobTxSidecar{
		Blobs:       []kzg4844.Blob{emptyBlob, emptyBlob},
		Commitments: []kzg4844.Commitment{emptyBlobCommit, emptyBlobCommit},
		Proofs:      []kzg4844.Proof{emptyBlobProof, emptyBlobProof},
	}
	raw := &types.BlobTx{
		ChainID:    uint256.MustFromBig(config.ChainID),
		Nonce:      nonce,
		GasTipCap:  uint256.NewInt(10),
		GasFeeCap:  uint256.NewInt(baseFee + 10),
		Gas:        params.TxGas,
		To:         common.Address{0x00},
		Value:      uint256.NewInt(0),
		BlobFeeCap: uint256.NewInt(blobBaseFee),
		BlobHashes: sidecar.BlobHashes(),
	}
	tx, _ := types.SignTx(types.NewTx(raw), signer, key)
	return tx, sidecar
}

// Simple deposit generator, source: https://gist.github.com/lightclient/54abb2af2465d6969fa6d1920b9ad9d7
var depositsGeneratorCode = common.FromHex("6080604052366103aa575f603067ffffffffffffffff811115610025576100246103ae565b5b6040519080825280601f01601f1916602001820160405280156100575781602001600182028036833780820191505090505b5090505f8054906101000a900460ff1660f81b815f8151811061007d5761007c6103db565b5b60200101907effffffffffffffffffffffffffffffffffffffffffffffffffffffffffffff191690815f1a9053505f602067ffffffffffffffff8111156100c7576100c66103ae565b5b6040519080825280601f01601f1916602001820160405280156100f95781602001600182028036833780820191505090505b5090505f8054906101000a900460ff1660f81b815f8151811061011f5761011e6103db565b5b60200101907effffffffffffffffffffffffffffffffffffffffffffffffffffffffffffff191690815f1a9053505f600867ffffffffffffffff811115610169576101686103ae565b5b6040519080825280601f01601f19166020018201604052801561019b5781602001600182028036833780820191505090505b5090505f8054906101000a900460ff1660f81b815f815181106101c1576101c06103db565b5b60200101907effffffffffffffffffffffffffffffffffffffffffffffffffffffffffffff191690815f1a9053505f606067ffffffffffffffff81111561020b5761020a6103ae565b5b6040519080825280601f01601f19166020018201604052801561023d5781602001600182028036833780820191505090505b5090505f8054906101000a900460ff1660f81b815f81518110610263576102626103db565b5b60200101907effffffffffffffffffffffffffffffffffffffffffffffffffffffffffffff191690815f1a9053505f600867ffffffffffffffff8111156102ad576102ac6103ae565b5b6040519080825280601f01601f1916602001820160405280156102df5781602001600182028036833780820191505090505b5090505f8054906101000a900460ff1660f81b815f81518110610305576103046103db565b5b60200101907effffffffffffffffffffffffffffffffffffffffffffffffffffffffffffff191690815f1a9053505f8081819054906101000a900460ff168092919061035090610441565b91906101000a81548160ff021916908360ff160217905550507f649bbc62d0e31342afea4e5cd82d4049e7e1ee912fc0889aa790803be39038c585858585856040516103a09594939291906104d9565b60405180910390a1005b5f80fd5b7f4e487b71000000000000000000000000000000000000000000000000000000005f52604160045260245ffd5b7f4e487b71000000000000000000000000000000000000000000000000000000005f52603260045260245ffd5b7f4e487b71000000000000000000000000000000000000000000000000000000005f52601160045260245ffd5b5f60ff82169050919050565b5f61044b82610435565b915060ff820361045e5761045d610408565b5b600182019050919050565b5f81519050919050565b5f82825260208201905092915050565b8281835e5f83830152505050565b5f601f19601f8301169050919050565b5f6104ab82610469565b6104b58185610473565b93506104c5818560208601610483565b6104ce81610491565b840191505092915050565b5f60a0820190508181035f8301526104f181886104a1565b9050818103602083015261050581876104a1565b9050818103604083015261051981866104a1565b9050818103606083015261052d81856104a1565b9050818103608083015261054181846104a1565b9050969550505050505056fea26469706673582212208569967e58690162d7d6fe3513d07b393b4c15e70f41505cbbfd08f53eba739364736f6c63430008190033")

// This is a smoke test for EIP-7685 requests added in the Prague fork. The test first
// creates a block containing requests, and then inserts it into the chain to run
// validation.
func TestPragueRequests(t *testing.T) {
	var (
		key1, _ = crypto.HexToECDSA("b71c71a67e1177ad4e901695e1b4b9ee17ae16c6668d313eac2f96dbcda3f291")
		addr1   = crypto.PubkeyToAddress(key1.PublicKey)
		config  = *params.MergedTestChainConfig
		signer  = types.LatestSigner(&config)
		engine  = beacon.NewFaker()
	)
	gspec := &Genesis{
		Config: &config,
		Alloc: types.GenesisAlloc{
			addr1:                            {Balance: big.NewInt(9999900000000000)},
			config.DepositContractAddress:    {Code: depositsGeneratorCode},
			params.WithdrawalQueueAddress:    {Code: params.WithdrawalQueueCode},
			params.ConsolidationQueueAddress: {Code: params.ConsolidationQueueCode},
		},
	}

	_, blocks, _ := GenerateChainWithGenesis(gspec, engine, 1, func(i int, b *BlockGen) {
		// create deposit
		depositTx := types.MustSignNewTx(key1, signer, &types.DynamicFeeTx{
			ChainID:   gspec.Config.ChainID,
			Nonce:     0,
			To:        &config.DepositContractAddress,
			Gas:       500_000,
			GasFeeCap: newGwei(5),
			GasTipCap: big.NewInt(2),
		})
		b.AddTx(depositTx)

		// create withdrawal request
		withdrawalTx := types.MustSignNewTx(key1, signer, &types.DynamicFeeTx{
			ChainID:   gspec.Config.ChainID,
			Nonce:     1,
			To:        &params.WithdrawalQueueAddress,
			Gas:       500_000,
			GasFeeCap: newGwei(5),
			GasTipCap: big.NewInt(2),
			Value:     newGwei(1),
			Data:      common.FromHex("b917cfdc0d25b72d55cf94db328e1629b7f4fde2c30cdacf873b664416f76a0c7f7cc50c9f72a3cb84be88144cde91250000000000000d80"),
		})
		b.AddTx(withdrawalTx)

		// create consolidation request
		consolidationTx := types.MustSignNewTx(key1, signer, &types.DynamicFeeTx{
			ChainID:   gspec.Config.ChainID,
			Nonce:     2,
			To:        &params.ConsolidationQueueAddress,
			Gas:       500_000,
			GasFeeCap: newGwei(5),
			GasTipCap: big.NewInt(2),
			Value:     newGwei(1),
			Data:      common.FromHex("b917cfdc0d25b72d55cf94db328e1629b7f4fde2c30cdacf873b664416f76a0c7f7cc50c9f72a3cb84be88144cde9125b9812f7d0b1f2f969b52bbb2d316b0c2fa7c9dba85c428c5e6c27766bcc4b0c6e874702ff1eb1c7024b08524a9771601"),
		})
		b.AddTx(consolidationTx)
	})

	// Check block has the correct requests hash.
	rh := blocks[0].RequestsHash()
	if rh == nil {
		t.Fatal("block has nil requests hash")
	}
	expectedRequestsHash := common.HexToHash("0x06ffb72b9f0823510b128bca6cd4f96f59b745de6791e9fc350b596e7605101e")
	if *rh != expectedRequestsHash {
		t.Fatalf("block has wrong requestsHash %v, want %v", *rh, expectedRequestsHash)
	}

	// Insert block to check validation.
	chain, err := NewBlockChain(rawdb.NewMemoryDatabase(), nil, gspec, nil, engine, vm.Config{}, nil, nil)
	if err != nil {
		t.Fatalf("failed to create tester chain: %v", err)
	}
	defer chain.Stop()
	if n, err := chain.InsertChain(blocks); err != nil {
		t.Fatalf("block %d: failed to insert into chain: %v", n, err)
	}
}

// TestEIP7702 deploys two delegation designations and calls them. It writes one
// value to storage which is verified after.
func TestEIP7702(t *testing.T) {
	var (
		config  = *params.MergedTestChainConfig
		signer  = types.LatestSigner(&config)
		engine  = beacon.NewFaker()
		key1, _ = crypto.HexToECDSA("b71c71a67e1177ad4e901695e1b4b9ee17ae16c6668d313eac2f96dbcda3f291")
		key2, _ = crypto.HexToECDSA("8a1f9a8f95be41cd7ccb6168179afb4504aefe388d1e14474d32c45c72ce7b7a")
		addr1   = crypto.PubkeyToAddress(key1.PublicKey)
		addr2   = crypto.PubkeyToAddress(key2.PublicKey)
		aa      = common.HexToAddress("0x000000000000000000000000000000000000aaaa")
		bb      = common.HexToAddress("0x000000000000000000000000000000000000bbbb")
		funds   = new(big.Int).Mul(common.Big1, big.NewInt(params.Ether))
	)
	gspec := &Genesis{
		Config: &config,
		Alloc: types.GenesisAlloc{
			addr1: {Balance: funds},
			addr2: {Balance: funds},
			aa: { // The address 0xAAAA calls into addr2
				Code:    program.New().Call(nil, addr2, 1, 0, 0, 0, 0).Bytes(),
				Nonce:   0,
				Balance: big.NewInt(0),
			},
			bb: { // The address 0xBBBB sstores 42 into slot 42.
				Code:    program.New().Sstore(0x42, 0x42).Bytes(),
				Nonce:   0,
				Balance: big.NewInt(0),
			},
		},
	}

	// Sign authorization tuples.
	// The way the auths are combined, it becomes
	// 1. tx -> addr1 which is delegated to 0xaaaa
	// 2. addr1:0xaaaa calls into addr2:0xbbbb
	// 3. addr2:0xbbbb  writes to storage
	auth1, _ := types.SignAuth(types.Authorization{
		ChainID: gspec.Config.ChainID.Uint64(),
		Address: aa,
		Nonce:   1,
	}, key1)
	auth2, _ := types.SignAuth(types.Authorization{
		ChainID: 0,
		Address: bb,
		Nonce:   0,
	}, key2)

	_, blocks, _ := GenerateChainWithGenesis(gspec, engine, 1, func(i int, b *BlockGen) {
		b.SetCoinbase(aa)
		txdata := &types.SetCodeTx{
			ChainID:   gspec.Config.ChainID.Uint64(),
			Nonce:     0,
			To:        addr1,
			Gas:       500000,
			GasFeeCap: uint256.MustFromBig(newGwei(5)),
			GasTipCap: uint256.NewInt(2),
			AuthList:  []types.Authorization{auth1, auth2},
		}
		tx := types.MustSignNewTx(key1, signer, txdata)
		b.AddTx(tx)
	})
	chain, err := NewBlockChain(rawdb.NewMemoryDatabase(), nil, gspec, nil, engine, vm.Config{}, nil)
	if err != nil {
		t.Fatalf("failed to create tester chain: %v", err)
	}
	defer chain.Stop()
	if n, err := chain.InsertChain(blocks); err != nil {
		t.Fatalf("block %d: failed to insert into chain: %v", n, err)
	}

	// Verify delegation designations were deployed.
	state, _ := chain.State()
	code, want := state.GetCode(addr1), types.AddressToDelegation(auth1.Address)
	if !bytes.Equal(code, want) {
		t.Fatalf("addr1 code incorrect: got %s, want %s", common.Bytes2Hex(code), common.Bytes2Hex(want))
	}
	code, want = state.GetCode(addr2), types.AddressToDelegation(auth2.Address)
	if !bytes.Equal(code, want) {
		t.Fatalf("addr2 code incorrect: got %s, want %s", common.Bytes2Hex(code), common.Bytes2Hex(want))
	}
	// Verify delegation executed the correct code.
	var (
		fortyTwo = common.BytesToHash([]byte{0x42})
		actual   = state.GetState(addr2, fortyTwo)
	)
	if actual.Cmp(fortyTwo) != 0 {
		t.Fatalf("addr2 storage wrong: expected %d, got %d", fortyTwo, actual)
	}
}<|MERGE_RESOLUTION|>--- conflicted
+++ resolved
@@ -17,11 +17,8 @@
 package core
 
 import (
-<<<<<<< HEAD
+	"bytes"
 	"crypto/ecdsa"
-=======
-	"bytes"
->>>>>>> f808d735
 	"errors"
 	"fmt"
 	gomath "math"
@@ -4466,7 +4463,7 @@
 		tx := types.MustSignNewTx(key1, signer, txdata)
 		b.AddTx(tx)
 	})
-	chain, err := NewBlockChain(rawdb.NewMemoryDatabase(), nil, gspec, nil, engine, vm.Config{}, nil)
+	chain, err := NewBlockChain(rawdb.NewMemoryDatabase(), nil, gspec, nil, engine, vm.Config{}, nil, nil)
 	if err != nil {
 		t.Fatalf("failed to create tester chain: %v", err)
 	}
