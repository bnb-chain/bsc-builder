// Copyright 2021 The go-ethereum Authors
// This file is part of the go-ethereum library.
//
// The go-ethereum library is free software: you can redistribute it and/or modify
// it under the terms of the GNU Lesser General Public License as published by
// the Free Software Foundation, either version 3 of the License, or
// (at your option) any later version.
//
// The go-ethereum library is distributed in the hope that it will be useful,
// but WITHOUT ANY WARRANTY; without even the implied warranty of
// MERCHANTABILITY or FITNESS FOR A PARTICULAR PURPOSE. See the
// GNU Lesser General Public License for more details.
//
// You should have received a copy of the GNU Lesser General Public License
// along with the go-ethereum library. If not, see <http://www.gnu.org/licenses/>.

package rawdb

import (
	"fmt"

	"github.com/ethereum/go-ethereum/common/math"
	"github.com/ethereum/go-ethereum/rlp"
	"github.com/golang/snappy"
)

// This is the maximum amount of data that will be buffered in memory
// for a single freezer table batch.
const freezerBatchBufferLimit = 2 * 1024 * 1024

// freezerBatch is a write operation of multiple items on a freezer.
type freezerBatch struct {
	tables map[string]*freezerTableBatch
}

func newFreezerBatch(f *Freezer) *freezerBatch {
	batch := &freezerBatch{tables: make(map[string]*freezerTableBatch, len(f.tables))}
	for kind, table := range f.tables {
		batch.tables[kind] = table.newBatch(f.offset)
	}
	return batch
}

// Append adds an RLP-encoded item of the given kind.
func (batch *freezerBatch) Append(kind string, num uint64, item interface{}) error {
	return batch.tables[kind].Append(num, item)
}

// AppendRaw adds an item of the given kind.
func (batch *freezerBatch) AppendRaw(kind string, num uint64, item []byte) error {
	return batch.tables[kind].AppendRaw(num, item)
}

// reset initializes the batch.
func (batch *freezerBatch) reset() {
	for _, tb := range batch.tables {
		tb.reset()
	}
}

// commit is called at the end of a write operation and
// writes all remaining data to tables.
func (batch *freezerBatch) commit() (item uint64, writeSize int64, err error) {
	// Check that count agrees on all batches.
	item = uint64(math.MaxUint64)
	for name, tb := range batch.tables {
		if item < math.MaxUint64 && tb.curItem != item {
			return 0, 0, fmt.Errorf("table %s is at item %d, want %d", name, tb.curItem, item)
		}
		item = tb.curItem
	}

	// Commit all table batches.
	for _, tb := range batch.tables {
		if err := tb.commit(); err != nil {
			return 0, 0, err
		}
		writeSize += tb.totalBytes
	}
	return item, writeSize, nil
}

// freezerTableBatch is a batch for a freezer table.
type freezerTableBatch struct {
	t *freezerTable

	sb          *snappyBuffer
	encBuffer   writeBuffer
	dataBuffer  []byte
	indexBuffer []byte
	curItem     uint64 // expected index of next append
	totalBytes  int64  // counts written bytes since reset
	offset      uint64
}

// newBatch creates a new batch for the freezer table.
func (t *freezerTable) newBatch(offset uint64) *freezerTableBatch {
	var batch = &freezerTableBatch{
		t:      t,
		offset: offset,
	}
	if !t.noCompression {
		batch.sb = new(snappyBuffer)
	}
	batch.reset()
	return batch
}

// reset clears the batch for reuse.
func (batch *freezerTableBatch) reset() {
	batch.dataBuffer = batch.dataBuffer[:0]
	batch.indexBuffer = batch.indexBuffer[:0]
<<<<<<< HEAD
	curItem := batch.t.items + batch.offset
	batch.curItem = atomic.LoadUint64(&curItem)
=======
	batch.curItem = batch.t.items.Load()
>>>>>>> bed84606
	batch.totalBytes = 0
}

// Append rlp-encodes and adds data at the end of the freezer table. The item number is a
// precautionary parameter to ensure data correctness, but the table will reject already
// existing data.
func (batch *freezerTableBatch) Append(item uint64, data interface{}) error {
	if item != batch.curItem {
		return fmt.Errorf("%w: have %d want %d", errOutOrderInsertion, item, batch.curItem)
	}

	// Encode the item.
	batch.encBuffer.Reset()
	if err := rlp.Encode(&batch.encBuffer, data); err != nil {
		return err
	}
	encItem := batch.encBuffer.data
	if batch.sb != nil {
		encItem = batch.sb.compress(encItem)
	}
	return batch.appendItem(encItem)
}

// AppendRaw injects a binary blob at the end of the freezer table. The item number is a
// precautionary parameter to ensure data correctness, but the table will reject already
// existing data.
func (batch *freezerTableBatch) AppendRaw(item uint64, blob []byte) error {
	if item != batch.curItem {
		return fmt.Errorf("%w: have %d want %d", errOutOrderInsertion, item, batch.curItem)
	}

	encItem := blob
	if batch.sb != nil {
		encItem = batch.sb.compress(blob)
	}
	return batch.appendItem(encItem)
}

func (batch *freezerTableBatch) appendItem(data []byte) error {
	// Check if item fits into current data file.
	itemSize := int64(len(data))
	itemOffset := batch.t.headBytes + int64(len(batch.dataBuffer))
	if itemOffset+itemSize > int64(batch.t.maxFileSize) {
		// It doesn't fit, go to next file first.
		if err := batch.commit(); err != nil {
			return err
		}
		if err := batch.t.advanceHead(); err != nil {
			return err
		}
		itemOffset = 0
	}

	// Put data to buffer.
	batch.dataBuffer = append(batch.dataBuffer, data...)
	batch.totalBytes += itemSize

	// Put index entry to buffer.
	entry := indexEntry{filenum: batch.t.headId, offset: uint32(itemOffset + itemSize)}
	batch.indexBuffer = entry.append(batch.indexBuffer)
	batch.curItem++

	return batch.maybeCommit()
}

// maybeCommit writes the buffered data if the buffer is full enough.
func (batch *freezerTableBatch) maybeCommit() error {
	if len(batch.dataBuffer) > freezerBatchBufferLimit {
		return batch.commit()
	}
	return nil
}

// commit writes the batched items to the backing freezerTable.
func (batch *freezerTableBatch) commit() error {
	// Write data.
	_, err := batch.t.head.Write(batch.dataBuffer)
	if err != nil {
		return err
	}
	dataSize := int64(len(batch.dataBuffer))
	batch.dataBuffer = batch.dataBuffer[:0]

	// Write indices.
	_, err = batch.t.index.Write(batch.indexBuffer)
	if err != nil {
		return err
	}
	indexSize := int64(len(batch.indexBuffer))
	batch.indexBuffer = batch.indexBuffer[:0]

	// Update headBytes of table.
	batch.t.headBytes += dataSize
<<<<<<< HEAD
	items := batch.curItem - batch.offset
	atomic.StoreUint64(&batch.t.items, items)
=======
	batch.t.items.Store(batch.curItem)
>>>>>>> bed84606

	// Update metrics.
	batch.t.sizeGauge.Inc(dataSize + indexSize)
	batch.t.writeMeter.Mark(dataSize + indexSize)
	return nil
}

// snappyBuffer writes snappy in block format, and can be reused. It is
// reset when WriteTo is called.
type snappyBuffer struct {
	dst []byte
}

// compress snappy-compresses the data.
func (s *snappyBuffer) compress(data []byte) []byte {
	// The snappy library does not care what the capacity of the buffer is,
	// but only checks the length. If the length is too small, it will
	// allocate a brand new buffer.
	// To avoid that, we check the required size here, and grow the size of the
	// buffer to utilize the full capacity.
	if n := snappy.MaxEncodedLen(len(data)); len(s.dst) < n {
		if cap(s.dst) < n {
			s.dst = make([]byte, n)
		}
		s.dst = s.dst[:n]
	}

	s.dst = snappy.Encode(s.dst, data)
	return s.dst
}

// writeBuffer implements io.Writer for a byte slice.
type writeBuffer struct {
	data []byte
}

func (wb *writeBuffer) Write(data []byte) (int, error) {
	wb.data = append(wb.data, data...)
	return len(data), nil
}

func (wb *writeBuffer) Reset() {
	wb.data = wb.data[:0]
}<|MERGE_RESOLUTION|>--- conflicted
+++ resolved
@@ -18,6 +18,7 @@
 
 import (
 	"fmt"
+	"sync/atomic"
 
 	"github.com/ethereum/go-ethereum/common/math"
 	"github.com/ethereum/go-ethereum/rlp"
@@ -110,12 +111,8 @@
 func (batch *freezerTableBatch) reset() {
 	batch.dataBuffer = batch.dataBuffer[:0]
 	batch.indexBuffer = batch.indexBuffer[:0]
-<<<<<<< HEAD
-	curItem := batch.t.items + batch.offset
+	curItem := batch.t.items.Load() + batch.offset
 	batch.curItem = atomic.LoadUint64(&curItem)
-=======
-	batch.curItem = batch.t.items.Load()
->>>>>>> bed84606
 	batch.totalBytes = 0
 }
 
@@ -209,12 +206,8 @@
 
 	// Update headBytes of table.
 	batch.t.headBytes += dataSize
-<<<<<<< HEAD
 	items := batch.curItem - batch.offset
-	atomic.StoreUint64(&batch.t.items, items)
-=======
-	batch.t.items.Store(batch.curItem)
->>>>>>> bed84606
+	batch.t.items.Store(items)
 
 	// Update metrics.
 	batch.t.sizeGauge.Inc(dataSize + indexSize)
