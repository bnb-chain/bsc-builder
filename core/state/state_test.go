// Copyright 2014 The go-ethereum Authors
// This file is part of the go-ethereum library.
//
// The go-ethereum library is free software: you can redistribute it and/or modify
// it under the terms of the GNU Lesser General Public License as published by
// the Free Software Foundation, either version 3 of the License, or
// (at your option) any later version.
//
// The go-ethereum library is distributed in the hope that it will be useful,
// but WITHOUT ANY WARRANTY; without even the implied warranty of
// MERCHANTABILITY or FITNESS FOR A PARTICULAR PURPOSE. See the
// GNU Lesser General Public License for more details.
//
// You should have received a copy of the GNU Lesser General Public License
// along with the go-ethereum library. If not, see <http://www.gnu.org/licenses/>.

package state

import (
	"bytes"
	"encoding/json"
	"testing"

	"github.com/ethereum/go-ethereum/common"
	"github.com/ethereum/go-ethereum/core/rawdb"
	"github.com/ethereum/go-ethereum/core/types"
	"github.com/ethereum/go-ethereum/crypto"
	"github.com/ethereum/go-ethereum/triedb"
	"github.com/holiman/uint256"
)

type stateEnv struct {
	state *StateDB
}

func newStateEnv() *stateEnv {
	sdb, _ := New(types.EmptyRootHash, NewDatabaseForTesting())
	return &stateEnv{state: sdb}
}

func TestDump(t *testing.T) {
	db := rawdb.NewMemoryDatabase()
	triedb := triedb.NewDatabase(db, &triedb.Config{Preimages: true})
	tdb := NewDatabase(triedb, nil)
	sdb, _ := New(types.EmptyRootHash, tdb)
	s := &stateEnv{state: sdb}

	// generate a few entries
	obj1 := s.state.getOrNewStateObject(common.BytesToAddress([]byte{0x01}))
	obj1.AddBalance(uint256.NewInt(22))
	obj2 := s.state.getOrNewStateObject(common.BytesToAddress([]byte{0x01, 0x02}))
	obj2.SetCode(crypto.Keccak256Hash([]byte{3, 3, 3, 3, 3, 3, 3}), []byte{3, 3, 3, 3, 3, 3, 3})
	obj3 := s.state.getOrNewStateObject(common.BytesToAddress([]byte{0x02}))
	obj3.SetBalance(uint256.NewInt(44))

	// write some of them to the trie
	s.state.updateStateObject(obj1)
	s.state.updateStateObject(obj2)
<<<<<<< HEAD
	root, _, _ := s.state.Commit(0, false)
=======
	root, _ := s.state.Commit(0, false, false)
>>>>>>> c4ad459b

	// check that DumpToCollector contains the state objects that are in trie
	s.state, _ = New(root, tdb)
	got := string(s.state.Dump(nil))
	want := `{
    "root": "71edff0130dd2385947095001c73d9e28d862fc286fca2b922ca6f6f3cddfdd2",
    "accounts": {
        "0x0000000000000000000000000000000000000001": {
            "balance": "22",
            "nonce": 0,
            "root": "0x56e81f171bcc55a6ff8345e692c0f86e5b48e01b996cadc001622fb5e363b421",
            "codeHash": "0xc5d2460186f7233c927e7db2dcc703c0e500b653ca82273b7bfad8045d85a470",
            "address": "0x0000000000000000000000000000000000000001",
            "key": "0x1468288056310c82aa4c01a7e12a10f8111a0560e72b700555479031b86c357d"
        },
        "0x0000000000000000000000000000000000000002": {
            "balance": "44",
            "nonce": 0,
            "root": "0x56e81f171bcc55a6ff8345e692c0f86e5b48e01b996cadc001622fb5e363b421",
            "codeHash": "0xc5d2460186f7233c927e7db2dcc703c0e500b653ca82273b7bfad8045d85a470",
            "address": "0x0000000000000000000000000000000000000002",
            "key": "0xd52688a8f926c816ca1e079067caba944f158e764817b83fc43594370ca9cf62"
        },
        "0x0000000000000000000000000000000000000102": {
            "balance": "0",
            "nonce": 0,
            "root": "0x56e81f171bcc55a6ff8345e692c0f86e5b48e01b996cadc001622fb5e363b421",
            "codeHash": "0x87874902497a5bb968da31a2998d8f22e949d1ef6214bcdedd8bae24cca4b9e3",
            "code": "0x03030303030303",
            "address": "0x0000000000000000000000000000000000000102",
            "key": "0xa17eacbc25cda025e81db9c5c62868822c73ce097cee2a63e33a2e41268358a1"
        }
    }
}`
	if got != want {
		t.Errorf("DumpToCollector mismatch:\ngot: %s\nwant: %s\n", got, want)
	}
}

func TestIterativeDump(t *testing.T) {
	db := rawdb.NewMemoryDatabase()
	triedb := triedb.NewDatabase(db, &triedb.Config{Preimages: true})
	tdb := NewDatabase(triedb, nil)
	sdb, _ := New(types.EmptyRootHash, tdb)
	s := &stateEnv{state: sdb}

	// generate a few entries
	obj1 := s.state.getOrNewStateObject(common.BytesToAddress([]byte{0x01}))
	obj1.AddBalance(uint256.NewInt(22))
	obj2 := s.state.getOrNewStateObject(common.BytesToAddress([]byte{0x01, 0x02}))
	obj2.SetCode(crypto.Keccak256Hash([]byte{3, 3, 3, 3, 3, 3, 3}), []byte{3, 3, 3, 3, 3, 3, 3})
	obj3 := s.state.getOrNewStateObject(common.BytesToAddress([]byte{0x02}))
	obj3.SetBalance(uint256.NewInt(44))
	obj4 := s.state.getOrNewStateObject(common.BytesToAddress([]byte{0x00}))
	obj4.AddBalance(uint256.NewInt(1337))

	// write some of them to the trie
	s.state.updateStateObject(obj1)
	s.state.updateStateObject(obj2)
<<<<<<< HEAD
	root, _, _ := s.state.Commit(0, false)
=======
	root, _ := s.state.Commit(0, false, false)
>>>>>>> c4ad459b
	s.state, _ = New(root, tdb)

	b := &bytes.Buffer{}
	s.state.IterativeDump(nil, json.NewEncoder(b))
	// check that DumpToCollector contains the state objects that are in trie
	got := b.String()
	want := `{"root":"0xd5710ea8166b7b04bc2bfb129d7db12931cee82f75ca8e2d075b4884322bf3de"}
{"balance":"22","nonce":0,"root":"0x56e81f171bcc55a6ff8345e692c0f86e5b48e01b996cadc001622fb5e363b421","codeHash":"0xc5d2460186f7233c927e7db2dcc703c0e500b653ca82273b7bfad8045d85a470","address":"0x0000000000000000000000000000000000000001","key":"0x1468288056310c82aa4c01a7e12a10f8111a0560e72b700555479031b86c357d"}
{"balance":"1337","nonce":0,"root":"0x56e81f171bcc55a6ff8345e692c0f86e5b48e01b996cadc001622fb5e363b421","codeHash":"0xc5d2460186f7233c927e7db2dcc703c0e500b653ca82273b7bfad8045d85a470","address":"0x0000000000000000000000000000000000000000","key":"0x5380c7b7ae81a58eb98d9c78de4a1fd7fd9535fc953ed2be602daaa41767312a"}
{"balance":"0","nonce":0,"root":"0x56e81f171bcc55a6ff8345e692c0f86e5b48e01b996cadc001622fb5e363b421","codeHash":"0x87874902497a5bb968da31a2998d8f22e949d1ef6214bcdedd8bae24cca4b9e3","code":"0x03030303030303","address":"0x0000000000000000000000000000000000000102","key":"0xa17eacbc25cda025e81db9c5c62868822c73ce097cee2a63e33a2e41268358a1"}
{"balance":"44","nonce":0,"root":"0x56e81f171bcc55a6ff8345e692c0f86e5b48e01b996cadc001622fb5e363b421","codeHash":"0xc5d2460186f7233c927e7db2dcc703c0e500b653ca82273b7bfad8045d85a470","address":"0x0000000000000000000000000000000000000002","key":"0xd52688a8f926c816ca1e079067caba944f158e764817b83fc43594370ca9cf62"}
`
	if got != want {
		t.Errorf("DumpToCollector mismatch:\ngot: %s\nwant: %s\n", got, want)
	}
}

func TestNull(t *testing.T) {
	s := newStateEnv()
	address := common.HexToAddress("0x823140710bf13990e4500136726d8b55")
	s.state.CreateAccount(address)
	//value := common.FromHex("0x823140710bf13990e4500136726d8b55")
	var value common.Hash

	s.state.SetState(address, common.Hash{}, value)
	s.state.Commit(0, false, false)

	if value := s.state.GetState(address, common.Hash{}); value != (common.Hash{}) {
		t.Errorf("expected empty current value, got %x", value)
	}
	if value := s.state.GetCommittedState(address, common.Hash{}); value != (common.Hash{}) {
		t.Errorf("expected empty committed value, got %x", value)
	}
}

func TestSnapshot(t *testing.T) {
	stateobjaddr := common.BytesToAddress([]byte("aa"))
	var storageaddr common.Hash
	data1 := common.BytesToHash([]byte{42})
	data2 := common.BytesToHash([]byte{43})
	s := newStateEnv()

	// snapshot the genesis state
	genesis := s.state.Snapshot()

	// set initial state object value
	s.state.SetState(stateobjaddr, storageaddr, data1)
	snapshot := s.state.Snapshot()

	// set a new state object value, revert it and ensure correct content
	s.state.SetState(stateobjaddr, storageaddr, data2)
	s.state.RevertToSnapshot(snapshot)

	if v := s.state.GetState(stateobjaddr, storageaddr); v != data1 {
		t.Errorf("wrong storage value %v, want %v", v, data1)
	}
	if v := s.state.GetCommittedState(stateobjaddr, storageaddr); v != (common.Hash{}) {
		t.Errorf("wrong committed storage value %v, want %v", v, common.Hash{})
	}

	// revert up to the genesis state and ensure correct content
	s.state.RevertToSnapshot(genesis)
	if v := s.state.GetState(stateobjaddr, storageaddr); v != (common.Hash{}) {
		t.Errorf("wrong storage value %v, want %v", v, common.Hash{})
	}
	if v := s.state.GetCommittedState(stateobjaddr, storageaddr); v != (common.Hash{}) {
		t.Errorf("wrong committed storage value %v, want %v", v, common.Hash{})
	}
}

func TestSnapshotEmpty(t *testing.T) {
	s := newStateEnv()
	s.state.RevertToSnapshot(s.state.Snapshot())
}

func TestCreateObjectRevert(t *testing.T) {
	state, _ := New(types.EmptyRootHash, NewDatabaseForTesting())
	addr := common.BytesToAddress([]byte("so0"))
	snap := state.Snapshot()

	state.CreateAccount(addr)
	so0 := state.getStateObject(addr)
	so0.SetBalance(uint256.NewInt(42))
	so0.SetNonce(43)
	so0.SetCode(crypto.Keccak256Hash([]byte{'c', 'a', 'f', 'e'}), []byte{'c', 'a', 'f', 'e'})
	state.setStateObject(so0)

	state.RevertToSnapshot(snap)
	if state.Exist(addr) {
		t.Error("Unexpected account after revert")
	}
}<|MERGE_RESOLUTION|>--- conflicted
+++ resolved
@@ -56,11 +56,7 @@
 	// write some of them to the trie
 	s.state.updateStateObject(obj1)
 	s.state.updateStateObject(obj2)
-<<<<<<< HEAD
-	root, _, _ := s.state.Commit(0, false)
-=======
-	root, _ := s.state.Commit(0, false, false)
->>>>>>> c4ad459b
+	root, _, _ := s.state.Commit(0, false, false)
 
 	// check that DumpToCollector contains the state objects that are in trie
 	s.state, _ = New(root, tdb)
@@ -120,11 +116,7 @@
 	// write some of them to the trie
 	s.state.updateStateObject(obj1)
 	s.state.updateStateObject(obj2)
-<<<<<<< HEAD
-	root, _, _ := s.state.Commit(0, false)
-=======
-	root, _ := s.state.Commit(0, false, false)
->>>>>>> c4ad459b
+	root, _, _ := s.state.Commit(0, false, false)
 	s.state, _ = New(root, tdb)
 
 	b := &bytes.Buffer{}
