--- conflicted
+++ resolved
@@ -145,11 +145,7 @@
 	state.SetBalance(addr, uint256.NewInt(42), tracing.BalanceChangeUnspecified) // Change the account trie
 	state.SetCode(addr, []byte("hello"))                                         // Change an external metadata
 	state.SetState(addr, skey, sval)                                             // Change the storage trie
-<<<<<<< HEAD
-	root, _, _ := state.Commit(0, true)
-=======
-	root, _ := state.Commit(0, true, false)
->>>>>>> c4ad459b
+	root, _, _ := state.Commit(0, true, false)
 
 	state, _ = New(root, sdb)
 	sRoot := state.GetStorageRoot(addr)
