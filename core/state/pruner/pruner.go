--- conflicted
+++ resolved
@@ -694,13 +694,8 @@
 		AsyncBuild: false,
 	}
 	// Offline pruning is only supported in legacy hash based scheme.
-<<<<<<< HEAD
-	triedb := trie.NewDatabase(db, trie.HashDefaults)
+	triedb := triedb.NewDatabase(db, triedb.HashDefaults)
 	snaptree, err := snapshot.New(snapconfig, db, triedb, headBlock.Root(), int(triesInMemory), false)
-=======
-	triedb := triedb.NewDatabase(db, triedb.HashDefaults)
-	snaptree, err := snapshot.New(snapconfig, db, triedb, headBlock.Root())
->>>>>>> 2bd6bd01
 	if err != nil {
 		return err // The relevant snapshot(s) might not exist
 	}
