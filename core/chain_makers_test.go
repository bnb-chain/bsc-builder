--- conflicted
+++ resolved
@@ -76,9 +76,8 @@
 		Code:    common.Hex2Bytes("600154600354"),
 	}
 	genesis := gspec.MustCommit(gendb, triedb.NewDatabase(gendb, triedb.HashDefaults))
-	engine := beacon.New(ethash.NewFaker())
-
-	genchain, genreceipts := GenerateChain(gspec.Config, genesis, engine, gendb, 4, func(i int, gen *BlockGen) {
+
+	genchain, genreceipts := GenerateChain(gspec.Config, genesis, beacon.NewFaker(), gendb, 4, func(i int, gen *BlockGen) {
 		gen.SetParentBeaconRoot(common.Hash{byte(i + 1)})
 
 		// Add value transfer tx.
@@ -119,11 +118,7 @@
 	})
 
 	// Import the chain. This runs all block validation rules.
-<<<<<<< HEAD
 	blockchain, _ := NewBlockChain(db, nil, gspec, nil, beacon.NewFaker(), vm.Config{}, nil, nil)
-=======
-	blockchain, _ := NewBlockChain(db, nil, gspec, nil, engine, vm.Config{}, nil)
->>>>>>> c4ad459b
 	defer blockchain.Stop()
 
 	if i, err := blockchain.InsertChain(genchain); err != nil {
