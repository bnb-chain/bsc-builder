// Copyright 2014 The go-ethereum Authors
// This file is part of go-ethereum.
//
// go-ethereum is free software: you can redistribute it and/or modify
// it under the terms of the GNU General Public License as published by
// the Free Software Foundation, either version 3 of the License, or
// (at your option) any later version.
//
// go-ethereum is distributed in the hope that it will be useful,
// but WITHOUT ANY WARRANTY; without even the implied warranty of
// MERCHANTABILITY or FITNESS FOR A PARTICULAR PURPOSE. See the
// GNU General Public License for more details.
//
// You should have received a copy of the GNU General Public License
// along with go-ethereum. If not, see <http://www.gnu.org/licenses/>.

// geth is the official command-line client for Ethereum.
package main

import (
	"fmt"
	"os"
	"sort"
	"strconv"
	"strings"
	"time"

	"github.com/ethereum/go-ethereum/accounts"
	"github.com/ethereum/go-ethereum/accounts/keystore"
	"github.com/ethereum/go-ethereum/cmd/utils"
	"github.com/ethereum/go-ethereum/common"
	"github.com/ethereum/go-ethereum/console/prompt"
	"github.com/ethereum/go-ethereum/eth"
	"github.com/ethereum/go-ethereum/eth/downloader"
	"github.com/ethereum/go-ethereum/ethclient"
	"github.com/ethereum/go-ethereum/internal/debug"
	"github.com/ethereum/go-ethereum/internal/ethapi"
	"github.com/ethereum/go-ethereum/internal/flags"
	"github.com/ethereum/go-ethereum/log"
	"github.com/ethereum/go-ethereum/node"
	"go.uber.org/automaxprocs/maxprocs"

	// Force-load the tracer engines to trigger registration
	_ "github.com/ethereum/go-ethereum/eth/tracers/js"
	_ "github.com/ethereum/go-ethereum/eth/tracers/native"

	"github.com/urfave/cli/v2"
)

const (
	clientIdentifier = "geth" // Client identifier to advertise over the network
)

var (
	// flags that configure the node
	nodeFlags = flags.Merge([]cli.Flag{
		utils.IdentityFlag,
		utils.UnlockedAccountFlag,
		utils.PasswordFileFlag,
		utils.BootnodesFlag,
		utils.MinFreeDiskSpaceFlag,
		utils.KeyStoreDirFlag,
		utils.ExternalSignerFlag,
		utils.NoUSBFlag,
		utils.DirectBroadcastFlag,
		utils.DisableSnapProtocolFlag,
		utils.DisableDiffProtocolFlag,
		utils.EnableTrustProtocolFlag,
		utils.DisableBscProtocolFlag,
		utils.DiffSyncFlag,
		utils.PipeCommitFlag,
		utils.RangeLimitFlag,
		utils.USBFlag,
		utils.SmartCardDaemonPathFlag,
		utils.OverrideCancun,
		utils.OverrideVerkle,
		utils.EnablePersonal,
		utils.TxPoolLocalsFlag,
		utils.TxPoolNoLocalsFlag,
		utils.TxPoolJournalFlag,
		utils.TxPoolRejournalFlag,
		utils.TxPoolPriceLimitFlag,
		utils.TxPoolPriceBumpFlag,
		utils.TxPoolAccountSlotsFlag,
		utils.TxPoolGlobalSlotsFlag,
		utils.TxPoolAccountQueueFlag,
		utils.TxPoolGlobalQueueFlag,
		utils.TxPoolLifetimeFlag,
<<<<<<< HEAD
		utils.TxPoolReannounceTimeFlag,
		utils.SyncModeFlag,
		utils.TriesVerifyModeFlag,
=======
		utils.BlobPoolDataDirFlag,
		utils.BlobPoolDataCapFlag,
		utils.BlobPoolPriceBumpFlag,
		utils.SyncModeFlag,
		utils.SyncTargetFlag,
>>>>>>> bed84606
		utils.ExitWhenSyncedFlag,
		utils.GCModeFlag,
		utils.SnapshotFlag,
		utils.TxLookupLimitFlag,
		utils.LightServeFlag,
		utils.LightIngressFlag,
		utils.LightEgressFlag,
		utils.LightMaxPeersFlag,
		utils.LightNoPruneFlag,
		utils.LightKDFFlag,
		utils.LightNoSyncServeFlag,
		utils.EthRequiredBlocksFlag,
		utils.LegacyWhitelistFlag,
		utils.BloomFilterSizeFlag,
		utils.TriesInMemoryFlag,
		utils.CacheFlag,
		utils.CacheDatabaseFlag,
		utils.CacheTrieFlag,
		utils.CacheTrieJournalFlag,
		utils.CacheTrieRejournalFlag,
		utils.CacheGCFlag,
		utils.CacheSnapshotFlag,
		utils.CachePreimagesFlag,
<<<<<<< HEAD
		utils.PersistDiffFlag,
		utils.DiffBlockFlag,
		utils.PruneAncientDataFlag,
=======
		utils.CacheLogSizeFlag,
		utils.FDLimitFlag,
		utils.CryptoKZGFlag,
>>>>>>> bed84606
		utils.ListenPortFlag,
		utils.DiscoveryPortFlag,
		utils.MaxPeersFlag,
		utils.MaxPeersPerIPFlag,
		utils.MaxPendingPeersFlag,
		utils.MiningEnabledFlag,
		utils.MinerGasLimitFlag,
		utils.MinerGasPriceFlag,
		utils.MinerEtherbaseFlag,
		utils.MinerExtraDataFlag,
		utils.MinerRecommitIntervalFlag,
<<<<<<< HEAD
		utils.MinerNoVerfiyFlag,
		utils.MinerDelayLeftoverFlag,
=======
		utils.MinerNewPayloadTimeout,
>>>>>>> bed84606
		utils.NATFlag,
		utils.NoDiscoverFlag,
		utils.DiscoveryV4Flag,
		utils.DiscoveryV5Flag,
		utils.LegacyDiscoveryV5Flag,
		utils.NetrestrictFlag,
		utils.NodeKeyFileFlag,
		utils.NodeKeyHexFlag,
		utils.DNSDiscoveryFlag,
		utils.DeveloperFlag,
		utils.DeveloperGasLimitFlag,
<<<<<<< HEAD
=======
		utils.DeveloperPeriodFlag,
>>>>>>> bed84606
		utils.VMEnableDebugFlag,
		utils.NetworkIdFlag,
		utils.EthStatsURLFlag,
		utils.NoCompactionFlag,
		utils.GpoBlocksFlag,
		utils.GpoPercentileFlag,
		utils.GpoMaxGasPriceFlag,
		utils.GpoIgnoreGasPriceFlag,
		configFileFlag,
<<<<<<< HEAD
		utils.BlockAmountReserved,
		utils.CheckSnapshotWithMPT,
		utils.EnableDoubleSignMonitorFlag,
		utils.VotingEnabledFlag,
		utils.EnableMaliciousVoteMonitorFlag,
		utils.BLSPasswordFileFlag,
		utils.BLSWalletDirFlag,
		utils.VoteJournalDirFlag,
	}
=======
	}, utils.NetworkFlags, utils.DatabasePathFlags)
>>>>>>> bed84606

	rpcFlags = []cli.Flag{
		utils.HTTPEnabledFlag,
		utils.HTTPListenAddrFlag,
		utils.HTTPPortFlag,
		utils.HTTPCORSDomainFlag,
		utils.AuthListenFlag,
		utils.AuthPortFlag,
		utils.AuthVirtualHostsFlag,
		utils.JWTSecretFlag,
		utils.HTTPVirtualHostsFlag,
		utils.GraphQLEnabledFlag,
		utils.GraphQLCORSDomainFlag,
		utils.GraphQLVirtualHostsFlag,
		utils.HTTPApiFlag,
		utils.HTTPPathPrefixFlag,
		utils.WSEnabledFlag,
		utils.WSListenAddrFlag,
		utils.WSPortFlag,
		utils.WSApiFlag,
		utils.WSAllowedOriginsFlag,
		utils.WSPathPrefixFlag,
		utils.IPCDisabledFlag,
		utils.IPCPathFlag,
		utils.InsecureUnlockAllowedFlag,
		utils.RPCGlobalGasCapFlag,
		utils.RPCGlobalEVMTimeoutFlag,
		utils.RPCGlobalTxFeeCapFlag,
		utils.AllowUnprotectedTxs,
		utils.BatchRequestLimit,
		utils.BatchResponseMaxSize,
	}

	metricsFlags = []cli.Flag{
		utils.MetricsEnabledFlag,
		utils.MetricsEnabledExpensiveFlag,
		utils.MetricsHTTPFlag,
		utils.MetricsPortFlag,
		utils.MetricsEnableInfluxDBFlag,
		utils.MetricsInfluxDBEndpointFlag,
		utils.MetricsInfluxDBDatabaseFlag,
		utils.MetricsInfluxDBUsernameFlag,
		utils.MetricsInfluxDBPasswordFlag,
		utils.MetricsInfluxDBTagsFlag,
		utils.MetricsEnableInfluxDBV2Flag,
		utils.MetricsInfluxDBTokenFlag,
		utils.MetricsInfluxDBBucketFlag,
		utils.MetricsInfluxDBOrganizationFlag,
	}
)

var app = flags.NewApp("the go-ethereum command line interface")

func init() {
	// Initialize the CLI app and start Geth
	app.Action = geth
<<<<<<< HEAD
	app.HideVersion = true // we have a command to print the version
	app.Copyright = "Copyright 2013-2022 The go-ethereum Authors and BSC Authors"
	app.Commands = []cli.Command{
=======
	app.Copyright = "Copyright 2013-2023 The go-ethereum Authors"
	app.Commands = []*cli.Command{
>>>>>>> bed84606
		// See chaincmd.go:
		initCommand,
		initNetworkCommand,
		importCommand,
		exportCommand,
		importPreimagesCommand,
		exportPreimagesCommand,
		removedbCommand,
		dumpCommand,
		dumpGenesisCommand,
		// See accountcmd.go:
		accountCommand,
		walletCommand,
		// See consolecmd.go:
		consoleCommand,
		attachCommand,
		javascriptCommand,
		// See misccmd.go:
		versionCommand,
		versionCheckCommand,
		licenseCommand,
		// See config.go
		dumpConfigCommand,
		// see dbcmd.go
		dbCommand,
		// See cmd/utils/flags_legacy.go
		utils.ShowDeprecated,
		// See snapshot.go
		snapshotCommand,
<<<<<<< HEAD
		blsCommand,
=======
		// See verkle.go
		verkleCommand,
>>>>>>> bed84606
	}
	sort.Sort(cli.CommandsByName(app.Commands))

	app.Flags = flags.Merge(
		nodeFlags,
		rpcFlags,
		consoleFlags,
		debug.Flags,
		metricsFlags,
	)

	app.Before = func(ctx *cli.Context) error {
		maxprocs.Set() // Automatically set GOMAXPROCS to match Linux container CPU quota.
		flags.MigrateGlobalFlags(ctx)
		return debug.Setup(ctx)
	}
	app.After = func(ctx *cli.Context) error {
		debug.Exit()
		prompt.Stdin.Close() // Resets terminal mode.
		return nil
	}
}

func main() {
	if err := app.Run(os.Args); err != nil {
		fmt.Fprintln(os.Stderr, err)
		os.Exit(1)
	}
}

// prepare manipulates memory cache allowance and setups metric system.
// This function should be called before launching devp2p stack.
func prepare(ctx *cli.Context) {
	// If we're running a known preset, log it for convenience.
	switch {
<<<<<<< HEAD
	case ctx.GlobalIsSet(utils.DeveloperFlag.Name):
=======
	case ctx.IsSet(utils.GoerliFlag.Name):
		log.Info("Starting Geth on Görli testnet...")

	case ctx.IsSet(utils.SepoliaFlag.Name):
		log.Info("Starting Geth on Sepolia testnet...")

	case ctx.IsSet(utils.DeveloperFlag.Name):
>>>>>>> bed84606
		log.Info("Starting Geth in ephemeral dev mode...")
		log.Warn(`You are running Geth in --dev mode. Please note the following:

  1. This mode is only intended for fast, iterative development without assumptions on
     security or persistence.
  2. The database is created in memory unless specified otherwise. Therefore, shutting down
     your computer or losing power will wipe your entire block data and chain state for
     your dev environment.
  3. A random, pre-allocated developer account will be available and unlocked as
     eth.coinbase, which can be used for testing. The random dev account is temporary,
     stored on a ramdisk, and will be lost if your machine is restarted.
  4. Mining is enabled by default. However, the client will only seal blocks if transactions
     are pending in the mempool. The miner's minimum accepted gas price is 1.
  5. Networking is disabled; there is no listen-address, the maximum number of peers is set
     to 0, and discovery is disabled.
`)

	case !ctx.IsSet(utils.NetworkIdFlag.Name):
		log.Info("Starting Geth on Ethereum mainnet...")
	}
	// If we're a full node on mainnet without --cache specified, bump default cache allowance
	if ctx.String(utils.SyncModeFlag.Name) != "light" && !ctx.IsSet(utils.CacheFlag.Name) && !ctx.IsSet(utils.NetworkIdFlag.Name) {
		// Make sure we're not on any supported preconfigured testnet either
<<<<<<< HEAD
		if !ctx.GlobalIsSet(utils.DeveloperFlag.Name) {
=======
		if !ctx.IsSet(utils.SepoliaFlag.Name) &&
			!ctx.IsSet(utils.GoerliFlag.Name) &&
			!ctx.IsSet(utils.DeveloperFlag.Name) {
>>>>>>> bed84606
			// Nope, we're really on mainnet. Bump that cache up!
			log.Info("Bumping default cache on mainnet", "provided", ctx.Int(utils.CacheFlag.Name), "updated", 4096)
			ctx.Set(utils.CacheFlag.Name, strconv.Itoa(4096))
		}
	}
	// If we're running a light client on any network, drop the cache to some meaningfully low amount
	if ctx.String(utils.SyncModeFlag.Name) == "light" && !ctx.IsSet(utils.CacheFlag.Name) {
		log.Info("Dropping default light client cache", "provided", ctx.Int(utils.CacheFlag.Name), "updated", 128)
		ctx.Set(utils.CacheFlag.Name, strconv.Itoa(128))
	}
}

// geth is the main entry point into the system if no special subcommand is run.
// It creates a default node based on the command line arguments and runs it in
// blocking mode, waiting for it to be shut down.
func geth(ctx *cli.Context) error {
	if args := ctx.Args().Slice(); len(args) > 0 {
		return fmt.Errorf("invalid command: %q", args[0])
	}

	prepare(ctx)
	stack, backend := makeFullNode(ctx)
	defer stack.Close()

	startNode(ctx, stack, backend, false)
	stack.Wait()
	return nil
}

// startNode boots up the system node and all registered protocols, after which
// it unlocks any requested accounts, and starts the RPC/IPC interfaces and the
// miner.
func startNode(ctx *cli.Context, stack *node.Node, backend ethapi.Backend, isConsole bool) {
	debug.Memsize.Add("node", stack)

	// Start up the node itself
	utils.StartNode(ctx, stack, isConsole)

	// Unlock any account specifically requested
	unlockAccounts(ctx, stack)

	// Register wallet event handlers to open and auto-derive wallets
	events := make(chan accounts.WalletEvent, 16)
	stack.AccountManager().Subscribe(events)

	// Create a client to interact with local geth node.
	rpcClient := stack.Attach()
	ethClient := ethclient.NewClient(rpcClient)

	go func() {
		// Open any wallets already attached
		for _, wallet := range stack.AccountManager().Wallets() {
			if err := wallet.Open(""); err != nil {
				log.Warn("Failed to open wallet", "url", wallet.URL(), "err", err)
			}
		}
		// Listen for wallet event till termination
		for event := range events {
			switch event.Kind {
			case accounts.WalletArrived:
				if err := event.Wallet.Open(""); err != nil {
					log.Warn("New wallet appeared, failed to open", "url", event.Wallet.URL(), "err", err)
				}
			case accounts.WalletOpened:
				status, _ := event.Wallet.Status()
				log.Info("New wallet appeared", "url", event.Wallet.URL(), "status", status)

				var derivationPaths []accounts.DerivationPath
				if event.Wallet.URL().Scheme == "ledger" {
					derivationPaths = append(derivationPaths, accounts.LegacyLedgerBaseDerivationPath)
				}
				derivationPaths = append(derivationPaths, accounts.DefaultBaseDerivationPath)

				event.Wallet.SelfDerive(derivationPaths, ethClient)

			case accounts.WalletDropped:
				log.Info("Old wallet dropped", "url", event.Wallet.URL())
				event.Wallet.Close()
			}
		}
	}()

	// Spawn a standalone goroutine for status synchronization monitoring,
	// close the node when synchronization is complete if user required.
	if ctx.Bool(utils.ExitWhenSyncedFlag.Name) {
		go func() {
			sub := stack.EventMux().Subscribe(downloader.DoneEvent{})
			defer sub.Unsubscribe()
			for {
				event := <-sub.Chan()
				if event == nil {
					continue
				}
				done, ok := event.Data.(downloader.DoneEvent)
				if !ok {
					continue
				}
				if timestamp := time.Unix(int64(done.Latest.Time), 0); time.Since(timestamp) < 10*time.Minute {
					log.Info("Synchronisation completed", "latestnum", done.Latest.Number, "latesthash", done.Latest.Hash(),
						"age", common.PrettyAge(timestamp))
					stack.Close()
				}
			}
		}()
	}

	// Start auxiliary services if enabled
	if ctx.Bool(utils.MiningEnabledFlag.Name) {
		// Mining only makes sense if a full Ethereum node is running
		if ctx.String(utils.SyncModeFlag.Name) == "light" {
			utils.Fatalf("Light clients do not support mining")
		}
		ethBackend, ok := backend.(*eth.EthAPIBackend)
		if !ok {
			utils.Fatalf("Ethereum service not running")
		}
		// Set the gas price to the limits from the CLI and start mining
		gasprice := flags.GlobalBig(ctx, utils.MinerGasPriceFlag.Name)
		ethBackend.TxPool().SetGasTip(gasprice)
		if err := ethBackend.StartMining(); err != nil {
			utils.Fatalf("Failed to start mining: %v", err)
		}
	}
}

// unlockAccounts unlocks any account specifically requested.
func unlockAccounts(ctx *cli.Context, stack *node.Node) {
	var unlocks []string
	inputs := strings.Split(ctx.String(utils.UnlockedAccountFlag.Name), ",")
	for _, input := range inputs {
		if trimmed := strings.TrimSpace(input); trimmed != "" {
			unlocks = append(unlocks, trimmed)
		}
	}
	// Short circuit if there is no account to unlock.
	if len(unlocks) == 0 {
		return
	}
	// If insecure account unlocking is not allowed if node's APIs are exposed to external.
	// Print warning log to user and skip unlocking.
	if !stack.Config().InsecureUnlockAllowed && stack.Config().ExtRPCEnabled() {
		utils.Fatalf("Account unlock with HTTP access is forbidden!")
	}
	backends := stack.AccountManager().Backends(keystore.KeyStoreType)
	if len(backends) == 0 {
		log.Warn("Failed to unlock accounts, keystore is not available")
		return
	}
	ks := backends[0].(*keystore.KeyStore)
	passwords := utils.MakePasswordList(ctx)
	for i, account := range unlocks {
		unlockAccount(ks, account, i, passwords)
	}
}<|MERGE_RESOLUTION|>--- conflicted
+++ resolved
@@ -86,17 +86,13 @@
 		utils.TxPoolAccountQueueFlag,
 		utils.TxPoolGlobalQueueFlag,
 		utils.TxPoolLifetimeFlag,
-<<<<<<< HEAD
 		utils.TxPoolReannounceTimeFlag,
-		utils.SyncModeFlag,
-		utils.TriesVerifyModeFlag,
-=======
 		utils.BlobPoolDataDirFlag,
 		utils.BlobPoolDataCapFlag,
 		utils.BlobPoolPriceBumpFlag,
 		utils.SyncModeFlag,
+		utils.TriesVerifyModeFlag,
 		utils.SyncTargetFlag,
->>>>>>> bed84606
 		utils.ExitWhenSyncedFlag,
 		utils.GCModeFlag,
 		utils.SnapshotFlag,
@@ -120,15 +116,12 @@
 		utils.CacheGCFlag,
 		utils.CacheSnapshotFlag,
 		utils.CachePreimagesFlag,
-<<<<<<< HEAD
 		utils.PersistDiffFlag,
 		utils.DiffBlockFlag,
 		utils.PruneAncientDataFlag,
-=======
 		utils.CacheLogSizeFlag,
 		utils.FDLimitFlag,
 		utils.CryptoKZGFlag,
->>>>>>> bed84606
 		utils.ListenPortFlag,
 		utils.DiscoveryPortFlag,
 		utils.MaxPeersFlag,
@@ -140,12 +133,8 @@
 		utils.MinerEtherbaseFlag,
 		utils.MinerExtraDataFlag,
 		utils.MinerRecommitIntervalFlag,
-<<<<<<< HEAD
-		utils.MinerNoVerfiyFlag,
 		utils.MinerDelayLeftoverFlag,
-=======
 		utils.MinerNewPayloadTimeout,
->>>>>>> bed84606
 		utils.NATFlag,
 		utils.NoDiscoverFlag,
 		utils.DiscoveryV4Flag,
@@ -157,10 +146,7 @@
 		utils.DNSDiscoveryFlag,
 		utils.DeveloperFlag,
 		utils.DeveloperGasLimitFlag,
-<<<<<<< HEAD
-=======
 		utils.DeveloperPeriodFlag,
->>>>>>> bed84606
 		utils.VMEnableDebugFlag,
 		utils.NetworkIdFlag,
 		utils.EthStatsURLFlag,
@@ -170,7 +156,6 @@
 		utils.GpoMaxGasPriceFlag,
 		utils.GpoIgnoreGasPriceFlag,
 		configFileFlag,
-<<<<<<< HEAD
 		utils.BlockAmountReserved,
 		utils.CheckSnapshotWithMPT,
 		utils.EnableDoubleSignMonitorFlag,
@@ -179,10 +164,7 @@
 		utils.BLSPasswordFileFlag,
 		utils.BLSWalletDirFlag,
 		utils.VoteJournalDirFlag,
-	}
-=======
 	}, utils.NetworkFlags, utils.DatabasePathFlags)
->>>>>>> bed84606
 
 	rpcFlags = []cli.Flag{
 		utils.HTTPEnabledFlag,
@@ -239,14 +221,8 @@
 func init() {
 	// Initialize the CLI app and start Geth
 	app.Action = geth
-<<<<<<< HEAD
-	app.HideVersion = true // we have a command to print the version
-	app.Copyright = "Copyright 2013-2022 The go-ethereum Authors and BSC Authors"
-	app.Commands = []cli.Command{
-=======
-	app.Copyright = "Copyright 2013-2023 The go-ethereum Authors"
+	app.Copyright = "Copyright 2013-2023 The go-ethereum Authors and BSC Authors"
 	app.Commands = []*cli.Command{
->>>>>>> bed84606
 		// See chaincmd.go:
 		initCommand,
 		initNetworkCommand,
@@ -276,12 +252,9 @@
 		utils.ShowDeprecated,
 		// See snapshot.go
 		snapshotCommand,
-<<<<<<< HEAD
 		blsCommand,
-=======
 		// See verkle.go
 		verkleCommand,
->>>>>>> bed84606
 	}
 	sort.Sort(cli.CommandsByName(app.Commands))
 
@@ -317,17 +290,7 @@
 func prepare(ctx *cli.Context) {
 	// If we're running a known preset, log it for convenience.
 	switch {
-<<<<<<< HEAD
-	case ctx.GlobalIsSet(utils.DeveloperFlag.Name):
-=======
-	case ctx.IsSet(utils.GoerliFlag.Name):
-		log.Info("Starting Geth on Görli testnet...")
-
-	case ctx.IsSet(utils.SepoliaFlag.Name):
-		log.Info("Starting Geth on Sepolia testnet...")
-
 	case ctx.IsSet(utils.DeveloperFlag.Name):
->>>>>>> bed84606
 		log.Info("Starting Geth in ephemeral dev mode...")
 		log.Warn(`You are running Geth in --dev mode. Please note the following:
 
@@ -351,13 +314,7 @@
 	// If we're a full node on mainnet without --cache specified, bump default cache allowance
 	if ctx.String(utils.SyncModeFlag.Name) != "light" && !ctx.IsSet(utils.CacheFlag.Name) && !ctx.IsSet(utils.NetworkIdFlag.Name) {
 		// Make sure we're not on any supported preconfigured testnet either
-<<<<<<< HEAD
-		if !ctx.GlobalIsSet(utils.DeveloperFlag.Name) {
-=======
-		if !ctx.IsSet(utils.SepoliaFlag.Name) &&
-			!ctx.IsSet(utils.GoerliFlag.Name) &&
-			!ctx.IsSet(utils.DeveloperFlag.Name) {
->>>>>>> bed84606
+		if !ctx.IsSet(utils.DeveloperFlag.Name) {
 			// Nope, we're really on mainnet. Bump that cache up!
 			log.Info("Bumping default cache on mainnet", "provided", ctx.Int(utils.CacheFlag.Name), "updated", 4096)
 			ctx.Set(utils.CacheFlag.Name, strconv.Itoa(4096))
