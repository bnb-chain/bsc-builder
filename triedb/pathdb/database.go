// Copyright 2022 The go-ethereum Authors
// This file is part of the go-ethereum library.
//
// The go-ethereum library is free software: you can redistribute it and/or modify
// it under the terms of the GNU Lesser General Public License as published by
// the Free Software Foundation, either version 3 of the License, or
// (at your option) any later version.
//
// The go-ethereum library is distributed in the hope that it will be useful,
// but WITHOUT ANY WARRANTY; without even the implied warranty of
// MERCHANTABILITY or FITNESS FOR A PARTICULAR PURPOSE. See the
// GNU Lesser General Public License for more details.
//
// You should have received a copy of the GNU Lesser General Public License
// along with the go-ethereum library. If not, see <http://www.gnu.org/licenses/>.

package pathdb

import (
	"errors"
	"fmt"
	"io"
	"os"
	"sort"
	"strconv"
	"sync"
	"time"

	"github.com/ethereum/go-ethereum/common"
	"github.com/ethereum/go-ethereum/core/rawdb"
	"github.com/ethereum/go-ethereum/core/types"
	"github.com/ethereum/go-ethereum/crypto"
	"github.com/ethereum/go-ethereum/ethdb"
	"github.com/ethereum/go-ethereum/log"
	"github.com/ethereum/go-ethereum/params"
	"github.com/ethereum/go-ethereum/trie/trienode"
)

const (
	// defaultCleanSize is the default memory allowance of clean cache.
	defaultCleanSize = 16 * 1024 * 1024

	// MaxDirtyBufferSize is the maximum memory allowance of node buffer.
	// Too large buffer will cause the system to pause for a long
	// time when write happens. Also, the largest batch that pebble can
	// support is 4GB, node will panic if batch size exceeds this limit.
	MaxDirtyBufferSize = 256 * 1024 * 1024

	// defaultDirtyBufferSize is the default memory allowance of node buffer
	// that aggregates the writes from above until it's flushed into the
	// disk. It's meant to be used once the initial sync is finished.
	// Do not increase the buffer size arbitrarily, otherwise the system
	// pause time will increase when the database writes happen.
	defaultDirtyBufferSize = 64 * 1024 * 1024

	// DefaultBackgroundFlushInterval defines the default the wait interval
	// that background node cache flush disk.
	DefaultBackgroundFlushInterval = 3
)

type JournalType int

const (
	JournalKVType JournalType = iota
	JournalFileType
)

var (
	// maxDiffLayers is the maximum diff layers allowed in the layer tree.
	maxDiffLayers = 128
)

// layer is the interface implemented by all state layers which includes some
// public methods and some additional methods for internal usage.
type layer interface {
	// node retrieves the trie node with the node info. An error will be returned
	// if the read operation exits abnormally. Specifically, if the layer is
	// already stale.
	//
	// Note, no error will be returned if the requested node is not found in database.
	// Note, the hash parameter can access the diff-layer flat cache to speed up access.
	node(owner common.Hash, path []byte, hash common.Hash, depth int) ([]byte, common.Hash, *nodeLoc, error)

	// account directly retrieves the account RLP associated with a particular
	// hash in the slim data format. An error will be returned if the read
	// operation exits abnormally. Specifically, if the layer is already stale.
	//
	// Note:
	// - the returned account is not a copy, please don't modify it.
	// - no error will be returned if the requested account is not found in database.
	account(hash common.Hash, depth int) ([]byte, error)

	// storage directly retrieves the storage data associated with a particular hash,
	// within a particular account. An error will be returned if the read operation
	// exits abnormally. Specifically, if the layer is already stale.
	//
	// Note:
	// - the returned storage data is not a copy, please don't modify it.
	// - no error will be returned if the requested slot is not found in database.
	storage(accountHash, storageHash common.Hash, depth int) ([]byte, error)

	// rootHash returns the root hash for which this layer was made.
	rootHash() common.Hash

	// stateID returns the associated state id of layer.
	stateID() uint64

	// parentLayer returns the subsequent layer of it, or nil if the disk was reached.
	parentLayer() layer

	// update creates a new layer on top of the existing layer diff tree with
	// the provided dirty trie nodes along with the state change set.
	//
	// Note, the maps are retained by the method to avoid copying everything.
	update(root common.Hash, id uint64, block uint64, nodes *nodeSet, states *StateSetWithOrigin) *diffLayer

	// journal commits an entire diff hierarchy to disk into a single journal entry.
	// This is meant to be used during shutdown to persist the layer without
	// flattening everything down (bad for reorgs).
	journal(w io.Writer, journalType JournalType) error
}

// Config contains the settings for database.
type Config struct {
	SyncFlush       bool   // Flag of trienodebuffer sync flush cache to disk
	StateHistory    uint64 // Number of recent blocks to maintain state history for
	CleanCacheSize  int    // Maximum memory allowance (in bytes) for caching clean nodes
	WriteBufferSize int    // Maximum memory allowance (in bytes) for write buffer
	ReadOnly        bool   // Flag whether the database is opened in read only mode.
	NoTries         bool
	JournalFilePath string
	JournalFile     bool
}

// sanitize checks the provided user configurations and changes anything that's
// unreasonable or unworkable.
func (c *Config) sanitize() *Config {
	conf := *c
	if conf.WriteBufferSize > MaxDirtyBufferSize {
		log.Warn("Sanitizing invalid node buffer size", "provided", common.StorageSize(conf.WriteBufferSize), "updated", common.StorageSize(MaxDirtyBufferSize))
		conf.WriteBufferSize = MaxDirtyBufferSize
	}
	return &conf
}

// fields returns a list of attributes of config for printing.
func (c *Config) fields() []interface{} {
	var list []interface{}
	if c.ReadOnly {
		list = append(list, "readonly", true)
	}
	list = append(list, "cache", common.StorageSize(c.CleanCacheSize))
	list = append(list, "buffer", common.StorageSize(c.WriteBufferSize))
	list = append(list, "history", c.StateHistory)
	return list
}

// Defaults contains default settings for Ethereum mainnet.
var Defaults = &Config{
	StateHistory:    params.FullImmutabilityThreshold,
	CleanCacheSize:  defaultCleanSize,
	WriteBufferSize: defaultDirtyBufferSize,
}

// ReadOnly is the config in order to open database in read only mode.
var ReadOnly = &Config{ReadOnly: true}

// Database is a multiple-layered structure for maintaining in-memory states
// along with its dirty trie nodes. It consists of one persistent base layer
// backed by a key-value store, on top of which arbitrarily many in-memory diff
// layers are stacked. The memory diffs can form a tree with branching, but the
// disk layer is singleton and common to all. If a reorg goes deeper than the
// disk layer, a batch of reverse diffs can be applied to rollback. The deepest
// reorg that can be handled depends on the amount of state histories tracked
// in the disk.
//
// At most one readable and writable database can be opened at the same time in
// the whole system which ensures that only one database writer can operate the
// persistent state. Unexpected open operations can cause the system to panic.
type Database struct {
	// readOnly is the flag whether the mutation is allowed to be applied.
	// It will be set automatically when the database is journaled during
	// the shutdown to reject all following unexpected mutations.
	readOnly bool // Flag if database is opened in read only mode
	waitSync bool // Flag if database is deactivated due to initial state sync
	isVerkle bool // Flag if database is used for verkle tree

	config  *Config                      // Configuration for database
	diskdb  ethdb.Database               // Persistent storage for matured trie nodes
	tree    *layerTree                   // The group for all known layers
	freezer ethdb.ResettableAncientStore // Freezer for storing trie histories, nil possible in tests
	lock    sync.RWMutex                 // Lock to prevent mutations from happening at the same time
}

// New attempts to load an already existing layer from a persistent key-value
// store (with a number of memory layers from a journal). If the journal is not
// matched with the base persistent layer, all the recorded diff layers are discarded.
func New(diskdb ethdb.Database, config *Config, isVerkle bool) *Database {
	if config == nil {
		config = Defaults
	}
	config = config.sanitize()

	// Establish a dedicated database namespace tailored for verkle-specific
	// data, ensuring the isolation of both verkle and merkle tree data. It's
	// important to note that the introduction of a prefix won't lead to
	// substantial storage overhead, as the underlying database will efficiently
	// compress the shared key prefix.
	if isVerkle {
		diskdb = rawdb.NewTable(diskdb, string(rawdb.VerklePrefix))
	}
	db := &Database{
		readOnly: config.ReadOnly,
		isVerkle: isVerkle,
		config:   config,
		diskdb:   diskdb,
	}
	// Construct the layer tree by resolving the in-disk singleton state
	// and in-memory layer journal.
	db.tree = newLayerTree(db.loadLayers())

	// Repair the state history, which might not be aligned with the state
	// in the key-value store due to an unclean shutdown.
	if err := db.repairHistory(); err != nil {
		log.Crit("Failed to repair state history", "err", err)
	}
	// Disable database in case node is still in the initial state sync stage.
	if rawdb.ReadSnapSyncStatusFlag(diskdb) == rawdb.StateSyncRunning && !db.readOnly {
		if err := db.Disable(); err != nil {
			log.Crit("Failed to disable database", "err", err) // impossible to happen
		}
	}
	fields := config.fields()
	if db.isVerkle {
		fields = append(fields, "verkle", true)
	}
	log.Info("Initialized path database", fields...)
	return db
}

// repairHistory truncates leftover state history objects, which may occur due
// to an unclean shutdown or other unexpected reasons.
func (db *Database) repairHistory() error {
	if db.config.NoTries {
		return nil
	}
	// Open the freezer for state history. This mechanism ensures that
	// only one database instance can be opened at a time to prevent
	// accidental mutation.
	ancient, err := db.diskdb.AncientDatadir()
	if err != nil {
		// TODO error out if ancient store is disabled. A tons of unit tests
		// disable the ancient store thus the error here will immediately fail
		// all of them. Fix the tests first.
		return nil
	}
	offset := uint64(0) // differ from in block data, only metadata is used in state data
	freezer, err := rawdb.NewStateFreezer(ancient, db.isVerkle, db.readOnly, offset)
	if err != nil {
		log.Crit("Failed to open state history freezer", "err", err)
	}
	db.freezer = freezer

	// Reset the entire state histories if the trie database is not initialized
	// yet. This action is necessary because these state histories are not
	// expected to exist without an initialized trie database.
	id := db.tree.bottom().stateID()
	if id == 0 {
		frozen, err := db.freezer.Ancients()
		if err != nil {
			log.Crit("Failed to retrieve head of state history", "err", err)
		}
		if frozen != 0 {
			err := db.freezer.Reset()
			if err != nil {
				log.Crit("Failed to reset state histories", "err", err)
			}
			log.Info("Truncated extraneous state history")
		}
		return nil
	}
	// Truncate the extra state histories above in freezer in case it's not
	// aligned with the disk layer. It might happen after a unclean shutdown.
	pruned, err := truncateFromHead(db.diskdb, db.freezer, id)
	if err != nil {
		log.Crit("Failed to truncate extra state histories", "err", err)
	}
	if pruned != 0 {
		log.Warn("Truncated extra state histories", "number", pruned)
	}
	return nil
}

// Update adds a new layer into the tree, if that can be linked to an existing
// old parent. It is disallowed to insert a disk layer (the origin of all). Apart
// from that this function will flatten the extra diff layers at bottom into disk
// to only keep 128 diff layers in memory by default.
//
// The passed in maps(nodes, states) will be retained to avoid copying everything.
// Therefore, these maps must not be changed afterwards.
func (db *Database) Update(root common.Hash, parentRoot common.Hash, block uint64, nodes *trienode.MergedNodeSet, states *StateSetWithOrigin) error {
	// Hold the lock to prevent concurrent mutations.
	db.lock.Lock()
	defer db.lock.Unlock()

	// Short circuit if the mutation is not allowed.
	if err := db.modifyAllowed(); err != nil {
		return err
	}
	if err := db.tree.add(root, parentRoot, block, nodes, states); err != nil {
		return err
	}
	// Keep 128 diff layers in the memory, persistent layer is 129th.
	// - head layer is paired with HEAD state
	// - head-1 layer is paired with HEAD-1 state
	// - head-127 layer(bottom-most diff layer) is paired with HEAD-127 state
	// - head-128 layer(disk layer) is paired with HEAD-128 state
	return db.tree.cap(root, maxDiffLayers)
}

// Commit traverses downwards the layer tree from a specified layer with the
// provided state root and all the layers below are flattened downwards. It
// can be used alone and mostly for test purposes.
func (db *Database) Commit(root common.Hash, report bool) error {
	// Hold the lock to prevent concurrent mutations.
	db.lock.Lock()
	defer db.lock.Unlock()

	// Short circuit if the mutation is not allowed.
	if err := db.modifyAllowed(); err != nil {
		return err
	}
	return db.tree.cap(root, 0)
}

// Disable deactivates the database and invalidates all available state layers
// as stale to prevent access to the persistent state, which is in the syncing
// stage.
func (db *Database) Disable() error {
	db.lock.Lock()
	defer db.lock.Unlock()

	// Short circuit if the database is in read only mode.
	if db.readOnly {
		return errDatabaseReadOnly
	}
	// Prevent duplicated disable operation.
	if db.waitSync {
		log.Error("Reject duplicated disable operation")
		return nil
	}
	db.waitSync = true

	// Mark the disk layer as stale to prevent access to persistent state.
	db.tree.bottom().markStale()

	// Write the initial sync flag to persist it across restarts.
	rawdb.WriteSnapSyncStatusFlag(db.diskdb, rawdb.StateSyncRunning)
	log.Info("Disabled trie database due to state sync")
	return nil
}

// Enable activates database and resets the state tree with the provided persistent
// state root once the state sync is finished.
func (db *Database) Enable(root common.Hash) error {
	db.lock.Lock()
	defer db.lock.Unlock()

	// Short circuit if the database is in read only mode.
	if db.readOnly {
		return errDatabaseReadOnly
	}
	// Ensure the provided state root matches the stored one.
	root = types.TrieRootHash(root)
	stored := types.EmptyRootHash
	if blob := rawdb.ReadAccountTrieNode(db.diskdb, nil); len(blob) > 0 {
		stored = crypto.Keccak256Hash(blob)
	}
	if stored != root {
		return fmt.Errorf("state root mismatch: stored %x, synced %x", stored, root)
	}
	// Drop the stale state journal in persistent database and
	// reset the persistent state id back to zero.
	batch := db.diskdb.NewBatch()
	db.DeleteTrieJournal(batch)
	rawdb.WritePersistentStateID(batch, 0)
	if err := batch.Write(); err != nil {
		return err
	}
	// Clean up all state histories in freezer. Theoretically
	// all root->id mappings should be removed as well. Since
	// mappings can be huge and might take a while to clear
	// them, just leave them in disk and wait for overwriting.
	if db.freezer != nil {
		if err := db.freezer.Reset(); err != nil {
			return err
		}
	}
	// Re-construct a new disk layer backed by persistent state
	// with **empty clean cache and node buffer**.
<<<<<<< HEAD
	db.tree.reset(newDiskLayer(root, 0, db, nil, NewTrieNodeBuffer(db.config.SyncFlush, db.config.WriteBufferSize, nil, 0)))
=======
	db.tree.reset(newDiskLayer(root, 0, db, nil, newBuffer(db.config.WriteBufferSize, nil, nil, 0)))
>>>>>>> 330190e4

	// Re-enable the database as the final step.
	db.waitSync = false
	rawdb.WriteSnapSyncStatusFlag(db.diskdb, rawdb.StateSyncFinished)
	log.Info("Rebuilt trie database", "root", root)
	return nil
}

// Recover rollbacks the database to a specified historical point.
// The state is supported as the rollback destination only if it's
// canonical state and the corresponding trie histories are existent.
func (db *Database) Recover(root common.Hash) error {
	db.lock.Lock()
	defer db.lock.Unlock()

	// Short circuit if rollback operation is not supported
	if err := db.modifyAllowed(); err != nil {
		return err
	}
	if db.freezer == nil {
		return errors.New("state rollback is non-supported")
	}
	// Short circuit if the target state is not recoverable
	root = types.TrieRootHash(root)
	if !db.Recoverable(root) {
		return errStateUnrecoverable
	}
	// Apply the state histories upon the disk layer in order
	var (
		start = time.Now()
		dl    = db.tree.bottom()
	)
	for dl.rootHash() != root {
		h, err := readHistory(db.freezer, dl.stateID())
		if err != nil {
			return err
		}
		dl, err = dl.revert(h)
		if err != nil {
			return err
		}
		// reset layer with newly created disk layer. It must be
		// done after each revert operation, otherwise the new
		// disk layer won't be accessible from outside.
		db.tree.reset(dl)
	}
	db.DeleteTrieJournal(db.diskdb)
	_, err := truncateFromHead(db.diskdb, db.freezer, dl.stateID())
	if err != nil {
		return err
	}
	log.Debug("Recovered state", "root", root, "elapsed", common.PrettyDuration(time.Since(start)))
	return nil
}

// Recoverable returns the indicator if the specified state is recoverable.
func (db *Database) Recoverable(root common.Hash) bool {
	// Ensure the requested state is a known state.
	root = types.TrieRootHash(root)
	id := rawdb.ReadStateID(db.diskdb, root)
	if id == nil {
		return false
	}
	// Recoverable state must below the disk layer. The recoverable
	// state only refers the state that is currently not available,
	// but can be restored by applying state history.
	dl := db.tree.bottom()
	if *id >= dl.stateID() {
		return false
	}
	// This is a temporary workaround for the unavailability of the freezer in
	// dev mode. As a consequence, the Pathdb loses the ability for deep reorg
	// in certain cases.
	// TODO(rjl493456442): Implement the in-memory ancient store.
	if db.freezer == nil {
		return false
	}
	// Ensure the requested state is a canonical state and all state
	// histories in range [id+1, disklayer.ID] are present and complete.
	return checkHistories(db.freezer, *id+1, dl.stateID()-*id, func(m *meta) error {
		if m.parent != root {
			return errors.New("unexpected state history")
		}
		root = m.root
		return nil
	}) == nil
}

// Close closes the trie database and the held freezer.
func (db *Database) Close() error {
	db.lock.Lock()
	defer db.lock.Unlock()

	// Set the database to read-only mode to prevent all
	// following mutations.
	db.readOnly = true

	// Release the memory held by clean cache.
	db.tree.bottom().resetCache()

	// Close the attached state history freezer.
	if db.freezer == nil {
		return nil
	}
	return db.freezer.Close()
}

// Size returns the current storage size of the memory cache in front of the
// persistent database layer.
func (db *Database) Size() (diffs common.StorageSize, nodes common.StorageSize, immutableNodes common.StorageSize) {
	db.tree.forEach(func(layer layer) {
		if diff, ok := layer.(*diffLayer); ok {
			diffs += common.StorageSize(diff.size())
		}
		if disk, ok := layer.(*diskLayer); ok {
			nodes, immutableNodes = disk.size()
		}
	})
	return diffs, nodes, immutableNodes
}

// Initialized returns an indicator if the state data is already
// initialized in path-based scheme.
func (db *Database) Initialized(genesisRoot common.Hash) bool {
	var inited bool
	db.tree.forEach(func(layer layer) {
		if layer.rootHash() != types.EmptyRootHash {
			inited = true
		}
	})
	if !inited {
		inited = rawdb.ReadSnapSyncStatusFlag(db.diskdb) != rawdb.StateSyncUnknown
	}
	return inited
}

// Scheme returns the node scheme used in the database.
func (db *Database) Scheme() string {
	return rawdb.PathScheme
}

// Head return the top non-fork difflayer/disklayer root hash for rewinding.
func (db *Database) Head() common.Hash {
	db.lock.Lock()
	defer db.lock.Unlock()
	return db.tree.front()
}

// modifyAllowed returns the indicator if mutation is allowed. This function
// assumes the db.lock is already held.
func (db *Database) modifyAllowed() error {
	if db.readOnly {
		return errDatabaseReadOnly
	}
	if db.waitSync {
		return errDatabaseWaitSync
	}
	return nil
}

// GetAllRooHash returns all diffLayer and diskLayer root hash
func (db *Database) GetAllRooHash() [][]string {
	db.lock.Lock()
	defer db.lock.Unlock()

	data := make([][]string, 0, len(db.tree.layers))
	for _, v := range db.tree.layers {
		if dl, ok := v.(*diffLayer); ok {
			data = append(data, []string{fmt.Sprintf("%d", dl.block), dl.rootHash().String()})
		}
	}
	sort.Slice(data, func(i, j int) bool {
		block1, _ := strconv.Atoi(data[i][0])
		block2, _ := strconv.Atoi(data[j][0])
		return block1 > block2
	})

	data = append(data, []string{"-1", db.tree.bottom().rootHash().String()})
	return data
}

// DetermineJournalTypeForWriter is used when persisting the journal. It determines JournalType based on the config passed in by the Config.
func (db *Database) DetermineJournalTypeForWriter() JournalType {
	if db.config.JournalFile {
		return JournalFileType
	} else {
		return JournalKVType
	}
}

// DetermineJournalTypeForReader is used when loading the journal. It loads based on whether JournalKV or JournalFile currently exists.
func (db *Database) DetermineJournalTypeForReader() JournalType {
	if journal := rawdb.ReadTrieJournal(db.diskdb); len(journal) != 0 {
		return JournalKVType
	}

	if fileInfo, stateErr := os.Stat(db.config.JournalFilePath); stateErr == nil && !fileInfo.IsDir() {
		return JournalFileType
	}

	return JournalKVType
}

func (db *Database) DeleteTrieJournal(writer ethdb.KeyValueWriter) error {
	// To prevent any remnants of old journals after converting from JournalKV to JournalFile or vice versa, all deletions must be completed.
	rawdb.DeleteTrieJournal(writer)

	// delete from journal file, may not exist
	filePath := db.config.JournalFilePath
	if _, err := os.Stat(filePath); os.IsNotExist(err) {
		return nil
	}
	errRemove := os.Remove(filePath)
	if errRemove != nil {
		log.Crit("Failed to remove tries journal", "journal path", filePath, "err", errRemove)
	}
	return nil
}

// AccountHistory inspects the account history within the specified range.
//
// Start: State ID of the first history object for the query. 0 implies the first
// available object is selected as the starting point.
//
// End: State ID of the last history for the query. 0 implies the last available
// object is selected as the ending point. Note end is included in the query.
func (db *Database) AccountHistory(address common.Address, start, end uint64) (*HistoryStats, error) {
	return accountHistory(db.freezer, address, start, end)
}

// StorageHistory inspects the storage history within the specified range.
//
// Start: State ID of the first history object for the query. 0 implies the first
// available object is selected as the starting point.
//
// End: State ID of the last history for the query. 0 implies the last available
// object is selected as the ending point. Note end is included in the query.
//
// Note, slot refers to the hash of the raw slot key.
func (db *Database) StorageHistory(address common.Address, slot common.Hash, start uint64, end uint64) (*HistoryStats, error) {
	return storageHistory(db.freezer, address, slot, start, end)
}

// HistoryRange returns the block numbers associated with earliest and latest
// state history in the local store.
func (db *Database) HistoryRange() (uint64, uint64, error) {
	return historyRange(db.freezer)
}<|MERGE_RESOLUTION|>--- conflicted
+++ resolved
@@ -398,11 +398,7 @@
 	}
 	// Re-construct a new disk layer backed by persistent state
 	// with **empty clean cache and node buffer**.
-<<<<<<< HEAD
-	db.tree.reset(newDiskLayer(root, 0, db, nil, NewTrieNodeBuffer(db.config.SyncFlush, db.config.WriteBufferSize, nil, 0)))
-=======
-	db.tree.reset(newDiskLayer(root, 0, db, nil, newBuffer(db.config.WriteBufferSize, nil, nil, 0)))
->>>>>>> 330190e4
+	db.tree.reset(newDiskLayer(root, 0, db, nil, NewTrieNodeBuffer(db.config.SyncFlush, db.config.WriteBufferSize, nil, nil, 0)))
 
 	// Re-enable the database as the final step.
 	db.waitSync = false
